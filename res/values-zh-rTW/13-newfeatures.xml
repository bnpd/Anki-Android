--- conflicted
+++ resolved
@@ -39,12 +39,6 @@
 ~ this program.  If not, see <http://www.gnu.org/licenses/>.
 -->
 <resources>
-<<<<<<< HEAD
-<!-- Be careful with a reordering. It will probably lead to a deletion of already translated strings on crowdin and should therefore only be done only immediately before release -->
-<string-array name="new_version_features">
-    <item>Fix issue with typing answers</item>
-</string-array>
-=======
   <string-array name="new_version_features">
     <item>Lots of Bug Fixes</item>
     <item>New custom study option with improved tag selection</item>
@@ -59,5 +53,4 @@
     <item>Significantly increase speed for reducing filtered decks</item>
     <item>Remove upgrade wizard</item>
   </string-array>
->>>>>>> 83d2770f
 </resources>