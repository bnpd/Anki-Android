/****************************************************************************************
 * Copyright (c) 2009 Edu Zamora <edu.zasu@gmail.com>                                   *
 * Copyright (c) 2009 Casey Link <unnamedrambler@gmail.com>                             *
 * Copyright (c) 2014 Timothy Rae <perceptualchaos2@gmail.com>                          *
 *                                                                                      *
 * This program is free software; you can redistribute it and/or modify it under        *
 * the terms of the GNU General Public License as published by the Free Software        *
 * Foundation; either version 3 of the License, or (at your option) any later           *
 * version.                                                                             *
 *                                                                                      *
 * This program is distributed in the hope that it will be useful, but WITHOUT ANY      *
 * WARRANTY; without even the implied warranty of MERCHANTABILITY or FITNESS FOR A      *
 * PARTICULAR PURPOSE. See the GNU General Public License for more details.             *
 *                                                                                      *
 * You should have received a copy of the GNU General Public License along with         *
 * this program.  If not, see <http://www.gnu.org/licenses/>.                           *
 ****************************************************************************************/

package com.ichi2.anki;

import android.annotation.TargetApi;
import android.app.Application;
import android.content.Context;
import android.content.SharedPreferences;
import android.content.pm.PackageInfo;
import android.content.pm.PackageManager;
import android.content.res.Configuration;
import android.content.res.Resources;
import android.os.Build;
import android.os.Environment;
import android.os.Message;
import android.text.TextUtils;
import android.util.Log;
import android.view.ViewConfiguration;

import com.ichi2.anki.dialogs.AnkiDroidCrashReportDialog;
<<<<<<< HEAD
import com.ichi2.anki.exception.AnkiDroidErrorReportException;
=======
import com.ichi2.async.Connection;
>>>>>>> d2b888a4
import com.ichi2.compat.Compat;
import com.ichi2.compat.CompatV12;
import com.ichi2.compat.CompatV15;
import com.ichi2.compat.CompatV15NookHdOrHdPlus;
import com.ichi2.compat.CompatV16;
import com.ichi2.compat.CompatV7;
import com.ichi2.compat.CompatV7Nook;
import com.ichi2.compat.CompatV8;
import com.ichi2.compat.CompatV9;
import com.ichi2.libanki.Collection;
import com.ichi2.libanki.Storage;
import com.ichi2.libanki.hooks.Hooks;
import com.ichi2.utils.LanguageUtil;

import org.acra.ACRA;
import org.acra.ACRAConfigurationException;
import org.acra.ReportField;
import org.acra.ReportingInteractionMode;
import org.acra.annotation.ReportsCrashes;
import org.acra.sender.HttpSender;

import java.io.File;
import java.io.IOException;
import java.util.Locale;
import java.util.concurrent.locks.Lock;
import java.util.concurrent.locks.ReentrantLock;
import java.util.regex.Matcher;
import java.util.regex.Pattern;

import timber.log.Timber;

/**
 * Application class.
 */
@ReportsCrashes(
        reportDialogClass = AnkiDroidCrashReportDialog.class,
        httpMethod = HttpSender.Method.PUT,
        reportType = HttpSender.Type.JSON,
        formUri = "https://ankidroid.org/acra/report",
        mode = ReportingInteractionMode.DIALOG,
        resDialogCommentPrompt =  R.string.empty_string,
        resDialogTitle =  R.string.feedback_title,
        resDialogText =  R.string.feedback_default_text,
        resToastText = R.string.feedback_auto_toast_text,
        resDialogPositiveButtonText = R.string.feedback_report,
        additionalSharedPreferences = {"com.ichi2.anki"},
        excludeMatchingSharedPreferencesKeys = {"username","hkey"},
        customReportContent = {
            ReportField.REPORT_ID,
            ReportField.APP_VERSION_CODE,
            ReportField.APP_VERSION_NAME,
            ReportField.PACKAGE_NAME,
            ReportField.FILE_PATH,
            ReportField.PHONE_MODEL,
            ReportField.ANDROID_VERSION,
            ReportField.BUILD,
            ReportField.BRAND,
            ReportField.PRODUCT,
            ReportField.TOTAL_MEM_SIZE,
            ReportField.AVAILABLE_MEM_SIZE,
            ReportField.BUILD_CONFIG,
            ReportField.CUSTOM_DATA,
            ReportField.STACK_TRACE,
            ReportField.STACK_TRACE_HASH,
            //ReportField.INITIAL_CONFIGURATION,
            ReportField.CRASH_CONFIGURATION,
            //ReportField.DISPLAY,
            ReportField.USER_COMMENT,
            ReportField.USER_APP_START_DATE,
            ReportField.USER_CRASH_DATE,
            //ReportField.DUMPSYS_MEMINFO,
            //ReportField.DROPBOX,
            ReportField.LOGCAT,
            //ReportField.EVENTSLOG,
            //ReportField.RADIOLOG,
            //ReportField.IS_SILENT,
            ReportField.INSTALLATION_ID,
            //ReportField.USER_EMAIL,
            //ReportField.DEVICE_FEATURES,
            ReportField.ENVIRONMENT,
            //ReportField.SETTINGS_SYSTEM,
            //ReportField.SETTINGS_SECURE,
            //ReportField.SETTINGS_GLOBAL,
            ReportField.SHARED_PREFERENCES,
            ReportField.APPLICATION_LOG,
            ReportField.MEDIA_CODEC_LIST,
            ReportField.THREAD_DETAILS
            //ReportField.USER_IP
        },
        logcatArguments = { "-t", "100", "-v", "time", "ActivityManager:I", "SQLiteLog:W", AnkiDroidApp.TAG + ":D", "*:S" }
)
public class AnkiDroidApp extends Application {

    public static final int SDK_VERSION = android.os.Build.VERSION.SDK_INT;
    public static final String APP_NAMESPACE = "http://schemas.android.com/apk/res/com.ichi2.anki";
    public static final String FEEDBACK_REPORT_ASK = "2";
    public static final String FEEDBACK_REPORT_NEVER = "1";
    public static final String FEEDBACK_REPORT_ALWAYS = "0";



    /**
     * Tag for logging messages.
     */
    public static final String TAG = "AnkiDroid";

    public static final String COLLECTION_FILENAME = "collection.anki2";

    /**
     * Singleton instance of this class.
     */
    private static AnkiDroidApp sInstance;
    private static boolean sSyncInProgress = false;
    private static boolean sDatabaseCorrupt = false;
    private Collection mCurrentCollection;
    private int mAccessThreadCount = 0;
    private static final Lock mLock = new ReentrantLock();
    private static Message sStoredDialogHandlerMessage;

    /** Global hooks */
    private Hooks mHooks;

    /** Compatibility interface, Used to perform operation in a platform specific way. */
    private Compat mCompat;

    /**
     * The name of the shared preferences for this class, as supplied to
     * {@link Context#getSharedPreferences(String, int)}.
     */
    public static final String SHARED_PREFS_NAME = AnkiDroidApp.class.getPackage().getName();

    public static int sSwipeMinDistance = -1;
    public static int sSwipeThresholdVelocity = -1;

    private static int DEFAULT_SWIPE_MIN_DISTANCE;
    private static int DEFAULT_SWIPE_THRESHOLD_VELOCITY;

    /**
     * The latest package version number that included important changes to the database integrity check routine. All
     * collections being upgraded to (or after) this version must run an integrity check as it will contain fixes that
     * all collections should have.
     */
    public static final int CHECK_DB_AT_VERSION = 40;

    /**
     * The latest package version number that included changes to the preferences that requires handling. All
     * collections being upgraded to (or after) this version must update preferences.
     */
    public static final int CHECK_PREFERENCES_AT_VERSION = 20400203;


    /**
     * On application creation.
     */
    @TargetApi(Build.VERSION_CODES.FROYO)
    @Override
    public void onCreate() {
        super.onCreate();
        // Get preferences
        SharedPreferences preferences = getSharedPrefs(this);

        // Initialize crash reporting module
        ACRA.init(this);

        // Setup logging and crash reporting
        if (BuildConfig.DEBUG) {
            // Enable verbose error logging and do method tracing to put the Class name as log tag
            Timber.plant(new Timber.DebugTree());
            // Don't report crashes, regardless of user setting
            // note: manually changing crash report mode from within app can re-enable this
            setAcraReportingMode(FEEDBACK_REPORT_NEVER);
            // Use a wider logcat filter incase crash reporting manually re-enabled
            String [] logcatArgs = { "-t", "300", "-v", "long", "ACRA:S"};
            ACRA.getConfig().setLogcatArguments(logcatArgs);
        } else {
            // Disable verbose error logging and use fixed log tag "AnkiDroid"
            Timber.plant(new ProductionCrashReportingTree());
            // Enable or disable crash reporting based on user setting
            setAcraReportingMode(preferences.getString("reportErrorMode", FEEDBACK_REPORT_ASK));
        }
        Timber.tag(TAG);

        if (isNookHdOrHdPlus() && SDK_VERSION == 15) {
            mCompat = new CompatV15NookHdOrHdPlus();
        } else if (SDK_VERSION >= 16) {
            mCompat = new CompatV16();
        } else if (SDK_VERSION >= 15) {
            mCompat = new CompatV15();
        } else if (SDK_VERSION >= 12) {
            mCompat = new CompatV12();
        } else if (SDK_VERSION >= 9) {
            mCompat = new CompatV9();
        } else if (SDK_VERSION >= 8) {
            mCompat = new CompatV8();
        } else if (isNook() && SDK_VERSION == 7) {
            mCompat = new CompatV7Nook();
        } else {
            mCompat = new CompatV7();
        }

        sInstance = this;
        sInstance.mHooks = new Hooks(preferences);
        setLanguage(preferences.getString(Preferences.LANGUAGE, ""));

        // Configure WebView to allow file scheme pages to access cookies.
        mCompat.enableCookiesForFileSchemePages();

        // Set good default values for swipe detection
        final ViewConfiguration vc = ViewConfiguration.get(this);
        if (SDK_VERSION >= 8) {
            DEFAULT_SWIPE_MIN_DISTANCE = vc.getScaledPagingTouchSlop();
        } else {
            DEFAULT_SWIPE_MIN_DISTANCE = vc.getScaledTouchSlop()*2;
        }
        DEFAULT_SWIPE_THRESHOLD_VELOCITY = vc.getScaledMinimumFlingVelocity();

        // Create the AnkiDroid directory if missing
        initializeAnkiDroidDirectory();
        // TODO: Check for write access before proceeding
        // We should not allow the application to proceed if this directory is inaccessible.
    }


    @Override
    public void onConfigurationChanged(Configuration newConfig) {
        super.onConfigurationChanged(newConfig);
        // Preserve the language from the settings, e.g. when the device is rotated
        setLanguage(getSharedPrefs(this).getString(Preferences.LANGUAGE, ""));
    }


    private boolean isNookHdOrHdPlus() {
        return isNookHd() || isNookHdPlus();
    }

    private boolean isNookHdPlus() {
        return android.os.Build.BRAND.equals("NOOK") && android.os.Build.PRODUCT.equals("HDplus")
                && android.os.Build.DEVICE.equals("ovation");
    }

    private boolean isNookHd () {
        return android.os.Build.MODEL.equalsIgnoreCase("bntv400") && android.os.Build.BRAND.equals("NOOK");
    }


    public static boolean isNook() {
        return android.os.Build.MODEL.equalsIgnoreCase("nook") || android.os.Build.DEVICE.equalsIgnoreCase("nook");
    }


    public static boolean isChromebook() {
        return android.os.Build.BRAND.equalsIgnoreCase("chromium") || android.os.Build.MANUFACTURER.equalsIgnoreCase("chromium");
    }

    public static boolean isKindle() {
        return Build.BRAND.equalsIgnoreCase("amazon") || Build.MANUFACTURER.equalsIgnoreCase("amazon");
    }


    /**
     * Convenience method for accessing Shared preferences
     *
     * @param context Context to get preferences for.
     * @return A SharedPreferences object for this instance of the app.
     */
    public static SharedPreferences getSharedPrefs(Context context) {
        return context.getSharedPreferences(SHARED_PREFS_NAME, Context.MODE_PRIVATE);
    }


    public static AnkiDroidApp getInstance() {
        return sInstance;
    }


    public static String getCacheStorageDirectory() {
        return sInstance.getCacheDir().getAbsolutePath();
    }


    public static String getCollectionPath() {
        return new File(getCurrentAnkiDroidDirectory(), COLLECTION_FILENAME).getAbsolutePath();
    }

    /**
     * Get the absolute path to a directory that is suitable to be the default starting location
     * for the AnkiDroid folder. This is a folder named "AnkiDroid" at the top level of the
     * external storage directory.
     */
    private static String getDefaultAnkiDroidDirectory() {
        return new File(Environment.getExternalStorageDirectory(), "AnkiDroid").getAbsolutePath();
    }


    /**
     * Get the absolute path to the AnkiDroid directory.
     */
    public static String getCurrentAnkiDroidDirectory() {
        SharedPreferences prefs = getSharedPrefs(sInstance.getApplicationContext());
        return prefs.getString("deckPath", getDefaultAnkiDroidDirectory());
    }


    /**
     * Create the AnkiDroid directory if it doesn't exist and add a .nomedia file to it if needed.
     *
     * The AnkiDroid directory is a user preference stored under the "deckPath" key, and a sensible
     * default is chosen if the preference hasn't been created yet (i.e., on the first run).
     *
     * The presence of a .nomedia file indicates to media scanners that the directory must be
     * excluded from their search. We need to include this to avoid media scanners including
     * media files from the collection.media directory. The .nomedia file works at the directory
     * level, so placing it in the AnkiDroid directory will ensure media scanners will also exclude
     * the collection.media sub-directory.
     */
    public static void initializeAnkiDroidDirectory() {
        SharedPreferences preferences = getSharedPrefs(sInstance);
        // Set the default directory if it's the first run or has been cleared by the user
        String path = preferences.getString("deckPath", null);
        if (TextUtils.isEmpty(path)) {
            SharedPreferences.Editor editor = preferences.edit();
            editor.putString("deckPath", getDefaultAnkiDroidDirectory());
            editor.commit();
        }
        // Create the AnkiDroid directory if it doesn't exit
        File dir = new File(getCurrentAnkiDroidDirectory());
        if (!dir.exists() && !dir.mkdirs()) {
            Timber.e("Failed to create AnkiDroid directory");
        }
        if (!dir.canWrite()) {
            Timber.e("No write access to AnkiDroid directory");
        }
        // Add a .nomedia file to it if it doesn't exist
        File nomedia = new File(dir, ".nomedia");
        if (!nomedia.exists()) {
            try {
                nomedia.createNewFile();
            } catch (IOException e) {
                Timber.e("Failed to create .nomedia file");
            }
        }
    }


    public static Resources getAppResources() {
        return sInstance.getResources();
    }


    public static boolean isSdCardMounted() {
        return Environment.MEDIA_MOUNTED.equals(Environment.getExternalStorageState());
    }


    /**
     * Get package name as defined in the manifest.
     */
    public static String getAppName() {
        String pkgName = TAG;
        Context context = sInstance.getApplicationContext();

        try {
            PackageInfo pInfo = context.getPackageManager().getPackageInfo(context.getPackageName(), 0);
            pkgName = context.getString(pInfo.applicationInfo.labelRes);
        } catch (PackageManager.NameNotFoundException e) {
            Timber.e(e, "Couldn't find package named %s", context.getPackageName());
        }

        return pkgName;
    }


    /**
     * Get the package versionName as defined in the manifest.
     */
    public static String getPkgVersionName() {
        String pkgVersion = "?";
        if (sInstance != null) {
            Context context = sInstance.getApplicationContext();

            try {
                PackageInfo pInfo = context.getPackageManager().getPackageInfo(context.getPackageName(), 0);
                pkgVersion = pInfo.versionName;
            } catch (PackageManager.NameNotFoundException e) {
                Timber.e(e, "Couldn't find package named %s", context.getPackageName());
            }
        }

        return pkgVersion;
    }


    /**
     * Get the package versionCode as defined in the manifest.
     */
    public static int getPkgVersionCode() {
        Context context = sInstance.getApplicationContext();
        try {
            PackageInfo pInfo = context.getPackageManager().getPackageInfo(context.getPackageName(), 0);
            return pInfo.versionCode;
        } catch (PackageManager.NameNotFoundException e) {
            Timber.e(e, "Couldn't find package named %s", context.getPackageName());
        }
        return 0;
    }


<<<<<<< HEAD
    public static void sendExceptionReport(String origin, String additionalInfo) {
        try {
            throw new AnkiDroidErrorReportException();
        } catch (AnkiDroidErrorReportException e) {
            sendExceptionReport(e, origin, additionalInfo);
        }
=======
    /**
     * Get the DropBox folder
     *
     * @return the absolute path to the DropBox public folder, or null if it is not found
     */
    public static String getDropboxDir() {
        File f = new File(AnkiDroidApp.getStorageDirectory() + DROPBOX_PUBLIC_DIR);
        if (f.exists() && f.isDirectory()) {
            return f.getAbsolutePath();
        }
        return null;
>>>>>>> d2b888a4
    }


    public static void sendExceptionReport(Throwable e, String origin) {
        sendExceptionReport(e, origin, null);
    }


    public static void sendExceptionReport(Throwable e, String origin, String additionalInfo) {
        //CustomExceptionHandler.getInstance().uncaughtException(null, e, origin, additionalInfo);
        ACRA.getErrorReporter().putCustomData("origin", origin);
        ACRA.getErrorReporter().putCustomData("additionalInfo", additionalInfo);
        ACRA.getErrorReporter().handleException(e);
    }


    /**
     * Sets the user language.
     *
     * @param localeCode The locale code of the language to set
     * @return True if the language has changed, else false
     */
    public static boolean setLanguage(String localeCode) {
        boolean languageChanged = false;
        Configuration config = getInstance().getResources().getConfiguration();
        Locale newLocale = LanguageUtil.getLocale(localeCode);
        if (!config.locale.equals(newLocale)) {
            languageChanged = true;
            config.locale = newLocale;
            getInstance().getResources().updateConfiguration(config, getInstance().getResources().getDisplayMetrics());
        }
        return languageChanged;
    }


    public static Hooks getHooks() {
        return sInstance.mHooks;
    }


    public static boolean initiateGestures(SharedPreferences preferences) {
        Boolean enabled = preferences.getBoolean("gestures", false);
        if (enabled) {
            int sensitivity = preferences.getInt("swipeSensitivity", 100);
            if (sensitivity != 100) {
                float sens = 100.0f/sensitivity;
                sSwipeMinDistance = (int) (DEFAULT_SWIPE_MIN_DISTANCE * sens + 0.5f);
                sSwipeThresholdVelocity = (int) (DEFAULT_SWIPE_THRESHOLD_VELOCITY * sens  + 0.5f);
            } else {
                sSwipeMinDistance = DEFAULT_SWIPE_MIN_DISTANCE;
                sSwipeThresholdVelocity = DEFAULT_SWIPE_THRESHOLD_VELOCITY;
            }
        }
        return enabled;
    }


    public static Compat getCompat() {
        return sInstance.mCompat;
    }


    public static synchronized Collection openCollection(String path) {
        return openCollection(path, false);
    }


    public static synchronized Collection openCollection(String path, boolean force) {
        mLock.lock();
        Timber.i("openCollection: %s", path);
        try {
            if (!colIsOpen() || !sInstance.mCurrentCollection.getPath().equals(path) || force) {
                if (colIsOpen()) {
                    // close old collection prior to opening new one
                    sInstance.mCurrentCollection.close();
                    sInstance.mAccessThreadCount = 0;
                }
                sInstance.mCurrentCollection = Storage.Collection(path, false, true);
                sInstance.mAccessThreadCount++;
                Timber.d("Access to collection is requested: collection has been opened");
            } else {
                sInstance.mAccessThreadCount++;
                Timber.d("Access to collection is requested: collection has not been reopened (count: %d)", sInstance.mAccessThreadCount);
            }
            return sInstance.mCurrentCollection;
        } finally {
            mLock.unlock();
        }
    }


    public static Collection getCol() {
        return sInstance.mCurrentCollection;
    }


    public static void closeCollection(boolean save) {
        mLock.lock();
        Timber.i("closeCollection");
        try {
            if (sInstance.mAccessThreadCount > 0) {
                sInstance.mAccessThreadCount--;
            }
            Timber.d("Access to collection has been closed: (count: %d)", sInstance.mAccessThreadCount);
            if (sInstance.mAccessThreadCount == 0 && sInstance.mCurrentCollection != null) {
                Collection col = sInstance.mCurrentCollection;
                sInstance.mCurrentCollection = null;
                col.close(save);
            }
        } finally {
            mLock.unlock();
        }

    }


    public static boolean colIsOpen() {
        return sInstance.mCurrentCollection != null && sInstance.mCurrentCollection.getDb() != null
                && sInstance.mCurrentCollection.getDb().getDatabase() != null
                && sInstance.mCurrentCollection.getDb().getDatabase().isOpen();
    }


    public static void setStoredDialogHandlerMessage(Message msg) {
        sStoredDialogHandlerMessage = msg;
    }

    public static Message getStoredDialogHandlerMessage() {
        return sStoredDialogHandlerMessage;
    }

    public static void setSyncInProgress(boolean value) {
        sSyncInProgress = value;
    }

    public static boolean getSyncInProgress() {
        return sSyncInProgress;
    }

    public static void setDbCorruptedFlag() {
        sDatabaseCorrupt = true;
    }

    public static boolean getDbCorruptedFlag() {
        return sDatabaseCorrupt;
    }


    /**
     * Set the reporting mode for ACRA based on the value of the reportErrorMode preference
     * @param value value of reportErrorMode preference
     */
    public void setAcraReportingMode(String value) {
        SharedPreferences.Editor editor = ACRA.getACRASharedPreferences().edit();
        // Set the ACRA disable value
        if (value.equals(FEEDBACK_REPORT_NEVER)) {
            editor.putBoolean("acra.disable", true);
        } else {
            editor.putBoolean("acra.disable", false);
            // Switch between auto-report via toast and manual report via dialog
            try {
                if (value.equals(FEEDBACK_REPORT_ALWAYS)) {
                    ACRA.getConfig().setMode(ReportingInteractionMode.TOAST);
                    ACRA.getConfig().setResToastText(R.string.feedback_auto_toast_text);
                } else if (value.equals(FEEDBACK_REPORT_ASK)) {
                    ACRA.getConfig().setMode(ReportingInteractionMode.DIALOG);
                    ACRA.getConfig().setResToastText(R.string.feedback_manual_toast_text);
                }
            } catch (ACRAConfigurationException e) {
                Timber.e("Could not set ACRA report mode");
            }
        }
        editor.commit();
    }

    /**
     * Get the url for the feedback page
     * @return
     */
    public static String getFeedbackUrl() {
        if (isCurrentLanguage("ja")) {
            return sInstance.getResources().getString(R.string.link_help_ja);
        } else {
            return sInstance.getResources().getString(R.string.link_help);
        }
    }

    /**
     * Get the url for the manual
     * @return
     */
    public static String getManualUrl() {
        if (isCurrentLanguage("ja")) {
            return sInstance.getResources().getString(R.string.link_manual_ja);
        } else {
            return sInstance.getResources().getString(R.string.link_manual);
        }
    }

    /**
     * Check whether l is the currently set language code
     * @param l ISO2 language code
     * @return
     */
    private static boolean isCurrentLanguage(String l) {
        String pref = getSharedPrefs(sInstance).getString(Preferences.LANGUAGE, "");
        return pref.equals(l) || pref.equals("") && Locale.getDefault().getLanguage().equals(l);
    }

    /** A tree which logs necessary data for crash reporting. */
    public static class ProductionCrashReportingTree extends Timber.HollowTree {
        private static final ThreadLocal<String> NEXT_TAG = new ThreadLocal<String>();
        private static final Pattern ANONYMOUS_CLASS = Pattern.compile("\\$\\d+$");

        @Override public void e(String message, Object... args) {
            Log.e(TAG, createTag() + "/ " + formatString(message, args)); // Just add to the log.
        }

        @Override public void e(Throwable t, String message, Object... args) {
            Log.e(TAG, createTag() + "/ " + formatString(message, args), t); // Just add to the log.
        }

        @Override public void w(String message, Object... args) {
            Log.w(TAG, createTag() + "/ " + formatString(message, args)); // Just add to the log.
        }

        @Override public void w(Throwable t, String message, Object... args) {
            Log.w(TAG, createTag() + "/ " + formatString(message, args), t); // Just add to the log.
        }

        @Override public void i(String message, Object... args) {
            // Skip createTag() to improve  performance. message should be descriptive enough without it
            Log.i(TAG, formatString(message, args)); // Just add to the log.
        }

        @Override public void i(Throwable t, String message, Object... args) {
            // Skip createTag() to improve  performance. message should be descriptive enough without it
            Log.i(TAG, formatString(message, args), t); // Just add to the log.
        }

        // Ignore logs below INFO level --> Non-overridden methods go to HollowTree

        static String formatString(String message, Object... args) {
            // If no varargs are supplied, treat it as a request to log the string without formatting.
            try {
                return args.length == 0 ? message : String.format(message, args);
            } catch (Exception e) {
                return message;
            }
        }

        private static String createTag() {
            String tag = NEXT_TAG.get();
            if (tag != null) {
                NEXT_TAG.remove();
                return tag;
            }

            StackTraceElement[] stackTrace = new Throwable().getStackTrace();
            if (stackTrace.length < 6) {
                throw new IllegalStateException(
                        "Synthetic stacktrace didn't have enough elements: are you using proguard?");
            }
            tag = stackTrace[5].getClassName();
            Matcher m = ANONYMOUS_CLASS.matcher(tag);
            if (m.find()) {
                tag = m.replaceAll("");
            }
            return tag.substring(tag.lastIndexOf('.') + 1);
        }
    }
}<|MERGE_RESOLUTION|>--- conflicted
+++ resolved
@@ -34,11 +34,6 @@
 import android.view.ViewConfiguration;
 
 import com.ichi2.anki.dialogs.AnkiDroidCrashReportDialog;
-<<<<<<< HEAD
-import com.ichi2.anki.exception.AnkiDroidErrorReportException;
-=======
-import com.ichi2.async.Connection;
->>>>>>> d2b888a4
 import com.ichi2.compat.Compat;
 import com.ichi2.compat.CompatV12;
 import com.ichi2.compat.CompatV15;
@@ -446,29 +441,6 @@
     }
 
 
-<<<<<<< HEAD
-    public static void sendExceptionReport(String origin, String additionalInfo) {
-        try {
-            throw new AnkiDroidErrorReportException();
-        } catch (AnkiDroidErrorReportException e) {
-            sendExceptionReport(e, origin, additionalInfo);
-        }
-=======
-    /**
-     * Get the DropBox folder
-     *
-     * @return the absolute path to the DropBox public folder, or null if it is not found
-     */
-    public static String getDropboxDir() {
-        File f = new File(AnkiDroidApp.getStorageDirectory() + DROPBOX_PUBLIC_DIR);
-        if (f.exists() && f.isDirectory()) {
-            return f.getAbsolutePath();
-        }
-        return null;
->>>>>>> d2b888a4
-    }
-
-
     public static void sendExceptionReport(Throwable e, String origin) {
         sendExceptionReport(e, origin, null);
     }
