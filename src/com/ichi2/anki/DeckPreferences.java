/****************************************************************************************
 * Copyright (c) 2009 Casey Link <unnamedrambler@gmail.com>                             *
 *                                                                                      *
 * This program is free software; you can redistribute it and/or modify it under        *
 * the terms of the GNU General Public License as published by the Free Software        *
 * Foundation; either version 3 of the License, or (at your option) any later           *
 * version.                                                                             *
 *                                                                                      *
 * This program is distributed in the hope that it will be useful, but WITHOUT ANY      *
 * WARRANTY; without even the implied warranty of MERCHANTABILITY or FITNESS FOR A      *
 * PARTICULAR PURPOSE. See the GNU General Public License for more details.             *
 *                                                                                      *
 * You should have received a copy of the GNU General Public License along with         *
 * this program.  If not, see <http://www.gnu.org/licenses/>.                           *
 ****************************************************************************************/

package com.ichi2.anki;

import android.content.ContentValues;
import android.content.SharedPreferences;
import android.content.SharedPreferences.OnSharedPreferenceChangeListener;
import android.os.Bundle;
import android.preference.CheckBoxPreference;
import android.preference.Preference;
import android.preference.PreferenceActivity;
import android.util.Log;

import java.util.HashMap;
import java.util.LinkedList;
import java.util.List;
import java.util.Map;
import java.util.Set;
import java.util.Map.Entry;

/**
 * Preferences for the current deck.
 */
public class DeckPreferences extends PreferenceActivity implements OnSharedPreferenceChangeListener {

    public class DeckPreferenceHack implements SharedPreferences {

        private Map<String, String> mValues = new HashMap<String, String>();


        public DeckPreferenceHack() {
            this.cacheValues();
        }


        protected void cacheValues() {
            Log.i(AnkiDroidApp.TAG, "DeckPreferences - CacheValues");
<<<<<<< HEAD
            mValues.put("newCardsPDay", String.valueOf(AnkiDroidApp.deck().getIntVar("newPerDay")));
//            mValues.put("sessionQLimit", String.valueOf(AnkiDroidApp.deck().getSessionRepLimit()));
//            mValues.put("sessionTLimit", String.valueOf(AnkiDroidApp.deck().getSessionTimeLimit() / 60));
            mValues.put("newCardOrder", String.valueOf(AnkiDroidApp.deck().getIntVar("newOrder")));
            mValues.put("newCardSpacing", String.valueOf(AnkiDroidApp.deck().getIntVar("newSpread")));
            mValues.put("revCardOrder", String.valueOf(AnkiDroidApp.deck().getIntVar("revOrder")));
=======
            mValues.put("newCardsPDay", String.valueOf(DeckManager.getMainDeck().getNewCardsPerDay()));
            mValues.put("sessionQLimit", String.valueOf(DeckManager.getMainDeck().getSessionRepLimit()));
            mValues.put("sessionTLimit", String.valueOf(DeckManager.getMainDeck().getSessionTimeLimit() / 60));
            mValues.put("newCardOrder", String.valueOf(DeckManager.getMainDeck().getNewCardOrder()));
            mValues.put("newCardSpacing", String.valueOf(DeckManager.getMainDeck().getNewCardSpacing()));
            mValues.put("revCardOrder", String.valueOf(DeckManager.getMainDeck().getRevCardOrder()));
>>>>>>> 48b8dbc8
        }

        public class Editor implements SharedPreferences.Editor {

            private ContentValues mUpdate = new ContentValues();


            @Override
            public SharedPreferences.Editor clear() {
                Log.d(AnkiDroidApp.TAG, "clear()");
                mUpdate = new ContentValues();
                return this;
            }


            @Override
            public boolean commit() {
                Log.d(AnkiDroidApp.TAG, "DeckPreferences - commit() changes back to database");

                // make sure we refresh the parent cached values
                // cacheValues();

                for (Entry<String, Object> entry : mUpdate.valueSet()) {
                    if (entry.getKey().equals("newCardsPDay")) {
<<<<<<< HEAD
                        AnkiDroidApp.deck().setIntVar("newPerDay", Integer.parseInt(entry.getValue().toString()));
//                    } else if (entry.getKey().equals("sessionQLimit")) {
//                        AnkiDroidApp.deck().setSessionRepLimit(Long.parseLong(entry.getValue().toString()));
//                    } else if (entry.getKey().equals("sessionTLimit")) {
//                        AnkiDroidApp.deck().setSessionTimeLimit(60 * Long.parseLong(entry.getValue().toString()));
                    } else if (entry.getKey().equals("newCardOrder")) {
                        AnkiDroidApp.deck().setIntVar("newOrder", Integer.parseInt(entry.getValue().toString()));
                    } else if (entry.getKey().equals("newCardSpacing")) {
                        AnkiDroidApp.deck().setIntVar("newSpread", Integer.parseInt(entry.getValue().toString()));
                    } else if (entry.getKey().equals("revCardOrder")) {
                        AnkiDroidApp.deck().setIntVar("revOrder", Integer.parseInt(entry.getValue().toString()));
=======
                        DeckManager.getMainDeck().setNewCardsPerDay(Integer.parseInt(entry.getValue().toString()));
                    } else if (entry.getKey().equals("sessionQLimit")) {
                        DeckManager.getMainDeck().setSessionRepLimit(Long.parseLong(entry.getValue().toString()));
                    } else if (entry.getKey().equals("sessionTLimit")) {
                        DeckManager.getMainDeck().setSessionTimeLimit(60 * Long.parseLong(entry.getValue().toString()));
                    } else if (entry.getKey().equals("newCardOrder")) {
                        DeckManager.getMainDeck().setNewCardOrder(Integer.parseInt(entry.getValue().toString()));
                    } else if (entry.getKey().equals("newCardSpacing")) {
                        DeckManager.getMainDeck().setNewCardSpacing(Integer.parseInt(entry.getValue().toString()));
                    } else if (entry.getKey().equals("revCardOrder")) {
                        DeckManager.getMainDeck().setRevCardOrder(Integer.parseInt(entry.getValue().toString()));
>>>>>>> 48b8dbc8
                    }
                }
                // make sure we refresh the parent cached values
                cacheValues();

                // and update any listeners
                for (OnSharedPreferenceChangeListener listener : listeners) {
                    listener.onSharedPreferenceChanged(DeckPreferenceHack.this, null);
                }

                return true;
            }


            @Override
            public SharedPreferences.Editor putBoolean(String key, boolean value) {
                return this.putString(key, Boolean.toString(value));
            }


            @Override
            public SharedPreferences.Editor putFloat(String key, float value) {
                return this.putString(key, Float.toString(value));
            }


            @Override
            public SharedPreferences.Editor putInt(String key, int value) {
                return this.putString(key, Integer.toString(value));
            }


            @Override
            public SharedPreferences.Editor putLong(String key, long value) {
                return this.putString(key, Long.toString(value));
            }


            @Override
            public SharedPreferences.Editor putString(String key, String value) {
                Log.d(this.getClass().toString(), String.format("Editor.putString(key=%s, value=%s)", key, value));
                mUpdate.put(key, value);
                return this;
            }


            @Override
            public SharedPreferences.Editor remove(String key) {
                Log.d(this.getClass().toString(), String.format("Editor.remove(key=%s)", key));
                mUpdate.remove(key);
                return this;
            }


            public void apply() {
                commit();
            }


			// @Override  On Android 1.5 this is not Override
			public android.content.SharedPreferences.Editor putStringSet(
					String arg0, Set<String> arg1) {
				// TODO Auto-generated method stub
				return null;
			}

        }


        @Override
        public boolean contains(String key) {
            return mValues.containsKey(key);
        }


        @Override
        public Editor edit() {
            return new Editor();
        }


        @Override
        public Map<String, ?> getAll() {
            return mValues;
        }


        @Override
        public boolean getBoolean(String key, boolean defValue) {
            return Boolean.valueOf(this.getString(key, Boolean.toString(defValue)));
        }


        @Override
        public float getFloat(String key, float defValue) {
            return Float.valueOf(this.getString(key, Float.toString(defValue)));
        }


        @Override
        public int getInt(String key, int defValue) {
            return Integer.valueOf(this.getString(key, Integer.toString(defValue)));
        }


        @Override
        public long getLong(String key, long defValue) {
            return Long.valueOf(this.getString(key, Long.toString(defValue)));
        }


        @Override
        public String getString(String key, String defValue) {
            Log.d(this.getClass().toString(), String.format("getString(key=%s, defValue=%s)", key, defValue));

            if (!mValues.containsKey(key)) {
                return defValue;
            }
            return mValues.get(key);
        }

        public List<OnSharedPreferenceChangeListener> listeners = new LinkedList<OnSharedPreferenceChangeListener>();


        @Override
        public void registerOnSharedPreferenceChangeListener(OnSharedPreferenceChangeListener listener) {
            listeners.add(listener);
        }


        @Override
        public void unregisterOnSharedPreferenceChangeListener(OnSharedPreferenceChangeListener listener) {
            listeners.remove(listener);
        }


		// @Override  On Android 1.5 this is not Override
		public Set<String> getStringSet(String arg0, Set<String> arg1) {
			// TODO Auto-generated method stub
			return null;
		}

    }

    private DeckPreferenceHack mPref;


    @Override
    public SharedPreferences getSharedPreferences(String name, int mode) {
        Log.d(this.getClass().toString(), String.format("getSharedPreferences(name=%s)", name));
        return mPref;
    }


    @Override
    protected void onCreate(Bundle icicle) {
        super.onCreate(icicle);

        if (DeckManager.getMainDeck() == null) {
            Log.i(AnkiDroidApp.TAG, "DeckPreferences - Selected Deck is NULL");
            finish();
        } else {
            // requestWindowFeature(Window.FEATURE_INDETERMINATE_PROGRESS);

            mPref = new DeckPreferenceHack();
            mPref.registerOnSharedPreferenceChangeListener(this);

            this.addPreferencesFromResource(R.xml.deck_preferences);
            // this.updateSummaries();
        }
    }


    @Override
    public void onSharedPreferenceChanged(SharedPreferences sharedPreferences, String key) {
        // update values on changed preference
        // this.updateSummaries();
    }


    /**
     * XXX Currently unused.
     */
    protected void updateSummaries() {
        // for all text preferences, set summary as current database value
        for (String key : mPref.mValues.keySet()) {
            Preference pref = this.findPreference(key);
            if (pref == null) {
                continue;
            }
            if (pref instanceof CheckBoxPreference) {
                continue;
            }
            pref.setSummary(this.mPref.getString(key, ""));
        }
    }
}<|MERGE_RESOLUTION|>--- conflicted
+++ resolved
@@ -49,21 +49,12 @@
 
         protected void cacheValues() {
             Log.i(AnkiDroidApp.TAG, "DeckPreferences - CacheValues");
-<<<<<<< HEAD
-            mValues.put("newCardsPDay", String.valueOf(AnkiDroidApp.deck().getIntVar("newPerDay")));
-//            mValues.put("sessionQLimit", String.valueOf(AnkiDroidApp.deck().getSessionRepLimit()));
-//            mValues.put("sessionTLimit", String.valueOf(AnkiDroidApp.deck().getSessionTimeLimit() / 60));
-            mValues.put("newCardOrder", String.valueOf(AnkiDroidApp.deck().getIntVar("newOrder")));
-            mValues.put("newCardSpacing", String.valueOf(AnkiDroidApp.deck().getIntVar("newSpread")));
-            mValues.put("revCardOrder", String.valueOf(AnkiDroidApp.deck().getIntVar("revOrder")));
-=======
             mValues.put("newCardsPDay", String.valueOf(DeckManager.getMainDeck().getNewCardsPerDay()));
             mValues.put("sessionQLimit", String.valueOf(DeckManager.getMainDeck().getSessionRepLimit()));
             mValues.put("sessionTLimit", String.valueOf(DeckManager.getMainDeck().getSessionTimeLimit() / 60));
             mValues.put("newCardOrder", String.valueOf(DeckManager.getMainDeck().getNewCardOrder()));
             mValues.put("newCardSpacing", String.valueOf(DeckManager.getMainDeck().getNewCardSpacing()));
             mValues.put("revCardOrder", String.valueOf(DeckManager.getMainDeck().getRevCardOrder()));
->>>>>>> 48b8dbc8
         }
 
         public class Editor implements SharedPreferences.Editor {
@@ -88,19 +79,6 @@
 
                 for (Entry<String, Object> entry : mUpdate.valueSet()) {
                     if (entry.getKey().equals("newCardsPDay")) {
-<<<<<<< HEAD
-                        AnkiDroidApp.deck().setIntVar("newPerDay", Integer.parseInt(entry.getValue().toString()));
-//                    } else if (entry.getKey().equals("sessionQLimit")) {
-//                        AnkiDroidApp.deck().setSessionRepLimit(Long.parseLong(entry.getValue().toString()));
-//                    } else if (entry.getKey().equals("sessionTLimit")) {
-//                        AnkiDroidApp.deck().setSessionTimeLimit(60 * Long.parseLong(entry.getValue().toString()));
-                    } else if (entry.getKey().equals("newCardOrder")) {
-                        AnkiDroidApp.deck().setIntVar("newOrder", Integer.parseInt(entry.getValue().toString()));
-                    } else if (entry.getKey().equals("newCardSpacing")) {
-                        AnkiDroidApp.deck().setIntVar("newSpread", Integer.parseInt(entry.getValue().toString()));
-                    } else if (entry.getKey().equals("revCardOrder")) {
-                        AnkiDroidApp.deck().setIntVar("revOrder", Integer.parseInt(entry.getValue().toString()));
-=======
                         DeckManager.getMainDeck().setNewCardsPerDay(Integer.parseInt(entry.getValue().toString()));
                     } else if (entry.getKey().equals("sessionQLimit")) {
                         DeckManager.getMainDeck().setSessionRepLimit(Long.parseLong(entry.getValue().toString()));
@@ -112,7 +90,6 @@
                         DeckManager.getMainDeck().setNewCardSpacing(Integer.parseInt(entry.getValue().toString()));
                     } else if (entry.getKey().equals("revCardOrder")) {
                         DeckManager.getMainDeck().setRevCardOrder(Integer.parseInt(entry.getValue().toString()));
->>>>>>> 48b8dbc8
                     }
                 }
                 // make sure we refresh the parent cached values
