/****************************************************************************************
* Copyright (c) 2009 Nicolas Raoul <nicolas.raoul@gmail.com>                           *
* Copyright (c) 2009 Andrew <andrewdubya@gmail.                                        *
* Copyright (c) 2009 Daniel Svärd <daniel.svard@gmail.com>                             *
* Copyright (c) 2009 Edu Zamora <edu.zasu@gmail.com>                                   *
* Copyright (c) 2009 Jordi Chacon <jordi.chacon@gmail.com>                             *
*                                                                                      *
* This program is free software; you can redistribute it and/or modify it under        *
* the terms of the GNU General Public License as published by the Free Software        *
* Foundation; either version 3 of the License, or (at your option) any later           *
* version.                                                                             *
*                                                                                      *
* This program is distributed in the hope that it will be useful, but WITHOUT ANY      *
* WARRANTY; without even the implied warranty of MERCHANTABILITY or FITNESS FOR A      *
* PARTICULAR PURPOSE. See the GNU General Public License for more details.             *
*                                                                                      *
* You should have received a copy of the GNU General Public License along with         *
* this program.  If not, see <http://www.gnu.org/licenses/>.                           *
****************************************************************************************/
package com.ichi2.anki;

import java.io.File;
import java.io.FileOutputStream;
import java.io.IOException;
import java.io.InputStream;
import java.io.OutputStream;

import android.app.Activity;
import android.app.AlertDialog;
import android.app.ProgressDialog;
import android.content.BroadcastReceiver;
import android.content.Context;
import android.content.Intent;
import android.content.IntentFilter;
import android.content.SharedPreferences;
import android.content.SharedPreferences.Editor;
import android.content.res.Configuration;
import android.content.res.Resources;
import android.database.SQLException;
import android.os.Bundle;
import android.os.Environment;
import android.os.SystemClock;
import android.os.Vibrator;
import android.util.Log;
import android.view.Menu;
import android.view.MenuItem;
import android.view.View;
import android.webkit.WebView;
import android.widget.Button;
import android.widget.Chronometer;
import android.widget.CompoundButton;
import android.widget.EditText;
import android.widget.ImageView;
import android.widget.LinearLayout;
import android.widget.TextView;
import android.widget.Toast;
import android.widget.ToggleButton;

import com.ichi2.async.Connection;
import com.ichi2.async.Connection.Payload;
import com.ichi2.utils.DiffEngine;
import com.ichi2.utils.RubyParser;
import com.tomgibara.android.veecheck.util.PrefSettings;

/**
 * Main activity for AnkiDroid. Shows a card and controls to answer it.
 */
public class AnkiDroid extends Activity
{

	/**
	 * Default database
	 */
	public static final String OPT_DB = "com.ichi2.anki.deckFilename";

	/**
	 * Tag for logging messages
	 */
	private static final String TAG = "AnkiDroid";

	/** Max size of the font of the questions and answers for relative calculation */
	private static final int MAX_QA_FONT_SIZE = 14;

	/** Min size of the font of the questions and answers for relative calculation */
	private static final int MIN_QA_FONT_SIZE = 3;
	
	/** The font size specified in shared preferences. If 0 then font is calculated with MAX/MIN_FONT_SIZE */
	private int qaFontSize = 0;

	/**
	 * Menus
	 */
	public static final int MENU_OPEN = 0;

	public static final int MENU_PREFERENCES = 1;

	public static final int MENU_ABOUT = 2;

	public static final int MENU_DECKOPTS = 3;

	public static final int MENU_SUSPEND = 4;

<<<<<<< HEAD
	private static final int MENU_EDIT = 5; 
=======
    private static final int MENU_EDIT = 5; 
    
    private static final int MENU_GET_SHARED_DECKS = 6;
>>>>>>> 94a56503

	/**
	 * Possible outputs trying to load a deck
	 */
	public static final int DECK_LOADED = 0;

	public static final int DECK_NOT_LOADED = 1;

	public static final int DECK_EMPTY = 2;

	/**
	 * Available options returning from another activity
	 */
	public static final int PICK_DECK_REQUEST = 0;

	public static final int PREFERENCES_UPDATE = 1;

<<<<<<< HEAD
	public static final int EDIT_CURRENT_CARD = 2;
=======
    public static final int EDIT_CURRENT_CARD = 2;
    
    public static final int GET_SHARED_DECK = 3;
>>>>>>> 94a56503

	/**
	 * Variables to hold the state
	 */
	private ProgressDialog progressDialog;

	private AlertDialog updateAlert;
	
	private AlertDialog noConnectionAlert;
	
	private AlertDialog connectionFailedAlert;

	private BroadcastReceiver mUnmountReceiver = null;

	/**
	 * Name of the last deck loaded
	 */
	private String deckFilename;
	
    /**
     * Indicates if a deck is trying to be load. onResume() won't try to load a deck if deckSelected is true.
     * We don't have to worry to set deckSelected to true, it's done automatically in displayProgressDialogAndLoadDeck().
     * We have to set deckSelected to false only on these situations a deck has to be reload and when we know for sure no other thread is trying to load a deck (for example, when sd card is mounted again)
     */
	private boolean deckSelected;

	private boolean deckLoaded;
	
	private boolean cardsToReview;

	private boolean sdCardAvailable = isSdCardMounted();
	
	private boolean inDeckPicker;

	private boolean corporalPunishments;

	private boolean timerAndWhiteboard;

	private boolean writeAnswers;
	
	/** Preference: parse for ruby annotations */
	private boolean useRubySupport;
	
	/** Preference: show the question when showing the answer */
	private boolean showQuestionAnswer;

	private boolean updateNotifications; // TODO use Veecheck only if this is true

	public String cardTemplate;

	private Card currentCard;
	
	/**
	 * To be assigned as the currentCard or a new card to be sent to and from the editor
	 */
    private static Card editorCard;

	/**
	 * Variables to hold layout objects that we need to update or handle events for
	 */
	private WebView mCard;

	private ToggleButton mToggleWhiteboard, mFlipCard;

	private EditText mAnswerField;

	private Button mButtonReviewEarly, mEase0, mEase1, mEase2, mEase3;

	private Chronometer mCardTimer;
	
	/**
	 * Time (in ms) at which the session will be over.
	 */
	private long mSessionTimeLimit;

	private int mSessionCurrReps = 0;

	private Whiteboard mWhiteboard;

	/**
	 * Handler for the flip toogle button, between the question and the answer of a card.
	 */
	CompoundButton.OnCheckedChangeListener mFlipCardHandler = new CompoundButton.OnCheckedChangeListener()
	{
		//@Override
		public void onCheckedChanged(CompoundButton buttonView, boolean showAnswer)
		{
			Log.i(TAG, "Flip card changed:");
			if (showAnswer)
				displayCardAnswer();
			else
				displayCardQuestion();
		}
	};

	/**
	 * Handler for the Whiteboard toggle button.
	 */
	CompoundButton.OnCheckedChangeListener mToggleOverlayHandler = new CompoundButton.OnCheckedChangeListener()
	{
		public void onCheckedChanged(CompoundButton btn, boolean state)
		{
			setOverlayState(state);
		}
	};

	View.OnClickListener mSelectEaseHandler = new View.OnClickListener()
	{
		public void onClick(View view)
		{
			int ease;
			switch (view.getId())
			{
			case R.id.ease1:
				ease = 1;
				if (corporalPunishments)
				{
					Vibrator v = (Vibrator) getSystemService(Context.VIBRATOR_SERVICE);
					v.vibrate(500);
				}
				break;
			case R.id.ease2:
				ease = 2;
				break;
			case R.id.ease3:
				ease = 3;
				break;
			case R.id.ease4:
				ease = 4;
				break;
			default:
				ease = 0;
				return;
			}

			DeckTask.launchDeckTask(
					DeckTask.TASK_TYPE_ANSWER_CARD,
					mAnswerCardHandler,
					new DeckTask.TaskData(ease, AnkiDroidApp.deck(), currentCard));
		}
	};

	View.OnClickListener mButtonReviewEarlyHandler = new View.OnClickListener()
	{
		public void onClick(View view)
		{
			Log.i(TAG, "mButtonReviewEarlyHandler");
			mButtonReviewEarly.setVisibility(View.GONE);
			Deck d = AnkiDroidApp.deck();
			d.setReviewEarly(true);
			currentCard = d.getCard();
			if (currentCard != null){
				showControls(true);
				deckLoaded = true;
				cardsToReview = true;
				mFlipCard.setChecked(false);
				displayCardQuestion();

				mWhiteboard.clear();
				mCardTimer.setBase(SystemClock.elapsedRealtime());
				mCardTimer.start();
				long timelimit = AnkiDroidApp.deck().getSessionTimeLimit() * 1000;
				Log.i(TAG, "SessionTimeLimit: " + timelimit + " ms.");
				mSessionTimeLimit = System.currentTimeMillis() + timelimit;
				mSessionCurrReps = 0;
	
			}
				
			
		}
	};

    public static Card getEditorCard () {
        return editorCard;
    }

	@Override
	public void onCreate(Bundle savedInstanceState) throws SQLException
	{
		super.onCreate(savedInstanceState);
		Log.i(TAG, "onCreate - savedInstanceState: " + savedInstanceState);

		Bundle extras = getIntent().getExtras();
		SharedPreferences preferences = restorePreferences();
		initAlertDialogs();
		initLayout(R.layout.flashcard_portrait);

		registerExternalStorageListener();
		initResourceValues();

		if (extras != null && extras.getString(OPT_DB) != null)
		{
			// A deck has just been selected in the decks browser.
			deckFilename = extras.getString(OPT_DB);
			Log.i(TAG, "onCreate - deckFilename from extras: " + deckFilename);
		} else if (savedInstanceState != null)
		{
			// Use the same deck as last time AnkiDroid was used.
			deckFilename = savedInstanceState.getString("deckFilename");
			Log.i(TAG, "onCreate - deckFilename from savedInstanceState: " + deckFilename);
		} else
		{
			Log.i(TAG, "onCreate - " + preferences.getAll().toString());
			deckFilename = preferences.getString("deckFilename", null);
			Log.i(TAG, "onCreate - deckFilename from preferences: " + deckFilename);
		}

		if (deckFilename == null || !new File(deckFilename).exists())
		{
			// No previously selected deck.
			Log.i(TAG, "onCreate - No previously selected deck or the previously selected deck is not available at the moment");
			if(isSdCardMounted())
			{
				boolean generateSampleDeck = preferences.getBoolean("generateSampleDeck", true);
				if (generateSampleDeck)
				{
					Log.i(TAG, "onCreate - Generating sample deck...");
					// Load sample deck.
					// This sample deck is for people who downloaded the app but
					// don't know Anki.
					// These people will understand how it works and will get to
					// love it!
					// TODO Where should we put this sample deck?
					String SAMPLE_DECK_FILENAME = AnkiDroidApp.getStorageDirectory() + "/country-capitals.anki";
					if (!new File(/*
								 * deckFilename triggers NPE bug in
								 * java.io.File.java
								 */AnkiDroidApp.getStorageDirectory(), "country-capitals.anki").exists())
					{
						try
						{
							// Copy the sample deck from the assets to the SD card.
							InputStream stream = getResources().getAssets().open("country-capitals.anki");
							boolean written = writeToFile(stream, SAMPLE_DECK_FILENAME);
							if (!written)
							{
								openDeckPicker();
								Log.i(TAG, "onCreate - The copy of country-capitals.anki to the sd card failed.");
								return;
							}
							Log.i(TAG, "onCreate - The copy of country-capitals.anki to the sd card was sucessful.");
						} catch (IOException e)
						{
							e.printStackTrace();
						}
					}
					// Load sample deck.
					deckFilename = SAMPLE_DECK_FILENAME;
				} else
				{
					// Show the deck picker.
					openDeckPicker();
				}
			}

		}
	}


	/**
	 * Retrieve resource values.
	 */
	public void initResourceValues()
	{
		Resources r = getResources();
		cardTemplate = r.getString(R.string.card_template);
	}

	/**
	 * Create AlertDialogs used on all the activity
	 */
	private void initAlertDialogs()
	{
		Resources res = getResources();
		
		AlertDialog.Builder builder = new AlertDialog.Builder(this);
		
		builder.setMessage(res.getString(R.string.connection_needed));
		builder.setPositiveButton(res.getString(R.string.ok), null);
		noConnectionAlert = builder.create();
		
	    builder.setMessage(res.getString(R.string.connection_unsuccessful));
	    connectionFailedAlert = builder.create();
	}
	
	/**
	 * Set the content view to the one provided and initialize accessors.
	 */
	public void initLayout(Integer layout)
	{
		Log.i(TAG, "initLayout - Beginning");
		setContentView(layout);

		mCard = (WebView) findViewById(R.id.flashcard);
		mButtonReviewEarly = (Button) findViewById(R.id.review_early);
		mEase0 = (Button) findViewById(R.id.ease1);
		mEase1 = (Button) findViewById(R.id.ease2);
		mEase2 = (Button) findViewById(R.id.ease3);
		mEase3 = (Button) findViewById(R.id.ease4);
		mCardTimer = (Chronometer) findViewById(R.id.card_time);
		mFlipCard = (ToggleButton) findViewById(R.id.flip_card);
		mToggleWhiteboard = (ToggleButton) findViewById(R.id.toggle_overlay);
		mWhiteboard = (Whiteboard) findViewById(R.id.whiteboard);
		mAnswerField = (EditText) findViewById(R.id.answer_field);

		showControls(false);

		mButtonReviewEarly.setOnClickListener(mButtonReviewEarlyHandler);
		mEase0.setOnClickListener(mSelectEaseHandler);
		mEase1.setOnClickListener(mSelectEaseHandler);
		mEase2.setOnClickListener(mSelectEaseHandler);
		mEase3.setOnClickListener(mSelectEaseHandler);
		mFlipCard.setChecked(true); // Fix for mFlipCardHandler not being called on first deck load.
		mFlipCard.setOnCheckedChangeListener(mFlipCardHandler);
		mToggleWhiteboard.setOnCheckedChangeListener(mToggleOverlayHandler);

		mCard.setFocusable(false);

		Log.i(TAG, "initLayout - Ending");

	}

	/** 
	 * Creates the menu items
	 */
	@Override
    public boolean onCreateOptionsMenu(Menu menu)
	{
		menu.add(0, MENU_OPEN, 0, getString(R.string.switch_another_deck));
		menu.add(1, MENU_PREFERENCES, 0, getString(R.string.preferences));
		menu.add(1, MENU_ABOUT, 0, getString(R.string.about));
		menu.add(1, MENU_DECKOPTS, 0, getString(R.string.study_options));
		menu.add(1, MENU_SUSPEND, 0, getString(R.string.suspend));
        menu.add(1, MENU_EDIT, 0, getString(R.string.edit_card)); //Edit the current card.
        menu.add(1, MENU_GET_SHARED_DECKS, 0, getString(R.string.get_shared_deck));
		return true;
	}

	public boolean onPrepareOptionsMenu(Menu menu)
	{
		Log.i(TAG, "sdCardAvailable = " + sdCardAvailable + ", deckLoaded = " + deckLoaded);
		menu.findItem(MENU_DECKOPTS).setEnabled(sdCardAvailable && deckLoaded);
		menu.findItem(MENU_SUSPEND).setEnabled(currentCard != null);
		menu.findItem(MENU_SUSPEND).setVisible(currentCard != null);
		menu.findItem(MENU_EDIT).setEnabled(currentCard != null);
		menu.findItem(MENU_EDIT).setVisible(currentCard != null);
		return true;
	}
	
	/**
	 * Handles item selections
	 */
	@Override
	public boolean onOptionsItemSelected(MenuItem item)
	{
		switch (item.getItemId())
		{
		case MENU_OPEN:
			openDeckPicker();
			return true;
		case MENU_PREFERENCES:
			Intent preferences = new Intent(this, Preferences.class);
			startActivityForResult(preferences, PREFERENCES_UPDATE);
			return true;
		case MENU_ABOUT:
			Intent about = new Intent(this, About.class);
			startActivity(about);
			return true;
		case MENU_DECKOPTS:
		    Intent opts = new Intent(this, DeckPreferences.class);
		    startActivity( opts );
		    return true;
		case MENU_SUSPEND:
			mFlipCard.setChecked(true);
			DeckTask.launchDeckTask(DeckTask.TASK_TYPE_SUSPEND_CARD, 
					mAnswerCardHandler,
					new DeckTask.TaskData(0, AnkiDroidApp.deck(), currentCard));
		    return true;
        case MENU_EDIT:
            editorCard = currentCard;
            Intent editCard = new Intent(this, CardEditor.class);
            startActivityForResult(editCard, EDIT_CURRENT_CARD);
            return true;
        case MENU_GET_SHARED_DECKS:
        	Connection.getSharedDecks(getSharedDecksListener, new Connection.Payload(new Object[] {}));
        	return true;
		}
		return false;
	}

	public void openDeckPicker()
	{
    	Log.i(TAG, "openDeckPicker - deckSelected = " + deckSelected);
    	
    	if(AnkiDroidApp.deck() != null && sdCardAvailable)
    		AnkiDroidApp.deck().closeDeck();
    	deckLoaded = false;
		Intent decksPicker = new Intent(this, DeckPicker.class);
		inDeckPicker = true;
		startActivityForResult(decksPicker, PICK_DECK_REQUEST);
		Log.i(TAG, "openDeckPicker - Ending");
	}

	public void openSharedDeckPicker()
	{
    	if(AnkiDroidApp.deck() != null && sdCardAvailable)
    		AnkiDroidApp.deck().closeDeck();
    	deckLoaded = false;
		Intent intent = new Intent(AnkiDroid.this, SharedDeckPicker.class);
		startActivityForResult(intent, GET_SHARED_DECK);
	}
	
	@Override
	public void onSaveInstanceState(Bundle outState)
	{
		Log.i(TAG, "onSaveInstanceState: " + deckFilename);
		// Remember current deck's filename.
		if (deckFilename != null)
		{
			outState.putString("deckFilename", deckFilename);
		}
		Log.i(TAG, "onSaveInstanceState - Ending");
	}

	@Override
	public void onStop()
	{
		Log.i(TAG, "onStop() - " + System.currentTimeMillis());
		super.onStop();
		if (deckFilename != null)
		{
			savePreferences();
		}
	}

	@Override
	public void onResume()
	{
		Log.i(TAG, "onResume() - deckFilename = " + deckFilename + ", deckSelected = " + deckSelected);
		super.onResume();

		//registerExternalStorageListener();
		
		if (!deckSelected)
		{
			Log.i(TAG, "onResume() - No deck selected before");
			displayProgressDialogAndLoadDeck();
		}

		Log.i(TAG, "onResume() - Ending");
	}
	
	
	@Override
	protected void onDestroy() {
		Log.i(TAG, "onDestroy()");
		super.onDestroy();
    	unregisterReceiver(mUnmountReceiver);
	}

	private void displayProgressDialogAndLoadDeck()
	{
		displayProgressDialogAndLoadDeck(false);
	}

	private void displayProgressDialogAndLoadDeck(boolean updateAllCards)
	{
		Log.i(TAG, "displayProgressDialogAndLoadDeck - Loading deck " + deckFilename + ", update all cards = " + updateAllCards);

		// Don't open database again in onResume() until we know for sure this attempt to load the deck is finished
		deckSelected = true;

		if(isSdCardMounted())
		{
			if (deckFilename != null && new File(deckFilename).exists())
			{
				showControls(false);
				if(updateAllCards)
				{
					DeckTask.launchDeckTask(
							DeckTask.TASK_TYPE_LOAD_DECK_AND_UPDATE_CARDS,
							mLoadDeckHandler,
							new DeckTask.TaskData(deckFilename));
				}
				else
				{
					DeckTask.launchDeckTask(
							DeckTask.TASK_TYPE_LOAD_DECK,
							mLoadDeckHandler,
							new DeckTask.TaskData(deckFilename));
				}
			}
			else
			{
				if(deckFilename == null){
					Log.i(TAG, "displayProgressDialogAndLoadDeck - SD card unmounted.");
				}
				else if(!new File(deckFilename).exists()){
					Log.i(TAG, "displayProgressDialogAndLoadDeck - The deck " + deckFilename + "does not exist.");
				}

				//Show message informing that no deck has been loaded
				displayDeckNotLoaded();
			}
		} else
		{
			Log.i(TAG, "displayProgressDialogAndLoadDeck - SD card unmounted.");
			deckSelected = false;
        	Log.i(TAG, "displayProgressDialogAndLoadDeck - deckSelected = " + deckSelected);
			displaySdError();
		}

	}
	
	@Override
	protected void onActivityResult(int requestCode, int resultCode, Intent intent)
	{
		super.onActivityResult(requestCode, resultCode, intent);
		if (requestCode == PICK_DECK_REQUEST)
		{
			//Clean the previous card before showing the first of the new loaded deck (so the transition is not so abrupt)
			updateCard("");
			hideSdError();
			hideDeckErrors();
			inDeckPicker = false;
			
			if (resultCode != RESULT_OK)
			{
				Log.e(TAG, "onActivityResult - Deck browser returned with error");
				//Make sure we open the database again in onResume() if user pressed "back"
				deckSelected = false;
				return;
			}
			if (intent == null)
			{
				Log.e(TAG, "onActivityResult - Deck browser returned null intent");
				//Make sure we open the database again in onResume()
				deckSelected = false;
				return;
			}
			// A deck was picked. Save it in preferences and use it.
			Log.i(TAG, "onActivityResult = OK");
			deckFilename = intent.getExtras().getString(OPT_DB);
			savePreferences();

        	Log.i(TAG, "onActivityResult - deckSelected = " + deckSelected);
			displayProgressDialogAndLoadDeck();
		} else if (requestCode == PREFERENCES_UPDATE)
		{
			restorePreferences();
			//If there is no deck loaded the controls have not to be shown
			if(deckLoaded && cardsToReview)
			{
				showOrHideControls();
				showOrHideAnswerField();
			}
        } else if (requestCode == EDIT_CURRENT_CARD)
        {
            		    DeckTask.launchDeckTask(
                                DeckTask.TASK_TYPE_UPDATE_FACT,
                                mUpdateCardHandler,
                                new DeckTask.TaskData(0, AnkiDroidApp.deck(), currentCard));
            //TODO: code to save the changes made to the current card.
            mFlipCard.setChecked(true);
            displayCardQuestion();
		} else if(requestCode == GET_SHARED_DECK)
		{
			//Clean the previous card before showing the first of the new loaded deck (so the transition is not so abrupt)
			updateCard("");
			hideSdError();
			hideDeckErrors();
			
			if (resultCode != RESULT_OK)
			{
				Log.e(TAG, "onActivityResult - Deck browser returned with error");
				//Make sure we open the database again in onResume() if user pressed "back"
				deckSelected = false;
				return;
			}
			if (intent == null)
			{
				Log.e(TAG, "onActivityResult - Deck browser returned null intent");
				//Make sure we open the database again in onResume()
				deckSelected = false;
				return;
			}
			// A deck was picked. Save it in preferences and use it.
			Log.i(TAG, "onActivityResult = OK");
			deckFilename = intent.getExtras().getString(OPT_DB);
			savePreferences();

        	Log.i(TAG, "onActivityResult - deckSelected = " + deckSelected);
        	// Load deck and update all cards, because if that is not done both the answer and question will be empty
			displayProgressDialogAndLoadDeck(true);
		}
	}

	@Override
	public void onConfigurationChanged(Configuration newConfig) {
	  super.onConfigurationChanged(newConfig);

	  Log.i(TAG, "onConfigurationChanged");

	  LinearLayout sdLayout = (LinearLayout) findViewById(R.id.sd_layout);
	  if(newConfig.orientation == Configuration.ORIENTATION_LANDSCAPE)
		  sdLayout.setPadding(0, 50, 0, 0);
	  else if(newConfig.orientation == Configuration.ORIENTATION_PORTRAIT)
		  sdLayout.setPadding(0, 100, 0, 0);

	  mWhiteboard.rotate();
	}


	private void showControls(boolean show)
	{
		if (show)
		{
			mCard.setVisibility(View.VISIBLE);
			mEase0.setVisibility(View.VISIBLE);
			mEase1.setVisibility(View.VISIBLE);
			mEase2.setVisibility(View.VISIBLE);
			mEase3.setVisibility(View.VISIBLE);
			mFlipCard.setVisibility(View.VISIBLE);
			showOrHideControls();
			showOrHideAnswerField();
			hideDeckErrors();
		} else
		{
			mCard.setVisibility(View.GONE);
			mButtonReviewEarly.setVisibility(View.GONE);
			mEase0.setVisibility(View.GONE);
			mEase1.setVisibility(View.GONE);
			mEase2.setVisibility(View.GONE);
			mEase3.setVisibility(View.GONE);
			mFlipCard.setVisibility(View.GONE);
			mCardTimer.setVisibility(View.GONE);
			mToggleWhiteboard.setVisibility(View.GONE);
			mWhiteboard.setVisibility(View.GONE);
			mAnswerField.setVisibility(View.GONE);
		}
	}

	/**
	 * Depending on preferences, show or hide the timer and whiteboard.
	 */
	private void showOrHideControls()
	{
		Log.i(TAG, "showOrHideControls - timerAndWhiteboard: " + timerAndWhiteboard);
		if (!timerAndWhiteboard)
		{
			mCardTimer.setVisibility(View.GONE);
			mToggleWhiteboard.setVisibility(View.GONE);
			mWhiteboard.setVisibility(View.GONE);
		} else
		{
			mCardTimer.setVisibility(View.VISIBLE);
			mToggleWhiteboard.setVisibility(View.VISIBLE);
			if (mToggleWhiteboard.isChecked())
			{
				mWhiteboard.setVisibility(View.VISIBLE);
			}
		}
	}

	/**
	 * Depending on preferences, show or hide the answer field.
	 */
	private void showOrHideAnswerField()
	{
		Log.i(TAG, "showOrHideAnswerField - writeAnswers: " + writeAnswers);
		if (!writeAnswers)
		{
			mAnswerField.setVisibility(View.GONE);
		} else
		{
			mAnswerField.setVisibility(View.VISIBLE);
		}
	}

	public void setOverlayState(boolean enabled)
	{
		mWhiteboard.setVisibility((enabled) ? View.VISIBLE : View.GONE);
	}

	/**
	 * Set up the display for the current card.
	 */
	public void displayCardQuestion()
	{
		Log.i(TAG, "displayCardQuestion");

		if (currentCard == null)
		{
			// Either the deck does not contain any card, or all reviews have been done for the time being
			// TODO a button leading to the deck picker would be nice.
			updateCard(getString(R.string.congratulations_finished_for_now));
			mButtonReviewEarly.setVisibility(View.VISIBLE);
			mEase0.setVisibility(View.GONE);
			mEase1.setVisibility(View.GONE);
			mEase2.setVisibility(View.GONE);
			mEase3.setVisibility(View.GONE);
			mFlipCard.setVisibility(View.GONE);
			mCardTimer.setVisibility(View.GONE);
			mToggleWhiteboard.setVisibility(View.GONE);
			mWhiteboard.setVisibility(View.GONE);
			mAnswerField.setVisibility(View.GONE);
			
			cardsToReview = false;
		} else
		{
			Log.i(TAG, "displayCardQuestion - Hiding Ease buttons...");

			mEase0.setVisibility(View.GONE);
			mEase1.setVisibility(View.GONE);
			mEase2.setVisibility(View.GONE);
			mEase3.setVisibility(View.GONE);

			// If the user wants to write the answer
			if(writeAnswers)
			{
				mAnswerField.setVisibility(View.VISIBLE);
			}

			mFlipCard.requestFocus();

			updateCard(currentCard.question);
		}
	}

	public void updateCard(String content)
	{
		Log.i(TAG, "updateCard");

		content = Sound.extractSounds(deckFilename, content);
		content = Image.loadImages(deckFilename, content);
		
		// We want to modify the font size depending on how long is the content
		// Replace each <br> with 15 spaces, then remove all html tags and spaces
		String realContent = content.replaceAll("\\<br.*?\\>", "               ");
		//TODO: replacement for <hr/> in case of showQuestionAnswer = true
		realContent = realContent.replaceAll("\\<.*?\\>", "");
		realContent = realContent.replaceAll("&nbsp;", " ");

		// Calculate the size of the font depending on the length of the content
		if (0 == qaFontSize) {
			int size = Math.max(MIN_QA_FONT_SIZE, MAX_QA_FONT_SIZE - (int)(realContent.length()/5));
			mCard.getSettings().setDefaultFontSize(size);
		} else {
			mCard.getSettings().setDefaultFontSize(qaFontSize);
		}

		// In order to display the bold style correctly, we have to change font-weight to 700
		content = content.replaceAll("font-weight:600;", "font-weight:700;");

		// If ruby annotation support is activated, then parse and add markup
		if (useRubySupport) {
			content = RubyParser.ankiRubyToMarkup(content);
		}

		Log.i(TAG, "content card = \n" + content);
		String card = cardTemplate.replace("::content::", content);
		mCard.loadDataWithBaseURL("", card, "text/html", "utf-8", null);
		Sound.playSounds();
	}

	/**
	 * Display the card answer.
	 */
	public void displayCardAnswer()
	{
		Log.i(TAG, "displayCardAnswer");

		mCardTimer.stop();
		mWhiteboard.lock();

		mEase0.setVisibility(View.VISIBLE);
		mEase1.setVisibility(View.VISIBLE);
		mEase2.setVisibility(View.VISIBLE);
		mEase3.setVisibility(View.VISIBLE);

		mAnswerField.setVisibility(View.GONE);

		mEase2.requestFocus();

		// If the user wrote an answer
		if(writeAnswers)
		{
			if(currentCard != null)
			{
				// Obtain the user answer and the correct answer
				String userAnswer = mAnswerField.getText().toString();
				String correctAnswer = (String) currentCard.answer.subSequence(
						currentCard.answer.indexOf(">")+1,
						currentCard.answer.lastIndexOf("<"));

				// Obtain the diff and send it to updateCard
				DiffEngine diff = new DiffEngine();
				updateCard(diff.diff_prettyHtml(
						diff.diff_main(userAnswer, correctAnswer)) +
						"<br/>" + currentCard.answer);
			}
			else
			{
				updateCard("");
			}
		}
		else
		{
			if (true == showQuestionAnswer) {
				StringBuffer sb = new StringBuffer();
				sb.append(currentCard.question);
				sb.append("<hr/>");
				sb.append(currentCard.answer);
				updateCard(sb.toString());
			} else {
				updateCard(currentCard.answer);
			}
		}
	}

	/**
	 * Utility method to write to a file.
	 */
	private boolean writeToFile(InputStream source, String destination) throws IOException
	{
		try
		{
			new File(destination).createNewFile();
		} catch (IOException e)
		{
			// Most probably the SD card is not mounted on the Android.
			// Tell the user to turn off USB storage, which will automatically
			// mount it on Android.
			return false;
		}
		OutputStream output = new FileOutputStream(destination);

		// Transfer bytes, from source to destination.
		byte[] buf = new byte[1024];
		int len;
		while ((len = source.read(buf)) > 0)
		{
			output.write(buf, 0, len);
		}
		source.close();
		output.close();
		return true;
	}

	private SharedPreferences restorePreferences()
	{
		SharedPreferences preferences = PrefSettings.getSharedPrefs(getBaseContext());
		corporalPunishments = preferences.getBoolean("corporalPunishments", false);
		timerAndWhiteboard = preferences.getBoolean("timerAndWhiteboard", true);
		Log.i(TAG, "restorePreferences - timerAndWhiteboard: " + timerAndWhiteboard);
		writeAnswers = preferences.getBoolean("writeAnswers", false);
		useRubySupport = preferences.getBoolean("useRubySupport", false);
		//A little hack to get int values from ListPreference. there should be an easier way ...
		String qaFontSizeString = preferences.getString("qaFontSize", "0");
		qaFontSize = Integer.parseInt(qaFontSizeString);
		showQuestionAnswer = preferences.getBoolean("showQuestionAnswer", false);
		updateNotifications = preferences.getBoolean("enabled", true);

		return preferences;
	}

	private void savePreferences()
	{
		SharedPreferences preferences = PrefSettings.getSharedPrefs(getBaseContext());
		Editor editor = preferences.edit();
		editor.putString("deckFilename", deckFilename);
		editor.commit();
	}

	private boolean isSdCardMounted() {
		return Environment.MEDIA_MOUNTED.equals(Environment.getExternalStorageState());
	}

    /**
     * Registers an intent to listen for ACTION_MEDIA_EJECT notifications.
     * The intent will call closeExternalStorageFiles() if the external media
     * is going to be ejected, so applications can clean up any files they have open.
     */
    public void registerExternalStorageListener() {
        if (mUnmountReceiver == null) {
            mUnmountReceiver = new BroadcastReceiver() {
                @Override
                public void onReceive(Context context, Intent intent) {
                    String action = intent.getAction();
                    if (action.equals(Intent.ACTION_MEDIA_EJECT)) {
                    	Log.i(TAG, "mUnmountReceiver - Action = Media Eject");
                    	sdCardAvailable = false;
                    	closeExternalStorageFiles();
                    } else if (action.equals(Intent.ACTION_MEDIA_MOUNTED)) {
                    	Log.i(TAG, "mUnmountReceiver - Action = Media Mounted");
                    	hideSdError();
                    	deckSelected = false;
                    	sdCardAvailable = true;
                    	Log.i(TAG, "mUnmountReceiver - deckSelected = " + deckSelected);
                    	if(!inDeckPicker)
                    		onResume();
                    }
                }
            };
            IntentFilter iFilter = new IntentFilter();
            iFilter.addAction(Intent.ACTION_MEDIA_EJECT);
            iFilter.addAction(Intent.ACTION_MEDIA_MOUNTED);
            iFilter.addDataScheme("file");
            registerReceiver(mUnmountReceiver, iFilter);
        }
    }

    private void closeExternalStorageFiles()
    {
    	if(AnkiDroidApp.deck() != null)
    		AnkiDroidApp.deck().closeDeck();
    	deckLoaded = false;
    	displaySdError();
    }

    private void displaySdError()
    {
    	showControls(false);
    	hideDeckErrors();
    	showSdCardElements(true);
    }

    private void hideSdError()
    {
    	showSdCardElements(false);
    }

    private void showSdCardElements(boolean show)
    {
    	Log.i(TAG, "showSdCardElements");

    	LinearLayout layout = (LinearLayout) findViewById(R.id.sd_layout);
    	TextView tv = (TextView) findViewById(R.id.sd_message);
    	ImageView image = (ImageView) findViewById(R.id.sd_icon);
    	if(show)
    	{
    		layout.setVisibility(View.VISIBLE);
    		tv.setVisibility(View.VISIBLE);
    		image.setVisibility(View.VISIBLE);
    	} else
    	{
    		layout.setVisibility(View.GONE);
    		tv.setVisibility(View.GONE);
    		image.setVisibility(View.GONE);
    	}
    }

    private void displayDeckNotLoaded()
    {
    	Log.i(TAG, "displayDeckNotLoaded");

    	LinearLayout layout = (LinearLayout) findViewById(R.id.deck_error_layout);
    	TextView message = (TextView) findViewById(R.id.deck_message);
    	TextView detail = (TextView) findViewById(R.id.deck_message_detail);

		message.setText(R.string.deck_not_loaded);
		detail.setText(R.string.deck_not_loaded_detail);
		layout.setVisibility(View.VISIBLE);
		message.setVisibility(View.VISIBLE);
		detail.setVisibility(View.VISIBLE);
    }

    private void hideDeckErrors()
    {
    	Log.i(TAG, "hideDeckErrors");

    	LinearLayout layout = (LinearLayout) findViewById(R.id.deck_error_layout);
    	TextView message = (TextView) findViewById(R.id.deck_message);
    	TextView detail = (TextView) findViewById(R.id.deck_message_detail);

		layout.setVisibility(View.GONE);
		message.setVisibility(View.GONE);
		detail.setVisibility(View.GONE);
    }

	private void displayNoCardsInDeck()
	{
    	Log.i(TAG, "displayNoCardsInDeck");

    	LinearLayout layout = (LinearLayout) findViewById(R.id.deck_error_layout);
    	TextView message = (TextView) findViewById(R.id.deck_message);
    	TextView detail = (TextView) findViewById(R.id.deck_message_detail);

		message.setText(R.string.deck_empty);
		layout.setVisibility(View.VISIBLE);
		message.setVisibility(View.VISIBLE);
		detail.setVisibility(View.GONE);
	}
	  
	/**
	 * Listeners
	 */
    DeckTask.TaskListener mUpdateCardHandler = new DeckTask.TaskListener()
    {
        public void onPreExecute() {
            progressDialog = ProgressDialog.show(AnkiDroid.this, "", getString(R.string.saving_changes), true);
        }

        public void onPostExecute(DeckTask.TaskData result) {

            // Set the correct value for the flip card button - That triggers the
            // listener which displays the question of the card
            mFlipCard.setChecked(false);
            mWhiteboard.clear();
            mCardTimer.setBase(SystemClock.elapsedRealtime());
            mCardTimer.start();

            progressDialog.dismiss();
        }

        public void onProgressUpdate(DeckTask.TaskData... values) 
        {
            currentCard = values[0].getCard();
        }
    };


	DeckTask.TaskListener mAnswerCardHandler = new DeckTask.TaskListener()
	{
	    boolean sessioncomplete = false;
	    long start;

		public void onPreExecute() {
			start = System.currentTimeMillis();
			progressDialog = ProgressDialog.show(AnkiDroid.this, "", getString(R.string.loading_new_card), true);
		}

		public void onPostExecute(DeckTask.TaskData result) {
		    // TODO show summary screen?
			if( sessioncomplete )
			    openDeckPicker();
		}

		public void onProgressUpdate(DeckTask.TaskData... values) {
		    mSessionCurrReps++; // increment number reps counter

		    // Check to see if session rep or time limit has been reached
		    Deck deck = AnkiDroidApp.deck();
		    long sessionRepLimit = deck.getSessionRepLimit();
		    long sessionTime = deck.getSessionTimeLimit();
		    Toast sessionMessage = null;

		    if( (sessionRepLimit > 0) && (mSessionCurrReps >= sessionRepLimit) )
		    {
		    	sessioncomplete = true;
		    	sessionMessage = Toast.makeText(AnkiDroid.this, getString(R.string.session_question_limit_reached), Toast.LENGTH_SHORT);
		    } else if( (sessionTime > 0) && (System.currentTimeMillis() >= mSessionTimeLimit) ) //Check to see if the session time limit has been reached
		    {
		        // session time limit reached, flag for halt once async task has completed.
		        sessioncomplete = true;
		        sessionMessage = Toast.makeText(AnkiDroid.this, getString(R.string.session_time_limit_reached), Toast.LENGTH_SHORT);

		    } else {
		        // session limits not reached, show next card
		    	sessioncomplete = false;
		        Card newCard = values[0].getCard();

		        currentCard = newCard;

		        // Set the correct value for the flip card button - That triggers the
		        // listener which displays the question of the card
		        mFlipCard.setChecked(false);
		        mWhiteboard.clear();
		        mCardTimer.setBase(SystemClock.elapsedRealtime());
		        mCardTimer.start();
		    }

		    progressDialog.dismiss();

			// Show a message to user if a session limit has been reached.
			if (sessionMessage != null)
				sessionMessage.show();
			
			Log.w(TAG, "onProgressUpdate - New card received in " + (System.currentTimeMillis() - start) + " ms.");
		}

	};

	DeckTask.TaskListener mLoadDeckHandler = new DeckTask.TaskListener()
	{

		public void onPreExecute() {
			if(updateAlert == null || !updateAlert.isShowing())
			{
				progressDialog = ProgressDialog.show(AnkiDroid.this, "", getString(R.string.loading_deck), true);
			}
		}

		public void onPostExecute(DeckTask.TaskData result) {
			// This verification would not be necessary if onConfigurationChanged it's executed correctly (which seems that emulator does not do)
			if(progressDialog.isShowing())
			{
				try
				{
					progressDialog.dismiss();
				} catch(Exception e)
				{
					Log.e(TAG, "handleMessage - Dialog dismiss Exception = " + e.getMessage());
				}
			}

			switch(result.getInt())
			{
				case DECK_LOADED:
					// Set the deck in the application instance, so other activities
					// can access the loaded deck.
				    AnkiDroidApp.setDeck( result.getDeck() );
					currentCard = result.getCard();
					showControls(true);
					deckLoaded = true;
					cardsToReview = true;
					mFlipCard.setChecked(false);
					displayCardQuestion();

					mWhiteboard.clear();
					mCardTimer.setBase(SystemClock.elapsedRealtime());
					mCardTimer.start();
					long timelimit = AnkiDroidApp.deck().getSessionTimeLimit() * 1000;
					Log.i(TAG, "SessionTimeLimit: " + timelimit + " ms.");
					mSessionTimeLimit = System.currentTimeMillis() + timelimit;
					mSessionCurrReps = 0;
					break;

				case DECK_NOT_LOADED:
					displayDeckNotLoaded();
					break;

				case DECK_EMPTY:
					displayNoCardsInDeck();
					break;
			}
		}

		public void onProgressUpdate(DeckTask.TaskData... values) {
			// Pass
		}

	};

	Connection.TaskListener getSharedDecksListener = new Connection.TaskListener() {

		@Override
		public void onDisconnected() {
			noConnectionAlert.show();
		}

		@SuppressWarnings("unchecked")
		@Override
		public void onPostExecute(Payload data) {
			progressDialog.dismiss();
			if(data.success)
			{
				openSharedDeckPicker();
			}
			else
			{
				connectionFailedAlert.show();
			}
		}

		@Override
		public void onPreExecute() {
			progressDialog = ProgressDialog.show(AnkiDroid.this, "", getResources().getString(R.string.loading_shared_decks));
		}

		@Override
		public void onProgressUpdate(Object... values) {
			//Pass
		}
		
	};

}<|MERGE_RESOLUTION|>--- conflicted
+++ resolved
@@ -100,13 +100,9 @@
 
 	public static final int MENU_SUSPEND = 4;
 
-<<<<<<< HEAD
 	private static final int MENU_EDIT = 5; 
-=======
-    private static final int MENU_EDIT = 5; 
-    
-    private static final int MENU_GET_SHARED_DECKS = 6;
->>>>>>> 94a56503
+
+	private static final int MENU_GET_SHARED_DECKS = 6;
 
 	/**
 	 * Possible outputs trying to load a deck
@@ -124,13 +120,9 @@
 
 	public static final int PREFERENCES_UPDATE = 1;
 
-<<<<<<< HEAD
-	public static final int EDIT_CURRENT_CARD = 2;
-=======
     public static final int EDIT_CURRENT_CARD = 2;
     
     public static final int GET_SHARED_DECK = 3;
->>>>>>> 94a56503
 
 	/**
 	 * Variables to hold the state
@@ -867,15 +859,15 @@
 		content = Sound.extractSounds(deckFilename, content);
 		content = Image.loadImages(deckFilename, content);
 		
-		// We want to modify the font size depending on how long is the content
-		// Replace each <br> with 15 spaces, then remove all html tags and spaces
-		String realContent = content.replaceAll("\\<br.*?\\>", "               ");
-		//TODO: replacement for <hr/> in case of showQuestionAnswer = true
-		realContent = realContent.replaceAll("\\<.*?\\>", "");
-		realContent = realContent.replaceAll("&nbsp;", " ");
 
 		// Calculate the size of the font depending on the length of the content
 		if (0 == qaFontSize) {
+			// We want to modify the font size depending on how long is the content
+			// Replace each <br> with 15 spaces, each <hr> with 30 spaces, then remove all html tags and spaces
+			String realContent = content.replaceAll("\\<br.*?\\>", "               ");
+			realContent = content.replaceAll("\\<hr.*?\\>", "                              ");
+			realContent = realContent.replaceAll("\\<.*?\\>", "");
+			realContent = realContent.replaceAll("&nbsp;", " ");
 			int size = Math.max(MIN_QA_FONT_SIZE, MAX_QA_FONT_SIZE - (int)(realContent.length()/5));
 			mCard.getSettings().setDefaultFontSize(size);
 		} else {
