--- conflicted
+++ resolved
@@ -760,12 +760,7 @@
     private void updateList() {
         mCardsAdapter.notifyDataSetChanged();
         int count = mCards.size();
-<<<<<<< HEAD
-        UIUtils.setActionBarSubtitle(this,
-                getResources().getQuantityString(R.plurals.card_browser_subtitle, count, count, mCards.size()));
-=======
-        AnkiDroidApp.getCompat().setSubtitle(this, getResources().getQuantityString(R.plurals.card_browser_subtitle, count, count, mAllCards.size()));
->>>>>>> 505f3e93
+        AnkiDroidApp.getCompat().setSubtitle(this, getResources().getQuantityString(R.plurals.card_browser_subtitle, count, count, mCards.size()));
     }
 
 
