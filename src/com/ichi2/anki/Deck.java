/****************************************************************************************
 * Copyright (c) 2009 Daniel Svärd <daniel.svard@gmail.com>                             *
 * Copyright (c) 2009 Casey Link <unnamedrambler@gmail.com>                             *
 * Copyright (c) 2009 Edu Zamora <edu.zasu@gmail.com>                                   *
 * Copyright (c) 2010 Norbert Nagold <norbert.nagold@gmail.com>                         *
 *                                                                                      *
 * This program is free software; you can redistribute it and/or modify it under        *
 * the terms of the GNU General Public License as published by the Free Software        *
 * Foundation; either version 3 of the License, or (at your option) any later           *
 * version.                                                                             *
 *                                                                                      *
 * This program is distributed in the hope that it will be useful, but WITHOUT ANY      *
 * WARRANTY; without even the implied warranty of MERCHANTABILITY or FITNESS FOR A      *
 * PARTICULAR PURPOSE. See the GNU General Public License for more details.             *
 *                                                                                      *
 * You should have received a copy of the GNU General Public License along with         *
 * this program.  If not, see <http://www.gnu.org/licenses/>.                           *
 ****************************************************************************************/

package com.ichi2.anki;

import android.content.ContentValues;
import android.content.res.Resources;
import android.database.Cursor;
import android.database.SQLException;
import android.database.sqlite.SQLiteStatement;
import android.util.Log;

import com.ichi2.anki.Fact.Field;

import org.json.JSONException;
import org.json.JSONObject;

import java.io.File;
import java.lang.reflect.InvocationTargetException;
import java.lang.reflect.Method;
import java.sql.Date;
import java.util.ArrayList;
import java.util.Arrays;
import java.util.Calendar;
import java.util.HashMap;
import java.util.HashSet;
import java.util.Iterator;
import java.util.LinkedHashMap;
import java.util.LinkedList;
import java.util.List;
import java.util.Map;
import java.util.Map.Entry;
import java.util.Set;
import java.util.Stack;
import java.util.TreeMap;
import java.util.TreeSet;

/**
 * A deck stores all of the cards and scheduling information. It is saved in a file with a name ending in .anki See
 * http://ichi2.net/anki/wiki/KeyTermsAndConcepts#Deck
 */
public class Deck {

    public static final String TAG_MARKED = "Marked";

    public static final int DECK_VERSION = 65;

    private static final int NEW_CARDS_DISTRIBUTE = 0;
    private static final int NEW_CARDS_LAST = 1;
    private static final int NEW_CARDS_FIRST = 2;

    private static final int NEW_CARDS_RANDOM = 0;
    private static final int NEW_CARDS_OLD_FIRST = 1;
    private static final int NEW_CARDS_NEW_FIRST = 2;

    private static final int REV_CARDS_OLD_FIRST = 0;
    private static final int REV_CARDS_NEW_FIRST = 1;
    private static final int REV_CARDS_DUE_FIRST = 2;
    private static final int REV_CARDS_RANDOM = 3;

    public static final double FACTOR_FOUR = 1.3;
    public static final double INITIAL_FACTOR = 2.5;
    private static final double MINIMUM_AVERAGE = 1.7;
    private static final double MAX_SCHEDULE_TIME = 36500.0;

    public static final String UNDO_TYPE_ANSWER_CARD = "Answer Card";
    public static final String UNDO_TYPE_SUSPEND_CARD = "Suspend Card";
    public static final String UNDO_TYPE_EDIT_CARD = "Edit Card";
    public static final String UNDO_TYPE_MARK_CARD = "Mark Card";
    public static final String UNDO_TYPE_BURY_CARD = "Bury Card";
    public static final String UNDO_TYPE_DELETE_CARD = "Delete Card";

    public String mCurrentUndoRedoType = "";


    // Card order strings for building SQL statements
    private static final String[] revOrderStrings = { "priority desc, interval desc", "priority desc, interval",
            "priority desc, combinedDue", "priority desc, RANDOM()" };
    private static final String[] newOrderStrings = { "priority desc, RANDOM()", "priority desc, due",
            "priority desc, due desc" };

    // BEGIN: SQL table columns
    private long mId;
    private double mCreated;
    private double mModified;
    private String mDescription;
    private int mVersion;
    private long mCurrentModelId;

    // syncName stores an md5sum of the deck path when syncing is enabled.
    // If it doesn't match the current deck path, the deck has been moved,
    // and syncing is disabled on load.
    private String mSyncName;
    private double mLastSync;

    private boolean mNeedUnpack = false;

    // Scheduling
    // Initial intervals
    private double mHardIntervalMin;
    private double mHardIntervalMax;
    private double mMidIntervalMin;
    private double mMidIntervalMax;
    private double mEasyIntervalMin;
    private double mEasyIntervalMax;

    // Delays on failure
    private long mDelay0;
    // Days to delay mature fails
    private long mDelay1;
    private double mDelay2;

    // Collapsing future cards
    private double mCollapseTime;

    // Priorities and postponing
    private String mHighPriority;
    private String mMedPriority;
    private String mLowPriority;
    private String mSuspended; // obsolete in libanki 1.1

    // 0 is random, 1 is by input date
    private int mNewCardOrder;

    // When to show new cards
    private int mNewCardSpacing;

    // New card spacing global variable
    private double mNewSpacing;
    private double mRevSpacing;
    private boolean mNewFromCache;

    // Limit the number of failed cards in play
    private int mFailedCardMax;

    // Number of new cards to show per day
    private int mNewCardsPerDay;

    // Currently unused
    private long mSessionRepLimit;
    private long mSessionTimeLimit;

    // Stats offset
    private double mUtcOffset;

    // Count cache
    private int mCardCount;
    private int mFactCount;
    private int mFailedNowCount; // obsolete in libanki 1.1
    private int mFailedSoonCount;
    private int mRevCount;
    private int mNewCount;

    // Review order
    private int mRevCardOrder;

    // END: SQL table columns

    // BEGIN JOINed variables
    // Model currentModel; // Deck.currentModelId = Model.id
    // ArrayList<Model> models; // Deck.id = Model.deckId
    // END JOINed variables

    private double mAverageFactor;
    private int mNewCardModulus;
    private int mNewCountToday;
    private double mLastLoaded;
    private boolean mNewEarly;
    private boolean mReviewEarly;
    private String mMediaPrefix;

    private double mDueCutoff;
    private double mFailedCutoff;

    private String mScheduler;

    // Any comments resulting from upgrading the deck should be stored here, both in success and failure
    private ArrayList<Integer> upgradeNotes;

    // Queues
    private LinkedList<QueueItem> mFailedQueue;
    private LinkedList<QueueItem> mRevQueue;
    private LinkedList<QueueItem> mNewQueue;
    private LinkedList<QueueItem> mFailedCramQueue;
    private HashMap<Long, Double> mSpacedFacts;
    private LinkedList<SpacedCardsItem> mSpacedCards;
    private int mQueueLimit;

    // Cramming
    private String[] mActiveCramTags;
    private String mCramOrder;

    // Not in Anki Desktop
    private String mDeckPath;
    private String mDeckName;

    private Stats mGlobalStats;
    private Stats mDailyStats;

    private long mCurrentCardId;
    
    private int markedTagId = 0;

    private HashMap<String, String> mDeckVars = new HashMap<String, String>();

    /**
     * Undo/Redo variables.
     */
    private Stack<UndoRow> mUndoStack;
    private Stack<UndoRow> mRedoStack;
    private boolean mUndoEnabled = false;
    private Stack<UndoRow> mUndoRedoStackToRecord = null;


    public static synchronized Deck openDeck(String path) throws SQLException {
        return openDeck(path, true);
    }


    public static synchronized Deck openDeck(String path, boolean rebuild) throws SQLException {
        Deck deck = null;
        Cursor cursor = null;
        Log.i(AnkiDroidApp.TAG, "openDeck - Opening database " + path);
        AnkiDb ankiDB = AnkiDatabaseManager.getDatabase(path);

        try {
            // Read in deck table columns
            cursor = ankiDB.getDatabase().rawQuery("SELECT * FROM decks LIMIT 1", null);

            if (!cursor.moveToFirst()) {
                return null;
            }

            deck = new Deck();

            deck.mId = cursor.getLong(0);
            deck.mCreated = cursor.getDouble(1);
            deck.mModified = cursor.getDouble(2);
            deck.mDescription = cursor.getString(3);
            deck.mVersion = cursor.getInt(4);
            deck.mCurrentModelId = cursor.getLong(5);
            deck.mSyncName = cursor.getString(6);
            deck.mLastSync = cursor.getDouble(7);
            deck.mHardIntervalMin = cursor.getDouble(8);
            deck.mHardIntervalMax = cursor.getDouble(9);
            deck.mMidIntervalMin = cursor.getDouble(10);
            deck.mMidIntervalMax = cursor.getDouble(11);
            deck.mEasyIntervalMin = cursor.getDouble(12);
            deck.mEasyIntervalMax = cursor.getDouble(13);
            deck.mDelay0 = cursor.getLong(14);
            deck.mDelay1 = cursor.getLong(15);
            deck.mDelay2 = cursor.getDouble(16);
            deck.mCollapseTime = cursor.getDouble(17);
            deck.mHighPriority = cursor.getString(18);
            deck.mMedPriority = cursor.getString(19);
            deck.mLowPriority = cursor.getString(20);
            deck.mSuspended = cursor.getString(21);
            deck.mNewCardOrder = cursor.getInt(22);
            deck.mNewCardSpacing = cursor.getInt(23);
            deck.mFailedCardMax = cursor.getInt(24);
            deck.mNewCardsPerDay = cursor.getInt(25);
            deck.mSessionRepLimit = cursor.getInt(26);
            deck.mSessionTimeLimit = cursor.getInt(27);
            deck.mUtcOffset = cursor.getDouble(28);
            deck.mCardCount = cursor.getInt(29);
            deck.mFactCount = cursor.getInt(30);
            deck.mFailedNowCount = cursor.getInt(31);
            deck.mFailedSoonCount = cursor.getInt(32);
            deck.mRevCount = cursor.getInt(33);
            deck.mNewCount = cursor.getInt(34);
            deck.mRevCardOrder = cursor.getInt(35);

            Log.i(AnkiDroidApp.TAG, "openDeck - Read " + cursor.getColumnCount() + " columns from decks table.");
        } finally {
            if (cursor != null) {
                cursor.close();
            }
        }
        Log.i(AnkiDroidApp.TAG, String.format(Utils.ENGLISH_LOCALE, "openDeck - modified: %f currentTime: %f", deck.mModified, Utils.now()));

        // Initialise queues
        deck.mFailedQueue = new LinkedList<QueueItem>();
        deck.mRevQueue = new LinkedList<QueueItem>();
        deck.mNewQueue = new LinkedList<QueueItem>();
        deck.mFailedCramQueue = new LinkedList<QueueItem>();
        deck.mSpacedFacts = new HashMap<Long, Double>();
        deck.mSpacedCards = new LinkedList<SpacedCardsItem>();

        deck.mDeckPath = path;
        deck.initDeckvarsCache();
        deck.mDeckName = (new File(path)).getName().replace(".anki", "");

        if (deck.mVersion < DECK_VERSION) {
            deck.createMetadata();
        }

        deck.mNeedUnpack = false;
        if (Math.abs(deck.getUtcOffset() - 1.0) < 1e-9 || Math.abs(deck.getUtcOffset() - 2.0) < 1e-9) {
            // do the rest later
            deck.mNeedUnpack = (Math.abs(deck.getUtcOffset() - 1.0) < 1e-9);
            // make sure we do this before initVars
            deck.setUtcOffset();
            deck.mCreated = Utils.now();
        }

        deck.initVars();

        // Upgrade to latest version
        deck.upgradeDeck();

        if (!rebuild) {
            // Minimal startup for deckpicker: only counts are needed
            deck.mGlobalStats = Stats.globalStats(deck);
            deck.mDailyStats = Stats.dailyStats(deck);
            deck.rebuildCounts();
            return deck;
        }

        if (deck.mNeedUnpack) {
            deck.addIndices();
        }

        double oldMod = deck.mModified;

        // Ensure necessary indices are available
        deck.updateDynamicIndices();

        // FIXME: Temporary code for upgrade - ensure cards suspended on older clients are recognized
        // Ensure cards suspended on older clients are recognized
        deck.getDB().getDatabase().execSQL(
                "UPDATE cards SET type = type - 3 WHERE type BETWEEN 0 AND 2 AND priority = -3");

        // - New delay1 handling
        if (deck.mDelay1 > 7l) {
            deck.mDelay1 = 0l;
        }

        ArrayList<Long> ids = new ArrayList<Long>();
        // Unsuspend buried/rev early - can remove priorities in the future
        ids = deck.getDB().queryColumn(Long.class,
                "SELECT id FROM cards WHERE type > 2 OR (priority BETWEEN -2 AND -1)", 0);
        if (!ids.isEmpty()) {
            deck.updatePriorities(Utils.toPrimitive(ids));
            deck.getDB().getDatabase().execSQL("UPDATE cards SET type = relativeDelay WHERE type > 2");
            // Save deck to database
            deck.commitToDB();
        }

        // Determine starting factor for new cards
        Cursor cur = null;
        try {
            cur = deck.getDB().getDatabase().rawQuery("SELECT avg(factor) FROM cards WHERE type = 1", null);
            if (cur.moveToNext()) {
                deck.mAverageFactor = cur.getDouble(0);
            } else {
                deck.mAverageFactor = INITIAL_FACTOR;
            }
            if (deck.mAverageFactor == 0.0) {
                deck.mAverageFactor = INITIAL_FACTOR;
            }
        } catch (Exception e) {
            deck.mAverageFactor = INITIAL_FACTOR;
        } finally {
            if (cur != null && !cur.isClosed()) {
                cur.close();
            }
        }
        deck.mAverageFactor = Math.max(deck.mAverageFactor, MINIMUM_AVERAGE);

        // Rebuild queue
        deck.reset();
        // Make sure we haven't accidentally bumped the modification time
        double dbMod = 0.0;
        try {
            cur = deck.getDB().getDatabase().rawQuery("SELECT modified FROM decks", null);
            if (cur.moveToNext()) {
                dbMod = cur.getDouble(0);
            }
        } finally {
            if (cur != null && !cur.isClosed()) {
                cur.close();
            }
        }
        assert Math.abs(dbMod - oldMod) < 1.0e-9;
        assert deck.mModified == oldMod;
        // 4.3.2011: deactivated since it's not used anywhere
        // Create a temporary view for random new cards. Randomizing the cards by themselves
        // as is done in desktop Anki in Deck.randomizeNewCards() takes too long.
//        try {
//            deck.getDB().getDatabase().execSQL(
//                    "CREATE TEMPORARY VIEW acqCardsRandom AS SELECT * FROM cards " + "WHERE type = " + Card.TYPE_NEW
//                            + " AND isDue = 1 ORDER BY RANDOM()");
//        } catch (SQLException e) {
//            /* Temporary view may still be present if the DB has not been closed */
//            Log.i(AnkiDroidApp.TAG, "Failed to create temporary view: " + e.getMessage());
//        }

        // Initialize Undo
        deck.initUndo();
        return deck;
    }


    public void createMetadata() {
        // Just create table deckvars for now
        getDB().getDatabase().execSQL(
                "CREATE TABLE IF NOT EXISTS deckVars (\"key\" TEXT NOT NULL, value TEXT, " + "PRIMARY KEY (\"key\"))");
    }


    public synchronized void closeDeck() {
    	closeDeck(true);
    }

    public synchronized void closeDeck(boolean wait) {
        if (wait) {
        	DeckTask.waitToFinish(); // Wait for any thread working on the deck to finish.
        }
        if (finishSchedulerMethod != null) {
            finishScheduler();
            reset();
        }
        if (modifiedSinceSave()) {
            commitToDB();
        }
        AnkiDatabaseManager.closeDatabase(mDeckPath);
    }


    public static synchronized int getDeckVersion(String path) throws SQLException {
        int version = (int) AnkiDatabaseManager.getDatabase(path).queryScalar("SELECT version FROM decks LIMIT 1");
        return version;
    }


    public Fact newFact(Long modelId) {
    	Model m = Model.getModel(this, modelId, true);
    	Fact mFact = new Fact(this, m);
        return mFact;
    }


    public Fact newFact() {
        Model m = Model.getModel(this, getCurrentModelId(), true);
        Fact mFact = new Fact(this, m);
        return mFact;
    }

    public LinkedHashMap<Long, CardModel> activeCardModels(Fact fact) {
    	LinkedHashMap<Long, CardModel> activeCM = new LinkedHashMap<Long, CardModel>();
        for (Map.Entry<Long, CardModel> entry : cardModels(fact).entrySet()) {
            CardModel cardmodel = entry.getValue();
            if (cardmodel.isActive()) {
                // TODO: check for emptiness
            	activeCM.put(cardmodel.getId(), cardmodel);
            }
        }
        return activeCM;
    }

    public LinkedHashMap<Long, CardModel> cardModels(Fact fact) {
    	LinkedHashMap<Long, CardModel> cardModels = new LinkedHashMap<Long, CardModel>();
        CardModel.fromDb(this, fact.getModelId(), cardModels);
        return cardModels;
    }

    /**
     * deckVars methods
     */

    public void initDeckvarsCache() {
        mDeckVars.clear();
        Cursor cur = null;
        try {
            cur = getDB().getDatabase().rawQuery("SELECT key, value FROM deckVars", null);
            while (cur.moveToNext()) {
                mDeckVars.put(cur.getString(0), cur.getString(1));
            }
        } finally {
            if (cur != null && !cur.isClosed()) {
                cur.close();
            }
        }
    }

    public boolean hasKey(String key) {
        return mDeckVars.containsKey(key);
    }

    public int getInt(String key) {
        if (mDeckVars.containsKey(key)) {
            try {
                return Integer.parseInt(mDeckVars.get(key));
            } catch (NumberFormatException e) {
                Log.w(AnkiDroidApp.TAG, "NumberFormatException: Converting deckvar to int failed, key: \"" + key +
                        "\", value: \"" + mDeckVars.get(key) + "\"");
                return 0;
            }
        } else {
            return 0;
        }
    }


    public double getFloat(String key) {
        if (mDeckVars.containsKey(key)) {
            try {
                return Double.parseDouble(mDeckVars.get(key));
            } catch (NumberFormatException e) {
                Log.w(AnkiDroidApp.TAG, "NumberFormatException: Converting deckvar to double failed, key: \"" + key +
                        "\", value: \"" + mDeckVars.get(key) + "\"");
                return 0.0;
            }
        } else {
            return 0.0;
        }
    }


    public boolean getBool(String key) {
        if (mDeckVars.containsKey(key)) {
            return mDeckVars.get(key).equals("1");
        } else {
            return false;
        }
    }


    public String getVar(String key) {
        return mDeckVars.get(key);
    }


    public void setVar(String key, String value) {
        setVar(key, value, true);
    }


    public void setVar(String key, String value, boolean mod) {
        try {
            if (mDeckVars.containsKey(key)) {
                getDB().getDatabase().execSQL("UPDATE deckVars SET value='" + value + "' WHERE key = '" + key + "'");
            } else {
                getDB().getDatabase().execSQL("INSERT INTO deckVars (key, value) VALUES ('" + key + "', '" +
                        value + "')");
            }
            mDeckVars.put(key, value);
        } catch (SQLException e) {
            Log.e(AnkiDroidApp.TAG, "setVar: " + e.toString());
            throw new RuntimeException(e);
        }
        if (mod) {
            setModified();
        }
    }


    public void setVarDefault(String key, String value) {
        if (!mDeckVars.containsKey(key)) {
            setVar(key, value, false);
        }
    }


    private void initVars() {
        // tmpMediaDir = null;
        mMediaPrefix = null;
        // lastTags = "";
        mLastLoaded = Utils.now();
        // undoEnabled = false;
        // sessionStartReps = 0;
        // sessionStartTime = 0;
        // lastSessionStart = 0;
        mQueueLimit = 200;
        // If most recent deck var not defined, make sure defaults are set
        if (!hasKey("revSpacing")) {
            setVarDefault("suspendLeeches", "1");
            setVarDefault("leechFails", "16");
            setVarDefault("perDay", "1");
            setVarDefault("newActive", "");
            setVarDefault("revActive", "");
            setVarDefault("newInactive", mSuspended);
            setVarDefault("revInactive", mSuspended);
            setVarDefault("newSpacing", "60");
            setVarDefault("mediaURL", "");
            setVarDefault("latexPre", "\\documentclass[12pt]{article}\n" + "\\special{papersize=3in,5in}\n"
                    + "\\usepackage[utf8]{inputenc}\n" + "\\usepackage{amssymb,amsmath}\n" + "\\pagestyle{empty}\n"
                    + "\\begin{document}\n");
            setVarDefault("latexPost", "\\end{document}");
            setVarDefault("revSpacing", "0.1");
            // FIXME: The next really belongs to the dropbox setup module, it's not supposed to be empty if the user
            // wants to use dropbox. ankiqt/ankiqt/ui/main.py : setupMedia
            // setVarDefault("mediaLocation", "");
        }
        updateCutoff();
        setupStandardScheduler();
    }


    // Media
    // *****

    /**
     * Return the media directory if exists, none if couldn't be created.
     *
     * @param create If true it will attempt to create the folder if it doesn't exist
     * @param rename This is used to simulate the python with create=None that is only used when renaming the mediaDir
     * @return The path of the media directory
     */
    public String mediaDir() {
        return mediaDir(false, false);
    }
    public String mediaDir(boolean create) {
        return mediaDir(create, false);
    }
    public String mediaDir(boolean create, boolean rename) {
        String dir = null;
        File mediaDir = null;
        if (mDeckPath != null && !mDeckPath.equals("")) {
            Log.i(AnkiDroidApp.TAG, "mediaDir - mediaPrefix = " + mMediaPrefix);
            if (mMediaPrefix != null) {
                dir = mMediaPrefix + "/" + mDeckName + ".media";
            } else {
                dir = mDeckPath.replaceAll("\\.anki$", ".media");
            }
            if (rename) {
                // Don't create, but return dir
                return dir;
            }
            mediaDir = new File(dir);
            if (!mediaDir.exists() && create) {
                try {
                    if (!mediaDir.mkdir()) {
                        Log.e(AnkiDroidApp.TAG, "Couldn't create media directory " + dir);
                        return null;
                    }
                } catch (SecurityException e) {
                    Log.e(AnkiDroidApp.TAG, "Security restriction: Couldn't create media directory " + dir);
                    return null;
                }
            }
        }

        if (dir == null) {
            return null;
        } else {
            if (!mediaDir.exists() || !mediaDir.isDirectory()) {
                return null;
            }
        }
        Log.i(AnkiDroidApp.TAG, "mediaDir - mediaDir = " + dir);
        return dir;
    }

    public String getMediaPrefix() {
        return mMediaPrefix;
    }
    public void setMediaPrefix(String mediaPrefix) {
        mMediaPrefix = mediaPrefix;
    }


    /**
     * Upgrade deck to latest version. Any comments resulting from the upgrade, should be stored in upgradeNotes, as
     * R.string.id, successful or not. The idea is to have Deck.java generate the notes from upgrading and not the UI.
     * Still we need access to a Resources object and it's messy to pass that in openDeck. Instead we store the ids for
     * the messages and make a separate call from the UI to static upgradeNotesToMessages in order to properly translate
     * the IDs to messages for viewing. We shouldn't do this directly from the UI, as the messages contain %s variables
     * that need to be populated from deck values, and it's better to contain the libanki logic to the relevant classes.
     *
     * @return True if the upgrade is supported, false if the upgrade needs to be performed by Anki Desktop
     */
    private boolean upgradeDeck() {
        // Oldest versions in existence are 31 as of 11/07/2010
        // We support upgrading from 39 and up.
        // Unsupported are about 135 decks, missing about 6% as of 11/07/2010
        //
        double oldmod = mModified;

        upgradeNotes = new ArrayList<Integer>();
        if (mVersion < 39) {
            // Unsupported version
            upgradeNotes.add(com.ichi2.anki.R.string.deck_upgrade_too_old_version);
            return false;
        }
        if (mVersion < 40) {
            // Now stores media url
            getDB().getDatabase().execSQL("UPDATE models SET features = ''");
            mVersion = 40;
            commitToDB();
        }
        if (mVersion < 43) {
            getDB().getDatabase().execSQL("UPDATE fieldModels SET features = ''");
            mVersion = 43;
            commitToDB();
        }
        if (mVersion < 44) {
            // Leaner indices
            getDB().getDatabase().execSQL("DROP INDEX IF EXISTS ix_cards_factId");
            mVersion = 44;
            commitToDB();
        }
        if (mVersion < 48) {
            updateFieldCache(Utils.toPrimitive(getDB().queryColumn(Long.class, "SELECT id FROM facts", 0)));
            mVersion = 48;
            commitToDB();
        }
        if (mVersion < 50) {
            // more new type handling
            rebuildTypes();
            mVersion = 50;
            commitToDB();
        }
        if (mVersion < 52) {
            // The commented code below follows libanki by setting the syncName to the MD5 hash of the path.
            // The problem with that is that it breaks syncing with already uploaded decks.
            // if ((mSyncName != null) && !mSyncName.equals("")) {
            // if (!mDeckName.equals(mSyncName)) {
            // upgradeNotes.add(com.ichi2.anki.R.string.deck_upgrade_52_note);
            // disableSyncing(false);
            // } else {
            // enableSyncing(false);
            // }
            // }
            mVersion = 52;
            commitToDB();
        }
        if (mVersion < 53) {
            if (getBool("perDay")) {
                if (Math.abs(mHardIntervalMin - 0.333) < 0.001) {
                    mHardIntervalMin = Math.max(1.0, mHardIntervalMin);
                    mHardIntervalMax = Math.max(1.1, mHardIntervalMax);
                }
            }
            mVersion = 53;
            commitToDB();
        }
        if (mVersion < 54) {
            // editFontFamily now used as a boolean, but in integer type, so set to 1 == true
            getDB().getDatabase().execSQL("UPDATE fieldModels SET editFontFamily = 1");
            mVersion = 54;
            commitToDB();
        }
        if (mVersion < 57) {
            // Add an index for priority & modified
            mVersion = 57;
            commitToDB();
        }
        if (mVersion < 61) {
            // First check if the deck has LaTeX, if so it should be upgraded in Anki
            if (hasLaTeX()) {
                upgradeNotes.add(com.ichi2.anki.R.string.deck_upgrade_version_61_has_latex);
                return false;
            }
            // Do our best to upgrade templates to the new style
            String txt =
                "<span style=\"font-family: %s; font-size: %spx; color: %s; white-space: pre-wrap;\">%s</span>";
            Map<Long, Model> models = Model.getModels(this);
            Set<String> unstyled = new HashSet<String>();
            boolean changed = false;
            for (Model m : models.values()) {
                TreeMap<Long, FieldModel> fieldModels = m.getFieldModels();
                for (FieldModel fm : fieldModels.values()) {
                    changed = false;
                    Log.i(AnkiDroidApp.TAG, "family: '" + fm.getQuizFontFamily() + "'");
                    Log.i(AnkiDroidApp.TAG, "family: " + fm.getQuizFontSize());
                    Log.i(AnkiDroidApp.TAG, "family: '" + fm.getQuizFontColour() + "'");
                    if ((fm.getQuizFontFamily() != null && !fm.getQuizFontFamily().equals("")) ||
                            fm.getQuizFontSize() != 0 ||
                            (fm.getQuizFontColour() != null && fm.getQuizFontColour().equals(""))) {
                    } else {
                        unstyled.add(fm.getName());
                    }
                    // Fill out missing info
                    if (fm.getQuizFontFamily() == null || fm.getQuizFontFamily().equals("")) {
                        fm.setQuizFontFamily("Arial");
                        changed = true;
                    }
                    if (fm.getQuizFontSize() == 0) {
                        fm.setQuizFontSize(20);
                        changed = true;
                    }
                    if (fm.getQuizFontColour() == null || fm.getQuizFontColour().equals("")) {
                        fm.setQuizFontColour("#000000");
                        changed = true;
                    }
                    if (fm.getEditFontSize() == 0) {
                        fm.setEditFontSize(20);
                        changed = true;
                    }
                    if (changed) {
                        fm.toDB(this);
                    }
                }

                for (CardModel cm : m.getCardModels()) {
                    // Embed the old font information into card templates
                    String format = cm.getQFormat();
                    cm.setQFormat(String.format(txt, cm.getQuestionFontFamily(), cm.getQuestionFontSize(),
                            cm.getQuestionFontColour(), format));
                    format = cm.getAFormat();
                    cm.setAFormat(String.format(txt, cm.getAnswerFontFamily(), cm.getAnswerFontSize(),
                            cm.getAnswerFontColour(), format));

                    // Escape fields that had no previous styling
                    for (String un : unstyled) {
                        String oldStyle = "%(" + un + ")s";
                        String newStyle = "{{{" + un + "}}}";
                        cm.setQFormat(cm.getQFormat().replace(oldStyle, newStyle));
                        cm.setAFormat(cm.getAFormat().replace(oldStyle, newStyle));
                    }
                    cm.toDB(this);
                }
            }
            // Rebuild q/a for the above & because latex has changed
            // We should be doing updateAllCards(), but it takes too long (really)
            // updateAllCards();
            // Rebuild the media db based on new format
            Media.rebuildMediaDir(this, false);
            mVersion = 61;
            commitToDB();
        }
        if (mVersion < 62) {
            // Updated Indices
            String[] indices = { "intervalDesc", "intervalAsc", "randomOrder", "dueAsc", "dueDesc" };
            for (String d : indices) {
                getDB().getDatabase().execSQL("DROP INDEX IF EXISTS ix_cards_" + d + "2");
            }
            getDB().getDatabase().execSQL("DROP INDEX IF EXISTS ix_cards_typeCombined");
            addIndices();
            updateDynamicIndices();
            getDB().getDatabase().execSQL("VACUUM");
            mVersion = 62;
            commitToDB();
        }
        if (mVersion < 64) {
            // Remove old static indices, as all clients should be libanki1.2+
            String[] oldStaticIndices = { "ix_cards_duePriority", "ix_cards_priorityDue" };
            for (String d : oldStaticIndices) {
                getDB().getDatabase().execSQL("DROP INDEX IF EXISTS " + d);
            }
            // Remove old dynamic indices
            String[] oldDynamicIndices = { "intervalDesc", "intervalAsc", "randomOrder", "dueAsc", "dueDesc" };
            for (String d : oldDynamicIndices) {
                getDB().getDatabase().execSQL("DROP INDEX IF EXISTS ix_cards_" + d);
            }
            getDB().getDatabase().execSQL("ANALYZE");
            mVersion = 64;
            commitToDB();
            // Note: we keep the priority index for now
        }
        if (mVersion < 65) {
            // We weren't correctly setting relativeDelay when answering cards in previous versions, so ensure
            // everything is set correctly
            rebuildTypes();
            mVersion = 65;
            commitToDB();
        }
        // Executing a pragma here is very slow on large decks, so we store our own record
        if ((!hasKey("pageSize")) || (getInt("pageSize") != 4096)) {
            commitToDB();
            getDB().getDatabase().execSQL("PRAGMA page_size = 4096");
            getDB().getDatabase().execSQL("PRAGMA legacy_file_format = 0");
            getDB().getDatabase().execSQL("VACUUM");
            setVar("pageSize", "4096", false);
            commitToDB();
        }
        assert (mModified == oldmod);
        return true;
    }


    public static String upgradeNotesToMessages(Deck deck, Resources res) {
        String notes = "";
        for (Integer note : deck.upgradeNotes) {
            notes = notes.concat(res.getString(note.intValue()) + "\n");
        }
        return notes;
    }

    private boolean hasLaTeX() {
        Cursor cursor = null;
        try {
            cursor = getDB().getDatabase().rawQuery(
                "SELECT Id FROM fields WHERE " +
                "(value like '%[latex]%[/latex]%') OR " +
                "(value like '%[$]%[/$]%') OR " +
                "(value like '%[$$]%[/$$]%') LIMIT 1 ", null);
            if (cursor.moveToFirst()) {
                return true;
            }
        } finally {
            if (cursor != null) {
                cursor.close();
            }
        }
        return false;
    }

    /**
     * Add indices to the DB.
     */
    private void addIndices() {
        // Counts, failed cards
        getDB().getDatabase().execSQL(
                "CREATE INDEX IF NOT EXISTS ix_cards_typeCombined ON cards (type, " + "combinedDue, factId)");
        // Scheduler-agnostic type
        getDB().getDatabase().execSQL("CREATE INDEX IF NOT EXISTS ix_cards_relativeDelay ON cards (relativeDelay)");
        // Index on modified, to speed up sync summaries
        getDB().getDatabase().execSQL("CREATE INDEX IF NOT EXISTS ix_cards_modified ON cards (modified)");
        getDB().getDatabase().execSQL("CREATE INDEX IF NOT EXISTS ix_facts_modified ON facts (modified)");
        // Priority - temporary index to make compat code faster. This can be removed when all clients are on 1.2,
        // as can the ones below
        getDB().getDatabase().execSQL("CREATE INDEX IF NOT EXISTS ix_cards_priority ON cards (priority)");
        // Average factor
        getDB().getDatabase().execSQL("CREATE INDEX IF NOT EXISTS ix_cards_factor ON cards (type, factor)");
        // Card spacing
        getDB().getDatabase().execSQL("CREATE INDEX IF NOT EXISTS ix_cards_factId ON cards (factId)");
        // Stats
        getDB().getDatabase().execSQL("CREATE INDEX IF NOT EXISTS ix_stats_typeDay ON stats (type, day)");
        // Fields
        getDB().getDatabase().execSQL("CREATE INDEX IF NOT EXISTS ix_fields_factId ON fields (factId)");
        getDB().getDatabase().execSQL("CREATE INDEX IF NOT EXISTS ix_fields_fieldModelId ON fields (fieldModelId)");
        getDB().getDatabase().execSQL("CREATE INDEX IF NOT EXISTS ix_fields_value ON fields (value)");
        // Media
        getDB().getDatabase().execSQL("CREATE UNIQUE INDEX IF NOT EXISTS ix_media_filename ON media (filename)");
        getDB().getDatabase().execSQL("CREATE INDEX IF NOT EXISTS ix_media_originalPath ON media (originalPath)");
        // Deletion tracking
        getDB().getDatabase().execSQL("CREATE INDEX IF NOT EXISTS ix_cardsDeleted_cardId ON cardsDeleted (cardId)");
        getDB().getDatabase().execSQL("CREATE INDEX IF NOT EXISTS ix_modelsDeleted_modelId ON modelsDeleted (modelId)");
        getDB().getDatabase().execSQL("CREATE INDEX IF NOT EXISTS ix_factsDeleted_factId ON factsDeleted (factId)");
        getDB().getDatabase().execSQL("CREATE INDEX IF NOT EXISTS ix_mediaDeleted_factId ON mediaDeleted (mediaId)");
        // Tags
        String txt = "CREATE UNIQUE INDEX IF NOT EXISTS ix_tags_tag on tags (tag)";
        try {
            getDB().getDatabase().execSQL(txt);
        } catch (SQLException e) {
            getDB().getDatabase().execSQL("DELETE FROM tags WHERE EXISTS (SELECT 1 FROM tags t2 " +
                    "WHERE tags.tag = t2.tag AND tags.rowid > t2.rowid)");
            getDB().getDatabase().execSQL(txt);
        }
        getDB().getDatabase().execSQL("CREATE INDEX IF NOT EXISTS ix_cardTags_tagCard ON cardTags (tagId, cardId)");
        getDB().getDatabase().execSQL("CREATE INDEX IF NOT EXISTS ix_cardTags_cardId ON cardTags (cardId)");
    }


    /*
     * Add stripped HTML cache for sorting/searching. Currently needed as part of the upgradeDeck, the cache is not
     * really used, yet.
     */
    private void updateFieldCache(long[] fids) {
        HashMap<Long, String> r = new HashMap<Long, String>();
        Cursor cur = null;

        Log.i(AnkiDroidApp.TAG, "updatefieldCache fids: " + Utils.ids2str(fids));
        try {
            cur = getDB().getDatabase().rawQuery(
                    "SELECT factId, group_concat(value, ' ') FROM fields " + "WHERE factId IN " + Utils.ids2str(fids)
                            + " GROUP BY factId", null);
            while (cur.moveToNext()) {
                String values = cur.getString(1);
                // if (values.charAt(0) == ' ') {
                // Fix for a slight difference between how Android SQLite and python sqlite work.
                // Inconsequential difference in this context, but messes up any effort for automated testing.
                values = values.replaceFirst("^ *", "");
                // }
                r.put(cur.getLong(0), Utils.stripHTMLMedia(values));
            }
        } finally {
            if (cur != null && !cur.isClosed()) {
                cur.close();
            }
        }

        if (r.size() > 0) {
            getDB().getDatabase().beginTransaction();
            SQLiteStatement st = getDB().getDatabase().compileStatement("UPDATE facts SET spaceUntil=? WHERE id=?");
            for (Entry<Long, String> entry : r.entrySet()) {
                st.bindString(1, entry.getValue());
                st.bindLong(2, entry.getKey().longValue());
                st.execute();
            }
            getDB().getDatabase().setTransactionSuccessful();
            getDB().getDatabase().endTransaction();
        }
    }


    private boolean modifiedSinceSave() {
        return mModified > mLastLoaded;
    }


    public long optimizeDeck() {
    	File file = new File(mDeckPath);
		long size = file.length();
    	commitToDB();
    	Log.i(AnkiDroidApp.TAG, "executing VACUUM statement");
        getDB().getDatabase().execSQL("VACUUM");
    	Log.i(AnkiDroidApp.TAG, "executing ANALYZE statement");
        getDB().getDatabase().execSQL("ANALYZE");
        file = new File(mDeckPath);
        size -= file.length();
        return size;
    }


    /*
     * Queue Management*****************************
     */

    private class QueueItem {
        private long cardID;
        private long factID;
        private double due;


        QueueItem(long cardID, long factID) {
            this.cardID = cardID;
            this.factID = factID;
            this.due = 0.0;
        }


        QueueItem(long cardID, long factID, double due) {
            this.cardID = cardID;
            this.factID = factID;
            this.due = due;
        }


        long getCardID() {
            return cardID;
        }


        long getFactID() {
            return factID;
        }


        double getDue() {
            return due;
        }
    }

    private class SpacedCardsItem {
        private double space;
        private ArrayList<Long> cards;


        SpacedCardsItem(double space, ArrayList<Long> cards) {
            this.space = space;
            this.cards = cards;
        }


        double getSpace() {
            return space;
        }


        ArrayList<Long> getCards() {
            return cards;
        }
    }


    /*
     * Next day's due cards ******************************
     */
    public int getNextDueCards(int day) {
    	double dayStart = mDueCutoff + (86400 * (day - 1));
    	String sql = String.format(Utils.ENGLISH_LOCALE,
                    "SELECT count(*) FROM cards c WHERE type = 1 AND combinedDue BETWEEN %f AND %f AND PRIORITY > -1", dayStart, dayStart + 86400);
        return (int) getDB().queryScalar(cardLimit("revActive", "revInactive", sql));
    }


    public int getNextDueMatureCards(int day) {
    	double dayStart = mDueCutoff + (86400 * (day - 1));
        String sql = String.format(Utils.ENGLISH_LOCALE,
                    "SELECT count(*) FROM cards c WHERE type = 1 AND combinedDue BETWEEN %f AND %f AND interval >= %d", dayStart, dayStart + 86400, Card.MATURE_THRESHOLD);
        return (int) getDB().queryScalar(cardLimit("revActive", "revInactive", sql));
    }


    /*
     * Get failed cards count ******************************
     */
    public int getFailedDelayedCount() {
        String sql = String.format(Utils.ENGLISH_LOCALE,
                "SELECT count(*) FROM cards c WHERE type = 0 AND combinedDue >= " + mFailedCutoff + " AND PRIORITY > -1");
        return (int) getDB().queryScalar(cardLimit("revActive", "revInactive", sql));
    }


    public int getNextNewCards() {
        String sql = String.format(Utils.ENGLISH_LOCALE,
                "SELECT count(*) FROM cards c WHERE type = 2 AND combinedDue < %f", mDueCutoff + 86400);
        return Math.min((int) getDB().queryScalar(cardLimit("newActive", "newInactive", sql)), mNewCardsPerDay);
    }


    /*
     * Next cards by interval ******************************
     */
    public int getCardsByInterval(int interval) {
        String sql = String.format(Utils.ENGLISH_LOCALE,
                "SELECT count(*) FROM cards c WHERE type = 1 AND interval BETWEEN %d AND %d", interval, interval + 1);
        return (int) getDB().queryScalar(cardLimit("revActive", "revInactive", sql));
    }


    /*
     * Review counts ******************************
     */
    public int[] getDaysReviewed(int day) {
        Date value = Utils.genToday(getUtcOffset() - (86400 * day));
    	Cursor cur = null;
    	int[] count = {0, 0, 0};
    	try {
            cur = getDB().getDatabase().rawQuery(String.format(Utils.ENGLISH_LOCALE,
            		"SELECT reps, (matureease1 + matureease2 + matureease3 + matureease4 +  youngease1 + youngease2 + youngease3 + youngease4), " +
            		"(matureease1 + matureease2 + matureease3 + matureease4) FROM stats WHERE day = \'%tF\' AND type = %d", value, Stats.STATS_DAY), null);
            while (cur.moveToNext()) {
            	count[0] = cur.getInt(0);
            	count[1] = cur.getInt(1);
            	count[2] = cur.getInt(2);
            }
        } finally {
            if (cur != null && !cur.isClosed()) {
                cur.close();
            }
        }

    	return count;
    }


    /*
     * Review time ******************************
     */
    public int getReviewTime(int day) {
        Date value = Utils.genToday(getUtcOffset() - (86400 * day));
    	Cursor cur = null;
    	int count = 0;
    	try {
            cur = getDB().getDatabase().rawQuery(String.format(Utils.ENGLISH_LOCALE,
            		"SELECT reviewTime FROM stats WHERE day = \'%tF\' AND reps > 0 AND type = %d", value, Stats.STATS_DAY), null);
            while (cur.moveToNext()) {
            	count = cur.getInt(0);
            }
        } finally {
            if (cur != null && !cur.isClosed()) {
                cur.close();
            }
        }

    	return count;
    }

    /*
     * Stats ******************************
     */
<<<<<<< HEAD

    public double getProgress(boolean global) {
    	if (global) {
    		return mGlobalStats.getMatureYesShare();
    	} else {
    		return mDailyStats.getYesShare();
=======
    public double[] getStats(int which) {
    	double[] stats = Stats.getStats(this, mGlobalStats, mDailyStats);
    	double[] result;
    	switch (which) {
    	    case Stats.TYPE_ETA:
    	        result = new double[1];
    	        if (stats[Stats.STATSARRAY_DAILY_AVERAGE_TIME] != 0 && stats[Stats.STATSARRAY_DAILY_REPS] / (mNewCountToday + mRevCount + stats[Stats.STATSARRAY_DAILY_REPS]) > 0.1) {
    	            result[0] = getETA(stats[Stats.STATSARRAY_DAILY_AVERAGE_TIME], stats[Stats.STATSARRAY_GLOBAL_YOUNG_NO_SHARE]);
    	        } else if (stats[Stats.STATSARRAY_GLOBAL_AVERAGE_TIME] != 0) {
    	            result[0] = getETA(stats[Stats.STATSARRAY_GLOBAL_AVERAGE_TIME], stats[Stats.STATSARRAY_GLOBAL_YOUNG_NO_SHARE]);
    	        } else {
    	            result[0] = -1;
    	        }
    	        break;
            case Stats.TYPE_YES_SHARES:
                result = new double[2];
                result[0] = 1 - stats[Stats.STATSARRAY_DAILY_NO] / (stats[Stats.STATSARRAY_DAILY_REPS]);
                result[1] = stats[Stats.STATSARRAY_GLOBAL_MATURE_YES] / (stats[Stats.STATSARRAY_GLOBAL_MATURE_YES] + stats[Stats.STATSARRAY_GLOBAL_MATURE_NO]);
                break;
	        default:
	            result = new double[1];
	            result[0] = 0;;
                break;
>>>>>>> 561aedcb
    	}
    }


    public int getETA() {
    	if (mDailyStats.getReps() >= 10 && mDailyStats.getAverageTime() > 0) {
    		return getETA(mFailedSoonCount, mRevCount, mNewCountToday, false);
		} else if (mGlobalStats.getAverageTime() > 0) {
			return getETA(mFailedSoonCount, mRevCount, mNewCountToday, true);
		} else {
			return -1;
		}
    }


    public int getETA(int failedCards, int revCards, int newCards, boolean global) {
    	double left;
    	double count;
    	double averageTime;
    	if (global) {
			averageTime = mGlobalStats.getAverageTime();		
		} else {
    		averageTime = mDailyStats.getAverageTime();
		}
 
    	double globalYoungNoShare = mGlobalStats.getYoungNoShare();

    	// rev + new cards first, account for failures
    	count = newCards + revCards;
    	count *= 1 + globalYoungNoShare;
    	left = count * averageTime;

    	//failed - higher time per card for higher amount of cards
    	double failedBaseMulti = 1.5;
    	double failedMod = 0.07;
    	double failedBaseCount = 20;
<<<<<<< HEAD
    	double factor = (failedBaseMulti + (failedMod * (failedCards - failedBaseCount)));
    	left += failedCards * averageTime * factor;
        	
    	return (int) (left / 60);
=======
    	double factor = (failedBaseMulti + (failedMod * (mFailedSoonCount - failedBaseCount)));
    	left += mFailedSoonCount * averageTime * factor;

    	return left;
>>>>>>> 561aedcb
    }


    /*
     * Scheduler related overridable methods******************************
     */
    private Method getCardIdMethod;
    private Method fillFailedQueueMethod;
    private Method fillRevQueueMethod;
    private Method fillNewQueueMethod;
    private Method rebuildFailedCountMethod;
    private Method rebuildRevCountMethod;
    private Method rebuildNewCountMethod;
    private Method requeueCardMethod;
    private Method timeForNewCardMethod;
    private Method updateNewCountTodayMethod;
    private Method cardQueueMethod;
    private Method finishSchedulerMethod;
    private Method answerCardMethod;
    private Method cardLimitMethod;
    private Method answerPreSaveMethod;
    private Method spaceCardsMethod;


    private long getCardId() {
        try {
            return ((Long) getCardIdMethod.invoke(Deck.this, true)).longValue();
        } catch (IllegalArgumentException e) {
            throw new RuntimeException(e);
        } catch (IllegalAccessException e) {
            throw new RuntimeException(e);
        } catch (InvocationTargetException e) {
            throw new RuntimeException(e);
        }
    }


    private long getCardId(boolean check) {
        try {
            return ((Long) getCardIdMethod.invoke(Deck.this, check)).longValue();
        } catch (IllegalArgumentException e) {
            throw new RuntimeException(e);
        } catch (IllegalAccessException e) {
            throw new RuntimeException(e);
        } catch (InvocationTargetException e) {
            throw new RuntimeException(e);
        }
    }


    private void fillFailedQueue() {
        try {
            fillFailedQueueMethod.invoke(Deck.this);
        } catch (IllegalArgumentException e) {
            throw new RuntimeException(e);
        } catch (IllegalAccessException e) {
            throw new RuntimeException(e);
        } catch (InvocationTargetException e) {
            throw new RuntimeException(e);
        }
    }


    private void fillRevQueue() {
        try {
            fillRevQueueMethod.invoke(Deck.this);
        } catch (IllegalArgumentException e) {
            throw new RuntimeException(e);
        } catch (IllegalAccessException e) {
            throw new RuntimeException(e);
        } catch (InvocationTargetException e) {
            throw new RuntimeException(e);
        }
    }


    private void fillNewQueue() {
        try {
            fillNewQueueMethod.invoke(Deck.this);
        } catch (IllegalArgumentException e) {
            throw new RuntimeException(e);
        } catch (IllegalAccessException e) {
            throw new RuntimeException(e);
        } catch (InvocationTargetException e) {
            throw new RuntimeException(e);
        }
    }


    private void rebuildFailedCount() {
        try {
            rebuildFailedCountMethod.invoke(Deck.this);
        } catch (IllegalArgumentException e) {
            throw new RuntimeException(e);
        } catch (IllegalAccessException e) {
            throw new RuntimeException(e);
        } catch (InvocationTargetException e) {
            throw new RuntimeException(e);
        }
    }


    private void rebuildRevCount() {
        try {
            rebuildRevCountMethod.invoke(Deck.this);
        } catch (IllegalArgumentException e) {
            throw new RuntimeException(e);
        } catch (IllegalAccessException e) {
            throw new RuntimeException(e);
        } catch (InvocationTargetException e) {
            throw new RuntimeException(e);
        }
    }


    private void rebuildNewCount() {
        try {
            rebuildNewCountMethod.invoke(Deck.this);
        } catch (IllegalArgumentException e) {
            throw new RuntimeException(e);
        } catch (IllegalAccessException e) {
            throw new RuntimeException(e);
        } catch (InvocationTargetException e) {
            throw new RuntimeException(e);
        }
    }


    private void requeueCard(Card card, boolean oldIsRev) {
        try {
            requeueCardMethod.invoke(Deck.this, card, oldIsRev);
        } catch (IllegalArgumentException e) {
            throw new RuntimeException(e);
        } catch (IllegalAccessException e) {
            throw new RuntimeException(e);
        } catch (InvocationTargetException e) {
            throw new RuntimeException(e);
        }
    }


    private boolean timeForNewCard() {
        try {
            return ((Boolean) timeForNewCardMethod.invoke(Deck.this)).booleanValue();
        } catch (IllegalArgumentException e) {
            throw new RuntimeException(e);
        } catch (IllegalAccessException e) {
            throw new RuntimeException(e);
        } catch (InvocationTargetException e) {
            throw new RuntimeException(e);
        }
    }


    private void updateNewCountToday() {
        try {
            updateNewCountTodayMethod.invoke(Deck.this);
        } catch (IllegalArgumentException e) {
            throw new RuntimeException(e);
        } catch (IllegalAccessException e) {
            throw new RuntimeException(e);
        } catch (InvocationTargetException e) {
            throw new RuntimeException(e);
        }
    }


    private int cardQueue(Card card) {
        try {
            return ((Integer) cardQueueMethod.invoke(Deck.this, card)).intValue();
        } catch (IllegalArgumentException e) {
            throw new RuntimeException(e);
        } catch (IllegalAccessException e) {
            throw new RuntimeException(e);
        } catch (InvocationTargetException e) {
            throw new RuntimeException(e);
        }
    }


    public void finishScheduler() {
        try {
            finishSchedulerMethod.invoke(Deck.this);
        } catch (IllegalArgumentException e) {
            throw new RuntimeException(e);
        } catch (IllegalAccessException e) {
            throw new RuntimeException(e);
        } catch (InvocationTargetException e) {
            throw new RuntimeException(e);
        }
    }


    public void answerCard(Card card, int ease) {
        try {
            answerCardMethod.invoke(Deck.this, card, ease);
        } catch (IllegalArgumentException e) {
            throw new RuntimeException(e);
        } catch (IllegalAccessException e) {
            throw new RuntimeException(e);
        } catch (InvocationTargetException e) {
            throw new RuntimeException(e);
        }
    }


    private String cardLimit(String active, String inactive, String sql) {
        try {
            return ((String) cardLimitMethod.invoke(Deck.this, active, inactive, sql));
        } catch (IllegalArgumentException e) {
            throw new RuntimeException(e);
        } catch (IllegalAccessException e) {
            throw new RuntimeException(e);
        } catch (InvocationTargetException e) {
            throw new RuntimeException(e);
        }
    }


    private String cardLimit(String[] active, String[] inactive, String sql) {
        try {
            return ((String) cardLimitMethod.invoke(Deck.this, active, inactive, sql));
        } catch (IllegalArgumentException e) {
            throw new RuntimeException(e);
        } catch (IllegalAccessException e) {
            throw new RuntimeException(e);
        } catch (InvocationTargetException e) {
            throw new RuntimeException(e);
        }
    }


    private void answerPreSave(Card card, int ease) {
        try {
            answerPreSaveMethod.invoke(Deck.this, card, ease);
        } catch (IllegalArgumentException e) {
            throw new RuntimeException(e);
        } catch (IllegalAccessException e) {
            throw new RuntimeException(e);
        } catch (InvocationTargetException e) {
            throw new RuntimeException(e);
        }
    }


    private void spaceCards(Card card) {
        try {
            spaceCardsMethod.invoke(Deck.this, card);
        } catch (IllegalArgumentException e) {
            throw new RuntimeException(e);
        } catch (IllegalAccessException e) {
            throw new RuntimeException(e);
        } catch (InvocationTargetException e) {
            throw new RuntimeException(e);
        }
    }


    public boolean hasFinishScheduler() {
        return !(finishSchedulerMethod == null);
    }


    public String name() {
        return mScheduler;
    }


    /*
     * Standard Scheduling*****************************
     */
    public void setupStandardScheduler() {
        try {
            getCardIdMethod = Deck.class.getDeclaredMethod("_getCardId", boolean.class);
            fillFailedQueueMethod = Deck.class.getDeclaredMethod("_fillFailedQueue");
            fillRevQueueMethod = Deck.class.getDeclaredMethod("_fillRevQueue");
            fillNewQueueMethod = Deck.class.getDeclaredMethod("_fillNewQueue");
            rebuildFailedCountMethod = Deck.class.getDeclaredMethod("_rebuildFailedCount");
            rebuildRevCountMethod = Deck.class.getDeclaredMethod("_rebuildRevCount");
            rebuildNewCountMethod = Deck.class.getDeclaredMethod("_rebuildNewCount");
            requeueCardMethod = Deck.class.getDeclaredMethod("_requeueCard", Card.class, boolean.class);
            timeForNewCardMethod = Deck.class.getDeclaredMethod("_timeForNewCard");
            updateNewCountTodayMethod = Deck.class.getDeclaredMethod("_updateNewCountToday");
            cardQueueMethod = Deck.class.getDeclaredMethod("_cardQueue", Card.class);
            finishSchedulerMethod = null;
            answerCardMethod = Deck.class.getDeclaredMethod("_answerCard", Card.class, int.class);
            cardLimitMethod = Deck.class.getDeclaredMethod("_cardLimit", String.class, String.class, String.class);
            answerPreSaveMethod = null;
            spaceCardsMethod = Deck.class.getDeclaredMethod("_spaceCards", Card.class);
        } catch (NoSuchMethodException e) {
            throw new RuntimeException(e);
        }
        mScheduler = "standard";
        // Restore any cards temporarily suspended by alternate schedulers
        if (mVersion == DECK_VERSION) {
            resetAfterReviewEarly();
        }
    }


    private void fillQueues() {
        fillFailedQueue();
        fillRevQueue();
        fillNewQueue();
        //for (QueueItem i : mFailedQueue) {
        //    Log.i(AnkiDroidApp.TAG, "failed queue: cid: " + i.getCardID() + " fid: " + i.getFactID() + " cd: " + i.getDue());
        //}
        //for (QueueItem i : mRevQueue) {
        //    Log.i(AnkiDroidApp.TAG, "rev queue: cid: " + i.getCardID() + " fid: " + i.getFactID());
        //}
        //for (QueueItem i : mNewQueue) {
        //    Log.i(AnkiDroidApp.TAG, "new queue: cid: " + i.getCardID() + " fid: " + i.getFactID());
        //}
    }


    public long retrieveCardCount() {
        return getDB().queryScalar("SELECT count(*) from cards");
    }


    private void rebuildCounts() {
        // global counts
        try {
            mCardCount = (int) getDB().queryScalar("SELECT count(*) from cards");
            mFactCount = (int) getDB().queryScalar("SELECT count(*) from facts");
        } catch (SQLException e) {
            Log.e(AnkiDroidApp.TAG, "rebuildCounts: Error while getting global counts: " + e.toString());
            mCardCount = 0;
            mFactCount = 0;
        }
        // due counts
        rebuildFailedCount();
        rebuildRevCount();
        rebuildNewCount();
    }


    @SuppressWarnings("unused")
    private String _cardLimit(String active, String inactive, String sql) {
        String[] yes = Utils.parseTags(getVar(active));
        String[] no = Utils.parseTags(getVar(inactive));
        if (yes.length > 0) {
            long yids[] = Utils.toPrimitive(tagIds(yes).values());
            long nids[] = Utils.toPrimitive(tagIds(no).values());
            return sql.replace("WHERE", "WHERE +c.id IN (SELECT cardId FROM cardTags WHERE " + "tagId IN "
                    + Utils.ids2str(yids) + ") AND +c.id NOT IN (SELECT cardId FROM " + "cardTags WHERE tagId in "
                    + Utils.ids2str(nids) + ") AND");
        } else if (no.length > 0) {
            long nids[] = Utils.toPrimitive(tagIds(no).values());
            return sql.replace("WHERE", "WHERE +c.id NOT IN (SELECT cardId FROM cardTags WHERE tagId IN "
                    + Utils.ids2str(nids) + ") AND");
        } else {
            return sql;
        }
    }


    /**
     * This is a count of all failed cards within the current day cutoff. The cards may not be ready for review yet, but
     * can still be displayed if failedCardsMax is reached.
     */
    @SuppressWarnings("unused")
    private void _rebuildFailedCount() {
        String sql = String.format(Utils.ENGLISH_LOCALE,
                "SELECT count(*) FROM cards c WHERE type = 0 AND combinedDue < %f", mFailedCutoff);
        mFailedSoonCount = (int) getDB().queryScalar(cardLimit("revActive", "revInactive", sql));
    }


    @SuppressWarnings("unused")
    private void _rebuildRevCount() {
        String sql = String.format(Utils.ENGLISH_LOCALE,
                "SELECT count(*) FROM cards c WHERE type = 1 AND combinedDue < %f", mDueCutoff);
        mRevCount = (int) getDB().queryScalar(cardLimit("revActive", "revInactive", sql));
    }


    @SuppressWarnings("unused")
    private void _rebuildNewCount() {
        String sql = String.format(Utils.ENGLISH_LOCALE,
                "SELECT count(*) FROM cards c WHERE type = 2 AND combinedDue < %f", mDueCutoff);
        mNewCount = (int) getDB().queryScalar(cardLimit("newActive", "newInactive", sql));
        updateNewCountToday();
        mSpacedCards.clear();
    }


    @SuppressWarnings("unused")
    private void _updateNewCountToday() {
        mNewCountToday = Math.max(Math.min(mNewCount, mNewCardsPerDay - newCardsDoneToday()), 0);
    }


    @SuppressWarnings("unused")
    private void _fillFailedQueue() {
        if ((mFailedSoonCount != 0) && mFailedQueue.isEmpty()) {
            Cursor cur = null;
            try {
                String sql = "SELECT c.id, factId, combinedDue FROM cards c WHERE type = 0 AND combinedDue < "
                        + mFailedCutoff + " ORDER BY combinedDue LIMIT " + mQueueLimit;
                cur = getDB().getDatabase().rawQuery(cardLimit("revActive", "revInactive", sql), null);
                while (cur.moveToNext()) {
                    QueueItem qi = new QueueItem(cur.getLong(0), cur.getLong(1), cur.getDouble(2));
                    mFailedQueue.add(0, qi); // Add to front, so list is reversed as it is built
                }
            } finally {
                if (cur != null && !cur.isClosed()) {
                    cur.close();
                }
            }
        }
    }


    @SuppressWarnings("unused")
    private void _fillRevQueue() {
        if ((mRevCount != 0) && mRevQueue.isEmpty()) {
            Cursor cur = null;
            try {
                String sql = "SELECT c.id, factId, combinedDue FROM cards c WHERE type = 1 AND combinedDue < "
                        + mDueCutoff + " ORDER BY " + revOrder() + " LIMIT " + mQueueLimit;
                cur = getDB().getDatabase().rawQuery(cardLimit("revActive", "revInactive", sql), null);
                while (cur.moveToNext()) {
                    QueueItem qi = new QueueItem(cur.getLong(0), cur.getLong(1), cur.getDouble(2));
                    mRevQueue.add(0, qi); // Add to front, so list is reversed as it is built
                }
            } finally {
                if (cur != null && !cur.isClosed()) {
                    cur.close();
                }
            }
        }
    }


    @SuppressWarnings("unused")
    private void _fillNewQueue() {
        if ((mNewCountToday != 0) && mNewQueue.isEmpty() && mSpacedCards.isEmpty()) {
            Cursor cur = null;
            try {
                String sql = "SELECT c.id, factId, combinedDue FROM cards c WHERE type = 2 AND combinedDue < "
                        + mDueCutoff + " ORDER BY " + newOrder() + " LIMIT " + mQueueLimit;
                cur = getDB().getDatabase().rawQuery(cardLimit("newActive", "newInactive", sql), null);
                while (cur.moveToNext()) {
                    QueueItem qi = new QueueItem(cur.getLong(0), cur.getLong(1), cur.getDouble(2));
                    mNewQueue.addFirst(qi); // Add to front, so list is reversed as it is built
                }
            } finally {
                if (cur != null && !cur.isClosed()) {
                    cur.close();
                }
            }
        }
    }


    private boolean queueNotEmpty(LinkedList<QueueItem> queue, Method fillFunc) {
        return queueNotEmpty(queue, fillFunc, false);
    }


    private boolean queueNotEmpty(LinkedList<QueueItem> queue, Method fillFunc, boolean _new) {
//        while (true) {
            removeSpaced(queue, _new);
            if (!queue.isEmpty()) {
                return true;
            }
            try {
                fillFunc.invoke(Deck.this);
                // with libanki
            } catch (Exception e) {
                Log.e(AnkiDroidApp.TAG, "queueNotEmpty: Error while invoking overridable fill method:" + e.toString());
                return false;
            }
//            if (queue.isEmpty()) {
                return false;
//            }
//        }
    }


    private void removeSpaced(LinkedList<QueueItem> queue) {
        removeSpaced(queue, false);
    }


    private void removeSpaced(LinkedList<QueueItem> queue, boolean _new) {
        ArrayList<Long> popped = new ArrayList<Long>();
        double delay = 0.0;
        while (!queue.isEmpty()) {
            long fid = ((QueueItem) queue.getLast()).getFactID();
            if (mSpacedFacts.containsKey(fid)) {
                // Still spaced
                long id = queue.removeLast().getCardID();
                // Assuming 10 cards/minute, track id if likely to expire before queue refilled
                if (_new && (mNewSpacing < (double) mQueueLimit * 6.0)) {
                    popped.add(id);
                    delay = mSpacedFacts.get(fid);
                }
            } else {
                if (!popped.isEmpty()) {
                    mSpacedCards.add(new SpacedCardsItem(delay, popped));
                }
                break;
            }
        }
    }


    private boolean revNoSpaced() {
        return queueNotEmpty(mRevQueue, fillRevQueueMethod);
    }


    private boolean newNoSpaced() {
        return queueNotEmpty(mNewQueue, fillNewQueueMethod, true);
    }


    @SuppressWarnings("unused")
    private void _requeueCard(Card card, boolean oldIsRev) {
        int newType = 0;
        // try {
        if (card.getReps() == 1) {
            if (mNewFromCache) {
                // Fetched from spaced cache
                newType = 2;
                ArrayList<Long> cards = mSpacedCards.remove().getCards();
                // Reschedule the siblings
                if (cards.size() > 1) {
                    cards.remove(0);
                    mSpacedCards.addLast(new SpacedCardsItem(Utils.now() + mNewSpacing, cards));
                }
            } else {
                // Fetched from normal queue
                newType = 1;
                mNewQueue.removeLast();
            }
        } else if (!oldIsRev) {
            mFailedQueue.removeLast();
        } else {
            // try {
                mRevQueue.removeLast();
            // }
            // catch(NoSuchElementException e) {
            //     Log.w(AnkiDroidApp.TAG, "mRevQueue empty");
            // }
        }
        // } catch (Exception e) {
        // throw new RuntimeException("requeueCard() failed. Counts: " +
        // mFailedSoonCount + " " + mRevCount + " " + mNewCountToday + ", Queue: " +
        // mFailedQueue.size() + " " + mRevQueue.size() + " " + mNewQueue.size() + ", Card info: " +
        // card.getReps() + " " + card.isRev() + " " + oldIsRev);
        // }
    }


    private String revOrder() {
        return revOrderStrings[mRevCardOrder];
    }


    private String newOrder() {
        return newOrderStrings[mNewCardOrder];
    }


    // Rebuild the type cache. Only necessary on upgrade.
    private void rebuildTypes() {
        getDB().getDatabase().execSQL(
                "UPDATE cards SET " + "relativeDelay = (CASE WHEN successive THEN 1 WHEN reps THEN 0 ELSE 2 END)");
        getDB().getDatabase().execSQL(
                "UPDATE cards SET " + "type = (CASE WHEN type >= 0 THEN relativeDelay ELSE relativeDelay - 3 END)");
    }


    @SuppressWarnings("unused")
    private int _cardQueue(Card card) {
        return cardType(card);
    }


    // Return the type of the current card (what queue it's in)
    private int cardType(Card card) {
        if (card.isRev()) {
            return 1;
        } else if (!card.isNew()) {
            return 0;
        } else {
            return 2;
        }
    }


    public void updateCutoff() {
        Calendar cal = Calendar.getInstance();
        int newday = (int) mUtcOffset + (cal.get(Calendar.ZONE_OFFSET) + cal.get(Calendar.DST_OFFSET)) / 1000;
        cal.add(Calendar.MILLISECOND, -cal.get(Calendar.ZONE_OFFSET) - cal.get(Calendar.DST_OFFSET));
        cal.add(Calendar.SECOND, (int) -mUtcOffset + 86400);
        cal.set(Calendar.AM_PM, Calendar.AM);
        cal.set(Calendar.HOUR, 0); // Yes, verbose but crystal clear
        cal.set(Calendar.MINUTE, 0); // Apologies for that, here was my rant
        cal.set(Calendar.SECOND, 0); // But if you can improve this bit and
        cal.set(Calendar.MILLISECOND, 0); // collapse it to one statement please do
        cal.getTimeInMillis();

        Log.d(AnkiDroidApp.TAG, "New day happening at " + newday + " sec after 00:00 UTC");
        cal.add(Calendar.SECOND, newday);
        long cutoff = cal.getTimeInMillis() / 1000;
        // Cutoff must not be in the past
        while (cutoff < System.currentTimeMillis() / 1000) {
            cutoff += 86400.0;
        }
        // Cutoff must not be more than 24 hours in the future
        cutoff = Math.min(System.currentTimeMillis() / 1000 + 86400, cutoff);
        mFailedCutoff = cutoff;
        if (getBool("perDay")) {
            mDueCutoff = (double) cutoff;
        } else {
            mDueCutoff = (double) Utils.now();
        }
    }


    public void reset() {
        // Setup global/daily stats
        mGlobalStats = Stats.globalStats(this);
        mDailyStats = Stats.dailyStats(this);
        // Recheck counts
        rebuildCounts();
        // Empty queues; will be refilled by getCard()
        mFailedQueue.clear();
        mRevQueue.clear();
        mNewQueue.clear();
        mSpacedFacts.clear();
        // Determine new card distribution
        if (mNewCardSpacing == NEW_CARDS_DISTRIBUTE) {
            if (mNewCountToday != 0) {
                mNewCardModulus = (mNewCountToday + mRevCount) / mNewCountToday;
                // If there are cards to review, ensure modulo >= 2
                if (mRevCount != 0) {
                    mNewCardModulus = Math.max(2, mNewCardModulus);
                }
            } else {
                mNewCardModulus = 0;
            }
        } else {
            mNewCardModulus = 0;
        }
        // Recache css - Removed for speed optim, we don't use this cache anyway
        // rebuildCSS();

        // Spacing for delayed cards - not to be confused with newCardSpacing above
        mNewSpacing = getFloat("newSpacing");
        mRevSpacing = getFloat("revSpacing");
    }


    // Checks if the day has rolled over.
    private void checkDailyStats() {
        if (!Utils.genToday(mUtcOffset).toString().equals(mDailyStats.getDay().toString())) {
            mDailyStats = Stats.dailyStats(this);
        }
    }


    /*
     * Review early*****************************
     */

    public void setupReviewEarlyScheduler() {
        try {
            fillRevQueueMethod = Deck.class.getDeclaredMethod("_fillRevEarlyQueue");
            rebuildRevCountMethod = Deck.class.getDeclaredMethod("_rebuildRevEarlyCount");
            finishSchedulerMethod = Deck.class.getDeclaredMethod("_onReviewEarlyFinished");
            answerPreSaveMethod = Deck.class.getDeclaredMethod("_reviewEarlyPreSave", Card.class, int.class);
        } catch (NoSuchMethodException e) {
            throw new RuntimeException(e);
        }
        mScheduler = "reviewEarly";
    }


    @SuppressWarnings("unused")
    private void _reviewEarlyPreSave(Card card, int ease) {
        if (ease > 1) {
            // Prevent it from appearing in next queue fill
            card.setType(card.getType() + 6);
        }
    }


    private void resetAfterReviewEarly() {
        // Put temporarily suspended cards back into play. Caller must .reset()
        // FIXME: Can ignore priorities in the future (following libanki)
        ArrayList<Long> ids = getDB().queryColumn(Long.class,
                "SELECT id FROM cards WHERE type BETWEEN 6 AND 8 OR priority = -1", 0);

        if (!ids.isEmpty()) {
            updatePriorities(Utils.toPrimitive(ids));
            getDB().getDatabase().execSQL("UPDATE cards SET type = type -6 WHERE type BETWEEN 6 AND 8");
            flushMod();
        }
    }


    @SuppressWarnings("unused")
    private void _onReviewEarlyFinished() {
        // Clean up buried cards
        resetAfterReviewEarly();
        // And go back to regular scheduler
        setupStandardScheduler();
    }


    @SuppressWarnings("unused")
    private void _rebuildRevEarlyCount() {
        // In the future it would be nice to skip the first x days of due cards

        mRevCount = (int) getDB().queryScalar(cardLimit("revActive", "revInactive", String.format(Utils.ENGLISH_LOCALE,
                        "SELECT count() FROM cards c WHERE type = 1 AND combinedDue > %f", mDueCutoff)));
    }


    @SuppressWarnings("unused")
    private void _fillRevEarlyQueue() {
        if ((mRevCount != 0) && mRevQueue.isEmpty()) {
            Cursor cur = null;
            try {
                cur = getDB().getDatabase().rawQuery(cardLimit("revActive", "revInactive", String.format(
                                Utils.ENGLISH_LOCALE,
                                "SELECT id, factId, combinedDue FROM cards c WHERE type = 1 AND combinedDue > %f " +
                                "ORDER BY combinedDue LIMIT %d", mDueCutoff, mQueueLimit)), null);
                while (cur.moveToNext()) {
                    QueueItem qi = new QueueItem(cur.getLong(0), cur.getLong(1));
                    mRevQueue.add(0, qi); // Add to front, so list is reversed as it is built
                }
            } finally {
                if (cur != null && !cur.isClosed()) {
                    cur.close();
                }
            }
        }
    }


    /*
     * Learn more*****************************
     */

    public void setupLearnMoreScheduler() {
        try {
            rebuildNewCountMethod = Deck.class.getDeclaredMethod("_rebuildLearnMoreCount");
            updateNewCountTodayMethod = Deck.class.getDeclaredMethod("_updateLearnMoreCountToday");
            finishSchedulerMethod = Deck.class.getDeclaredMethod("setupStandardScheduler");
        } catch (NoSuchMethodException e) {
            throw new RuntimeException(e);
        }
        mScheduler = "learnMore";
    }


    @SuppressWarnings("unused")
    private void _rebuildLearnMoreCount() {
        mNewCount = (int) getDB().queryScalar(
                cardLimit("newActive", "newInactive", String.format(Utils.ENGLISH_LOCALE,
                        "SELECT count(*) FROM cards c WHERE type = 2 AND combinedDue < %f", mDueCutoff)));
        mSpacedCards.clear();
    }


    @SuppressWarnings("unused")
    private void _updateLearnMoreCountToday() {
        mNewCountToday = mNewCount;
    }


    /*
     * Cramming*****************************
     */

    public void setupCramScheduler(String[] active, String order) {
        try {
            getCardIdMethod = Deck.class.getDeclaredMethod("_getCramCardId", boolean.class);
            mActiveCramTags = active;
            mCramOrder = order;
            rebuildFailedCountMethod = Deck.class.getDeclaredMethod("_rebuildFailedCramCount");
            rebuildRevCountMethod = Deck.class.getDeclaredMethod("_rebuildCramCount");
            rebuildNewCountMethod = Deck.class.getDeclaredMethod("_rebuildNewCramCount");
            fillFailedQueueMethod = Deck.class.getDeclaredMethod("_fillFailedCramQueue");
            fillRevQueueMethod = Deck.class.getDeclaredMethod("_fillCramQueue");
            finishSchedulerMethod = Deck.class.getDeclaredMethod("setupStandardScheduler");
            mFailedCramQueue.clear();
            requeueCardMethod = Deck.class.getDeclaredMethod("_requeueCramCard", Card.class, boolean.class);
            cardQueueMethod = Deck.class.getDeclaredMethod("_cramCardQueue", Card.class);
            answerCardMethod = Deck.class.getDeclaredMethod("_answerCramCard", Card.class, int.class);
            spaceCardsMethod = Deck.class.getDeclaredMethod("_spaceCramCards", Card.class);
            // Reuse review early's code
            answerPreSaveMethod = Deck.class.getDeclaredMethod("_cramPreSave", Card.class, int.class);
            cardLimitMethod = Deck.class.getDeclaredMethod("_cramCardLimit", String[].class, String[].class,
                    String.class);
        } catch (NoSuchMethodException e) {
            throw new RuntimeException(e);
        }
        mScheduler = "cram";
    }


    @SuppressWarnings("unused")
    private void _answerCramCard(Card card, int ease) {
        _answerCard(card, ease);
        if (ease == 1) {
            mFailedCramQueue.addFirst(new QueueItem(card.getId(), card.getFactId()));
        }
    }


    @SuppressWarnings("unused")
    private long _getCramCardId(boolean check) {
        checkDailyStats();
        fillQueues();

        if ((mFailedCardMax != 0) && (mFailedSoonCount >= mFailedCardMax)) {
            return ((QueueItem) mFailedQueue.getLast()).getCardID();
        }
        // Card due for review?
        if (revNoSpaced()) {
            return ((QueueItem) mRevQueue.getLast()).getCardID();
        }
        if (!mFailedQueue.isEmpty()) {
            return ((QueueItem) mFailedQueue.getLast()).getCardID();
        }
        if (check) {
            // Collapse spaced cards before reverting back to old scheduler
            reset();
            return getCardId(false);
        }
        // If we're in a custom scheduler, we may need to switch back
        if (finishSchedulerMethod != null) {
            finishScheduler();
            reset();
            return getCardId();
        }
        return 0l;
    }


    @SuppressWarnings("unused")
    private int _cramCardQueue(Card card) {
        if ((!mRevQueue.isEmpty()) && (((QueueItem) mRevQueue.getLast()).getCardID() == card.getId())) {
            return 1;
        } else {
            return 0;
        }
    }


    @SuppressWarnings("unused")
    private void _requeueCramCard(Card card, boolean oldIsRev) {
        if (cardQueue(card) == 1) {
            mRevQueue.removeLast();
        } else {
            mFailedCramQueue.removeLast();
        }
    }


    @SuppressWarnings("unused")
    private void _rebuildNewCramCount() {
        mNewCount = 0;
        mNewCountToday = 0;
    }


    @SuppressWarnings("unused")
    private String _cramCardLimit(String active[], String inactive[], String sql) {
        // inactive is (currently) ignored
        if (active.length > 0) {
            long yids[] = Utils.toPrimitive(tagIds(active).values());
            return sql.replace("WHERE ", "WHERE +c.id IN (SELECT cardId FROM cardTags WHERE " + "tagId IN "
                    + Utils.ids2str(yids) + ") AND ");
        } else {
            return sql;
        }
    }


    @SuppressWarnings("unused")
    private void _fillCramQueue() {
        if ((mRevCount != 0) && mRevQueue.isEmpty()) {
            Cursor cur = null;
            try {
                Log.i(AnkiDroidApp.TAG, "fill cram queue: " + Arrays.toString(mActiveCramTags) + " " + mCramOrder + " " + mQueueLimit);
                String sql = "SELECT id, factId FROM cards c WHERE type BETWEEN 0 AND 2 ORDER BY " + mCramOrder
                        + " LIMIT " + mQueueLimit;
                sql = cardLimit(mActiveCramTags, null, sql);
                Log.i(AnkiDroidApp.TAG, "SQL: " + sql);
                cur = getDB().getDatabase().rawQuery(sql, null);
                while (cur.moveToNext()) {
                    QueueItem qi = new QueueItem(cur.getLong(0), cur.getLong(1));
                    mRevQueue.add(0, qi); // Add to front, so list is reversed as it is built
                }
            } finally {
                if (cur != null && !cur.isClosed()) {
                    cur.close();
                }
            }

        }
    }


    @SuppressWarnings("unused")
    private void _rebuildCramCount() {
        mRevCount = (int) getDB().queryScalar(
                cardLimit(mActiveCramTags, null, "SELECT count(*) FROM cards c WHERE type BETWEEN 0 AND 2"));
    }


    @SuppressWarnings("unused")
    private void _rebuildFailedCramCount() {
        mFailedSoonCount = mFailedCramQueue.size();
    }


    @SuppressWarnings("unused")
    private void _fillFailedCramQueue() {
        mFailedQueue = mFailedCramQueue;
    }


    @SuppressWarnings("unused")
    private void _spaceCramCards(Card card) {
        mSpacedFacts.put(card.getFactId(), Utils.now() + mNewSpacing);
    }


    @SuppressWarnings("unused")
    private void _cramPreSave(Card card, int ease) {
        // prevent it from appearing in next queue fill
        card.setType(card.getType() + 6);
    }


    private void setModified() {
        mModified = Utils.now();
    }


    public void setModified(double mod) {
        mModified = mod;
    }


    public void flushMod() {
        setModified();
        commitToDB();
    }


    public void commitToDB() {
        Log.i(AnkiDroidApp.TAG, "commitToDB - Saving deck to DB...");
        ContentValues values = new ContentValues();
        values.put("created", mCreated);
        values.put("modified", mModified);
        values.put("description", mDescription);
        values.put("version", mVersion);
        values.put("currentModelId", mCurrentModelId);
        values.put("syncName", mSyncName);
        values.put("lastSync", mLastSync);
        values.put("hardIntervalMin", mHardIntervalMin);
        values.put("hardIntervalMax", mHardIntervalMax);
        values.put("midIntervalMin", mMidIntervalMin);
        values.put("midIntervalMax", mMidIntervalMax);
        values.put("easyIntervalMin", mEasyIntervalMin);
        values.put("easyIntervalMax", mEasyIntervalMax);
        values.put("delay0", mDelay0);
        values.put("delay1", mDelay1);
        values.put("delay2", mDelay2);
        values.put("collapseTime", mCollapseTime);
        values.put("highPriority", mHighPriority);
        values.put("medPriority", mMedPriority);
        values.put("lowPriority", mLowPriority);
        values.put("suspended", mSuspended);
        values.put("newCardOrder", mNewCardOrder);
        values.put("newCardSpacing", mNewCardSpacing);
        values.put("failedCardMax", mFailedCardMax);
        values.put("newCardsPerDay", mNewCardsPerDay);
        values.put("sessionRepLimit", mSessionRepLimit);
        values.put("sessionTimeLimit", mSessionTimeLimit);
        values.put("utcOffset", mUtcOffset);
        values.put("cardCount", mCardCount);
        values.put("factCount", mFactCount);
        values.put("failedNowCount", mFailedNowCount);
        values.put("failedSoonCount", mFailedSoonCount);
        values.put("revCount", mRevCount);
        values.put("newCount", mNewCount);
        values.put("revCardOrder", mRevCardOrder);

        getDB().update(this, "decks", values, "id = " + mId, null);
    }


    public static double getLastModified(String deckPath) {
        double value;
        Cursor cursor = null;
        // Log.i(AnkiDroidApp.TAG, "Deck - getLastModified from deck = " + deckPath);

        boolean dbAlreadyOpened = AnkiDatabaseManager.isDatabaseOpen(deckPath);

        try {
            cursor = AnkiDatabaseManager.getDatabase(deckPath).getDatabase().rawQuery(
                    "SELECT modified" + " FROM decks" + " LIMIT 1", null);

            if (!cursor.moveToFirst()) {
                value = -1;
            } else {
                value = cursor.getDouble(0);
            }
        } finally {
            if (cursor != null && !cursor.isClosed()) {
                cursor.close();
            }
        }

        if (!dbAlreadyOpened) {
            AnkiDatabaseManager.closeDatabase(deckPath);
        }

        return value;
    }


    /*
     * Getters and Setters for deck properties NOTE: The setters flushMod()
     * *********************************************************
     */

    public AnkiDb getDB() {
        // TODO: Make this a reference to a member variable
        return AnkiDatabaseManager.getDatabase(mDeckPath);
    }


    public String getDeckPath() {
        return mDeckPath;
    }


    public void setDeckPath(String path) {
        mDeckPath = path;
    }


    // public String getSyncName() {
    //     return mSyncName;
    // }


    // public void setSyncName(String name) {
    //     mSyncName = name;
    //     flushMod();
    // }


    public int getRevCardOrder() {
        return mRevCardOrder;
    }


    public void setRevCardOrder(int num) {
        if (num >= 0) {
            mRevCardOrder = num;
            flushMod();
        }
    }


    public int getNewCardSpacing() {
        return mNewCardSpacing;
    }


    public void setNewCardSpacing(int num) {
        if (num >= 0) {
            mNewCardSpacing = num;
            flushMod();
        }
    }


    public int getNewCardOrder() {
        return mNewCardOrder;
    }


    public void setNewCardOrder(int num) {
        if (num >= 0) {
            mNewCardOrder = num;
            flushMod();
        }
    }


    public boolean getPerDay() {
        return getBool("perDay");
    }


    public void setPerDay(boolean perDay) {
        if (perDay) {
            setVar("perDay", "1");
        } else {
            setVar("perDay", "0");
        }
    }


    public boolean getSuspendLeeches() {
        return getBool("suspendLeeches");
    }


    public void setSuspendLeeches(boolean suspendLeeches) {
        if (suspendLeeches) {
            setVar("suspendLeeches", "1");
        } else {
            setVar("suspendLeeches", "0");
        }
    }


    public int getNewCardsPerDay() {
        return mNewCardsPerDay;
    }


    public void setNewCardsPerDay(int num) {
        if (num >= 0) {
            mNewCardsPerDay = num;
            flushMod();
            reset();
        }
    }


    public long getSessionRepLimit() {
        return mSessionRepLimit;
    }


    public void setSessionRepLimit(long num) {
        if (num >= 0) {
            mSessionRepLimit = num;
            flushMod();
        }
    }


    public long getSessionTimeLimit() {
        return mSessionTimeLimit;
    }


    public void setSessionTimeLimit(long num) {
        if (num >= 0) {
            mSessionTimeLimit = num;
            flushMod();
        }
    }


    /**
     * @return the failedSoonCount
     */
    public int getFailedSoonCount() {
        return mFailedSoonCount;
    }


    /**
     * @return the revCount
     */
    public int getRevCount() {
        return mRevCount;
    }


    /**
     * @return the newCountToday
     */
    public int getNewCountToday() {
        return mNewCountToday;
    }


    /**
     * @return the number of due cards in the deck
     */
    public int getDueCount() {
        return mFailedSoonCount + mRevCount;
    }


    /**
     * @param cardCount the cardCount to set
     */
    public void setCardCount(int cardCount) {
        mCardCount = cardCount;
        // XXX: Need to flushmod() ?
    }


    /**
     * Get the cached total number of cards of the deck.
     *
     * @return The number of cards contained in the deck
     */
    public int getCardCount() {
        return mCardCount;
    }


    /**
     * @return True, if there are any tag limits
     */
    public boolean isLimitedByTag() {
        if (!getVar("newActive").equals("")) {
            return true;
        } else if (!getVar("newInactive").equals("")) {
            return true;
        } else if (!getVar("revActive").equals("")) {
            return true;
        } else if (!getVar("revInactive").equals("")) {
            return true;
        } else {
            return false;
        }
    }


    /**
	 * Get the number of mature cards of the deck.
	 *
	 * @return The number of cards contained in the deck
	 */
	public int getMatureCardCount(boolean restrictToActive) {
        String sql = String.format(Utils.ENGLISH_LOCALE,
                "SELECT count(*) from cards c WHERE (type = 1 OR TYPE = 0) AND interval >= %d", Card.MATURE_THRESHOLD);
        if (restrictToActive) {
            return (int) getDB().queryScalar(cardLimit("revActive", "revInactive", sql));
        } else {
            return (int) getDB().queryScalar(sql);
        }
    }


    /**
     * @return the newCount
     */
    public int getNewCount(boolean restrictToActive) {
        if (restrictToActive) {
            return getNewCount();
        } else {
            return (int) getDB().queryScalar("SELECT count(*) from cards WHERE type = 2");
        }
    }


    /**
     * @return the rev card count
     */
    public int getTotalRevFailedCount(boolean restrictToActive) {
        if (restrictToActive) {
            return (int) getDB().queryScalar(cardLimit("revActive", "revInactive", "SELECT count(*) from cards c WHERE (type = 1 OR type = 0)"));
        } else {
            return getCardCount() - getNewCount(false);
        }
    }


    /**
     * @return the currentModelId
     */
    public long getCurrentModelId() {
        return mCurrentModelId;
    }


    /**
     * @return the deckName
     */
    public String getDeckName() {
        return mDeckName;
    }


    /**
     * @return the deck UTC offset in number seconds
     */
    public double getUtcOffset() {
        return mUtcOffset;
    }
    public void setUtcOffset() {
        mUtcOffset = Utils.utcOffset();
    }


    /**
     * @return the newCount
     */
    public int getNewCount() {
        return mNewCount;
    }


    /**
     * @return the modified
     */
    public double getModified() {
        return mModified;
    }


    /**
     * @param lastSync the lastSync to set
     */
    public void setLastSync(double lastSync) {
        mLastSync = lastSync;
    }


    /**
     * @return the lastSync
     */
    public double getLastSync() {
        return mLastSync;
    }


    /**
     * @param factCount the factCount to set
     */
    public void setFactCount(int factCount) {
        mFactCount = factCount;
        // XXX: Need to flushmod() ?
    }


    /**
     * @return the factCount
     */
    public int getFactCount() {
        return mFactCount;
    }


    /**
     * @param lastLoaded the lastLoaded to set
     */
    public double getLastLoaded() {
        return mLastLoaded;
    }


    /**
     * @param lastLoaded the lastLoaded to set
     */
    public void setLastLoaded(double lastLoaded) {
        mLastLoaded = lastLoaded;
    }


    public int getVersion() {
        return mVersion;
    }

    public boolean isUnpackNeeded() {
        return mNeedUnpack;
    }

    public double getDueCutoff() {
        return mDueCutoff;
    }


    public ArrayList<Long> getCardsFromFactId(Long factId) {
        Cursor cursor = null;
        ArrayList<Long> cardIds = new ArrayList<Long>();
        try {
            cursor = getDB().getDatabase().rawQuery(
                    "SELECT id FROM cards WHERE factid = " + factId, null);
            while (cursor.moveToNext()) {
                cardIds.add(cursor.getLong(0));
            }
        } finally {
            if (cursor != null && !cursor.isClosed()) {
                cursor.close();
            }
        }
        return cardIds;
    }


    /*
     * Getting the next card*****************************
     */

    /**
     * Return the next card object.
     *
     * @return The next due card or null if nothing is due.
     */
    public Card getCard() {
        mCurrentCardId = getCardId();
        if (mCurrentCardId != 0l) {
            return cardFromId(mCurrentCardId);
        } else {
            return null;
        }
    }


    // Refreshes the current card and returns it (used when editing cards)
    public Card getCurrentCard() {
        return cardFromId(mCurrentCardId);
    }


    /**
     * Return the next due card Id, or 0
     *
     * @param check Check for expired, or new day rollover
     * @return The Id of the next card, or 0 in case of error
     */
    @SuppressWarnings("unused")
    private long _getCardId(boolean check) {
        checkDailyStats();
        fillQueues();
        updateNewCountToday();
        if (!mFailedQueue.isEmpty()) {
            // Failed card due?
            if (mDelay0 != 0l) {
                if ((long) ((QueueItem) mFailedQueue.getLast()).getDue() + mDelay0 < System.currentTimeMillis() / 1000) {
                    return mFailedQueue.getLast().getCardID();
                }
            }
            // Failed card queue too big?
            if ((mFailedCardMax != 0) && (mFailedSoonCount >= mFailedCardMax)) {
                return mFailedQueue.getLast().getCardID();
            }
        }
        // Distribute new cards?
        if (newNoSpaced() && timeForNewCard()) {
            long id = getNewCard();
            if (id != 0L) {
                return id;
            }
        }
        // Card due for review?
        if (revNoSpaced()) {
            return mRevQueue.getLast().getCardID();
        }
        // New cards left?
        if (mNewCountToday != 0) {
            return getNewCard();
        }
        if (check) {
            // Check for expired cards, or new day rollover
            updateCutoff();
            reset();
            return getCardId(false);
        }
        // Display failed cards early/last
        if ((!check) && showFailedLast() && (!mFailedQueue.isEmpty())) {
            return mFailedQueue.getLast().getCardID();
        }
        // If we're in a custom scheduler, we may need to switch back
        if (finishSchedulerMethod != null) {
            finishScheduler();
            reset();
            return getCardId();
        }
        return 0l;
    }


    /*
     * Get card: helper functions*****************************
     */

    @SuppressWarnings("unused")
    private boolean _timeForNewCard() {
        // True if it's time to display a new card when distributing.
        if (mNewCountToday == 0) {
            return false;
        }
        if (mNewCardSpacing == NEW_CARDS_LAST) {
            return false;
        }
        if (mNewCardSpacing == NEW_CARDS_FIRST) {
            return true;
        }
        // Force review if there are very high priority cards
        try {
            if (!mRevQueue.isEmpty()) {
                if (getDB().queryScalar(
                        "SELECT 1 FROM cards WHERE id = " + mRevQueue.getLast().getCardID() + " AND priority = 4") == 1) {
                    return false;
                }
            }
        } catch (Exception e) {
            // No result from query.
        }
        if (mNewCardModulus != 0) {
            return (mDailyStats.getReps() % mNewCardModulus == 0);
        } else {
            return false;
        }
    }


    private long getNewCard() {
        int src = 0;
        if ((!mSpacedCards.isEmpty()) && (mSpacedCards.get(0).getSpace() < Utils.now())) {
            // Spaced card has expired
            src = 0;
        } else if (!mNewQueue.isEmpty()) {
            // Card left in new queue
            src = 1;
        } else if (!mSpacedCards.isEmpty()) {
            // Card left in spaced queue
            src = 0;
        } else {
            // Only cards spaced to another day left
            return 0L;
        }

        if (src == 0) {
            mNewFromCache = true;
            return mSpacedCards.get(0).getCards().get(0);
        } else {
            mNewFromCache = false;
            return mNewQueue.getLast().getCardID();
        }
    }


    private boolean showFailedLast() {
        return ((mCollapseTime != 0.0) || (mDelay0 == 0));
    }


    /**
     * Given a card ID, return a card and start the card timer.
     *
     * @param id The ID of the card to be returned
     */

    public Card cardFromId(long id) {
        if (id == 0) {
            return null;
        }
        Card card = new Card(this);
        boolean result = card.fromDB(id);

        if (!result) {
            return null;
        }
        card.mDeck = this;
        card.genFuzz();
        card.startTimer();
        return card;
    }


    // TODO: The real methods to update cards on Anki should be implemented instead of this
    public void updateAllCards() {
        updateAllCardsFromPosition(0, Long.MAX_VALUE);
    }


    public long updateAllCardsFromPosition(long numUpdatedCards, long limitCards) {
        // TODO: Cache this query, order by FactId, Id
        Cursor cursor = null;
        try {
            cursor = getDB().getDatabase().rawQuery(
                    "SELECT id, factId " + "FROM cards " + "ORDER BY factId, id " + "LIMIT " + limitCards + " OFFSET "
                            + numUpdatedCards, null);

            getDB().getDatabase().beginTransaction();
            while (cursor.moveToNext()) {
                // Get card
                Card card = new Card(this);
                card.fromDB(cursor.getLong(0));
                Log.i(AnkiDroidApp.TAG, "Card id = " + card.getId() + ", numUpdatedCards = " + numUpdatedCards);

                // Load tags
                card.loadTags();

                // Get the related fact
                Fact fact = card.getFact();
                // Log.i(AnkiDroidApp.TAG, "Fact id = " + fact.id);

                // Generate the question and answer for this card and update it
                HashMap<String, String> newQA = CardModel.formatQA(fact, card.getCardModel(), card.splitTags());
                card.setQuestion(newQA.get("question"));
                Log.i(AnkiDroidApp.TAG, "Question = " + card.getQuestion());
                card.setAnswer(newQA.get("answer"));
                Log.i(AnkiDroidApp.TAG, "Answer = " + card.getAnswer());

                card.updateQAfields();

                numUpdatedCards++;

            }
            getDB().getDatabase().setTransactionSuccessful();
        } finally {
            getDB().getDatabase().endTransaction();
            if (cursor != null && !cursor.isClosed()) {
                cursor.close();
            }
        }

        return numUpdatedCards;
    }


    /*
     * Answering a card*****************************
     */

    public void _answerCard(Card card, int ease) {
        Log.i(AnkiDroidApp.TAG, "answerCard");
        double now = Utils.now();
        long id = card.getId();

        String undoName = UNDO_TYPE_ANSWER_CARD;
        setUndoStart(undoName, id);

        // Old state
        String oldState = card.getState();
        int oldQueue = cardQueue(card);
        double lastDelaySecs = Utils.now() - card.getCombinedDue();
        double lastDelay = lastDelaySecs / 86400.0;
        boolean oldIsRev = card.isRev();
        ContentValues oldvalues = card.getAnswerValues();

        // update card details
        double last = card.getInterval();
        card.setInterval(nextInterval(card, ease));
        if (lastDelay >= 0) {
            card.setLastInterval(last); // keep last interval if reviewing early
        }
        if (!card.isNew()) {
            card.setLastDue(card.getDue()); // only update if card was not new
        }
        card.setDue(nextDue(card, ease, oldState));
        card.setIsDue(0);
        card.setLastFactor(card.getFactor());
        card.setSpaceUntil(0);
        if (lastDelay >= 0) {
            card.updateFactor(ease, mAverageFactor); // don't update factor if learning ahead
        }

        // Spacing
        spaceCards(card);
        // Adjust counts for current card
        if (ease == 1) {
            if (card.getDue() < mFailedCutoff) {
                mFailedSoonCount += 1;
            }
        }
        if (oldQueue == 0) {
            mFailedSoonCount -= 1;
        } else if (oldQueue == 1) {
            mRevCount -= 1;
        } else {
            mNewCount -= 1;
        }

        // card stats
        card.updateStats(ease, oldState);
        // Update type & ensure past cutoff
        card.setType(cardType(card));
        card.setRelativeDelay(card.getType());
        if (ease != 1) {
            card.setDue(Math.max(card.getDue(), mDueCutoff + 1));
        }

        // Allow custom schedulers to munge the card
        if (answerPreSaveMethod != null) {
            answerPreSave(card, ease);
        }

        // Save
        card.setCombinedDue(card.getDue());
        // card.toDB();
        getDB().update(this, "cards", card.getAnswerValues(), "id = " + id, null, true, new ContentValues[] {oldvalues}, new String[] {"id = " + id});

        // global/daily stats
        Stats.updateAllStats(mGlobalStats, mDailyStats, card, ease, oldState);

        // review history
        CardHistoryEntry entry = new CardHistoryEntry(this, card, ease, lastDelay);
        entry.writeSQL();
        mModified = now;
        setUndoEnd(undoName);

        // Remove form queue
        requeueCard(card, oldIsRev);

        // Leech handling - we need to do this after the queue, as it may cause a reset
        if (isLeech(card)) {
            Log.i(AnkiDroidApp.TAG, "card is leech!");
            handleLeech(card);
        }
    }


    @SuppressWarnings("unused")
    private void _spaceCards(Card card) {
        // Update new counts
        double _new = Utils.now() + mNewSpacing;
<<<<<<< HEAD
        ContentValues values = new ContentValues();
        values.put("combinedDue", String.format(Utils.ENGLISH_LOCALE, "(CASE WHEN type = 1 THEN " +
                		"combinedDue + 86400 * (CASE WHEN interval*%f < 1 THEN 0 ELSE interval*%f END) " +
                		"WHEN type = 2 THEN %f ELSE combinedDue END)", mRevSpacing, mRevSpacing, _new));
        values.put("modified", String.format(Utils.ENGLISH_LOCALE, "%f", Utils.now()));
        values.put("isDue", 0);
        getDB().update(this, "cards", values, String.format(Utils.ENGLISH_LOCALE, "id != %d AND factId = %d " 
                + "AND combinedDue < %f AND type BETWEEN 1 AND 2", card.getId(), card.getFactId(), mDueCutoff), null, false);
=======
        // Space reviews too if integer minute
        String lim = "= 2";
        if (mNewSpacing % 60 == 0) {
            lim = "BETWEEN 1 AND 2";
        }
        getDB().getDatabase().execSQL(
                String.format(Utils.ENGLISH_LOCALE, "UPDATE cards SET combinedDue = (CASE WHEN type = 1 THEN %f "
                        + "WHEN type = 2 THEN %f END), modified = %f, isDue = 0 WHERE id != %d AND factId = %d "
                        + "AND combinedDue < %f AND type %s",
                        mDueCutoff, _new, Utils.now(), card.getId(), card.getFactId(), mDueCutoff, lim));
        // Update local cache of seen facts
>>>>>>> 561aedcb
        mSpacedFacts.put(card.getFactId(), _new);
    }


    private boolean isLeech(Card card) {
        int no = card.getNoCount();
        int fmax = 0;
        if (hasKey("leechFails")) {
            fmax = getInt("leechFails");
        } else {
            // No leech threshold found in DeckVars
            return false;
        }
        Log.i(AnkiDroidApp.TAG, "leech handling: " + card.getSuccessive() + " successive fails and " + no + " total fails, threshold at " + fmax);
        // Return true if:
        // - The card failed AND
        // - The number of failures exceeds the leech threshold AND
        // - There were at least threshold/2 reps since last time
        if (!card.isRev() && (no >= fmax) && ((fmax - no) % Math.max(fmax / 2, 1) == 0)) {
            return true;
        } else {
            return false;
        }
    }


    private void handleLeech(Card card) {
        Card scard = cardFromId(card.getId());
        String tags = scard.getFact().getTags();
        tags = Utils.addTags("Leech", tags);
        scard.getFact().setTags(Utils.canonifyTags(tags));
        // FIXME: Inefficient, we need to save the fact so that the modified tags can be used in setModified,
        // then after setModified we need to save again! Just make setModified to use the tags from the fact,
        // not reload them from the DB.
        scard.getFact().toDb();
        scard.getFact().setModified(true, this);
        scard.getFact().toDb();
        updateFactTags(new long[] { scard.getFact().getId() });
        card.setLeechFlag(true);
        if (getBool("suspendLeeches")) {
            suspendCards(new long[] { card.getId() });
            card.setSuspendedFlag(true);
        }
        reset();
    }


    /*
     * Interval management*********************************************************
     */

    public double nextInterval(Card card, int ease) {
        double delay = card.adjustedDelay(ease);
        return nextInterval(card, delay, ease);
    }


    private double nextInterval(Card card, double delay, int ease) {
        double interval = card.getInterval();
        double factor = card.getFactor();

        // if shown early and not failed
        if ((delay < 0) && card.isRev()) {
            // FIXME: From libanki: This should recreate lastInterval from interval /
            // lastFactor, or we lose delay information when reviewing early
            interval = Math.max(card.getLastInterval(), card.getInterval() + delay);
            if (interval < mMidIntervalMin) {
                interval = 0;
            }
            delay = 0;
        }

        // if interval is less than mid interval, use presets
        if (ease == Card.EASE_FAILED) {
            interval *= mDelay2;
            if (interval < mHardIntervalMin) {
                interval = 0;
            }
        } else if (interval == 0) {
            if (ease == Card.EASE_HARD) {
                interval = mHardIntervalMin + card.getFuzz() * (mHardIntervalMax - mHardIntervalMin);
            } else if (ease == Card.EASE_MID) {
                interval = mMidIntervalMin + card.getFuzz() * (mMidIntervalMax - mMidIntervalMin);
            } else if (ease == Card.EASE_EASY) {
                interval = mEasyIntervalMin + card.getFuzz() * (mEasyIntervalMax - mEasyIntervalMin);
            }
        } else {
            // if not cramming, boost initial 2
            if ((interval < mHardIntervalMax) && (interval > 0.166)) {
                double mid = (mMidIntervalMin + mMidIntervalMax) / 2.0;
                interval = mid / factor;
            }
            // multiply last interval by factor
            if (ease == Card.EASE_HARD) {
                interval = (interval + delay / 4.0) * 1.2;
            } else if (ease == Card.EASE_MID) {
                interval = (interval + delay / 2.0) * factor;
            } else if (ease == Card.EASE_EASY) {
                interval = (interval + delay) * factor * FACTOR_FOUR;
            }
            interval *= 0.95 + card.getFuzz() * (1.05 - 0.95);
        }
        interval = Math.min(interval, MAX_SCHEDULE_TIME);
        return interval;
    }


    private double nextDue(Card card, int ease, String oldState) {
        double due;
        if (ease == Card.EASE_FAILED) {
        	// 600 is a magic value which means no bonus, and is used to ease upgrades
            if (oldState.equals(Card.STATE_MATURE) && mDelay1 != 0 && mDelay1 != 600) {
                // user wants a bonus of 1+ days. put the failed cards at the
            	// start of the future day, so that failures that day will come
            	// after the waiting cards
            	return mFailedCutoff + (mDelay1 - 1) * 86400;
            } else {
                due = 0.0;
            }
        } else {
            due = card.getInterval() * 86400.0;
        }
        return (due + Utils.now());
    }


    /*
     * Tags: Querying*****************************
     */

    /**
     * Get a map of card IDs to their associated tags (fact, model and template)
     *
     * @param where SQL restriction on the query. If empty, then returns tags for all the cards
     * @return The map of card IDs to an array of strings with 3 elements representing the triad {card tags, model tags,
     *         template tags}
     */
    private HashMap<Long, List<String>> splitTagsList() {
        return splitTagsList("");
    }


    private HashMap<Long, List<String>> splitTagsList(String where) {
        Cursor cur = null;
        HashMap<Long, List<String>> results = new HashMap<Long, List<String>>();
        try {
            cur = getDB().getDatabase().rawQuery(
                    "SELECT cards.id, facts.tags, models.tags, cardModels.name "
                            + "FROM cards, facts, models, cardModels "
                            + "WHERE cards.factId == facts.id AND facts.modelId == models.id "
                            + "AND cards.cardModelId = cardModels.id " + where, null);
            while (cur.moveToNext()) {
                ArrayList<String> tags = new ArrayList<String>();
                tags.add(cur.getString(1));
                tags.add(cur.getString(2));
                tags.add(cur.getString(3));
                results.put(cur.getLong(0), tags);
            }
        } catch (SQLException e) {
            Log.e(AnkiDroidApp.TAG, "splitTagsList: Error while retrieving tags from DB: " + e.toString());
        } finally {
            if (cur != null && !cur.isClosed()) {
                cur.close();
            }
        }
        return results;
    }


    /**
     * Returns all model tags, all template tags and a filtered set of fact tags
     *
     * @param where Optional, SQL filter for fact tags. If skipped, returns all fact tags
     * @return All the distinct individual tags, sorted, as an array of string
     */
    public String[] allTags_() {
        return allTags_("");
    }


    private String[] allTags_(String where) {
        ArrayList<String> t = new ArrayList<String>();
        t.addAll(getDB().queryColumn(String.class, "SELECT tags FROM facts " + where, 0));
        t.addAll(getDB().queryColumn(String.class, "SELECT tags FROM models", 0));
        t.addAll(getDB().queryColumn(String.class, "SELECT name FROM cardModels", 0));
        String joined = Utils.joinTags(t);
        String[] parsed = Utils.parseTags(joined);
        List<String> joinedList = Arrays.asList(parsed);
        TreeSet<String> joinedSet = new TreeSet<String>(joinedList);
        return joinedSet.toArray(new String[joinedSet.size()]);
    }


    public String[] allUserTags() {
        return allUserTags("");
    }


    public String[] allUserTags(String where) {
        ArrayList<String> t = new ArrayList<String>();
        t.addAll(getDB().queryColumn(String.class, "SELECT tags FROM facts " + where, 0));
        String joined = Utils.joinTags(t);
        String[] parsed = Utils.parseTags(joined);
        List<String> joinedList = Arrays.asList(parsed);
        TreeSet<String> joinedSet = new TreeSet<String>(joinedList);
        return joinedSet.toArray(new String[joinedSet.size()]);
    }


    /*
     * Tags: Caching*****************************
     */

    public void updateFactTags(long[] factIds) {
        updateCardTags(Utils.toPrimitive(getDB().queryColumn(Long.class,
                "SELECT id FROM cards WHERE factId IN " + Utils.ids2str(factIds), 0)));
    }


    public void updateCardTags() {
        updateCardTags(null);
    }


    public void updateCardTags(long[] cardIds) {
        HashMap<String, Long> tids = new HashMap<String, Long>();
        HashMap<Long, List<String>> rows = new HashMap<Long, List<String>>();
        if (cardIds == null) {
            getDB().getDatabase().execSQL("DELETE FROM cardTags");
            getDB().getDatabase().execSQL("DELETE FROM tags");
            tids = tagIds(allTags_());
            rows = splitTagsList();
        } else {
            Log.i(AnkiDroidApp.TAG, "updateCardTags cardIds: " + Arrays.toString(cardIds));
            getDB().delete(this, "cardTags", "cardId IN " + Utils.ids2str(cardIds), null);
            String fids = Utils.ids2str(Utils.toPrimitive(getDB().queryColumn(Long.class,
                    "SELECT factId FROM cards WHERE id IN " + Utils.ids2str(cardIds), 0)));
            Log.i(AnkiDroidApp.TAG, "updateCardTags fids: " + fids);
            tids = tagIds(allTags_("WHERE id IN " + fids));
            Log.i(AnkiDroidApp.TAG, "updateCardTags tids keys: " + Arrays.toString(tids.keySet().toArray(new String[tids.size()])));
            Log.i(AnkiDroidApp.TAG, "updateCardTags tids values: " + Arrays.toString(tids.values().toArray(new Long[tids.size()])));
            rows = splitTagsList("AND facts.id IN " + fids);
            Log.i(AnkiDroidApp.TAG, "updateCardTags rows keys: " + Arrays.toString(rows.keySet().toArray(new Long[rows.size()])));
            for (List<String> l : rows.values()) {
                Log.i(AnkiDroidApp.TAG, "updateCardTags rows values: ");
                for (String v : l) {
                    Log.i(AnkiDroidApp.TAG, "updateCardTags row item: " + v);
                }
            }
        }

        ArrayList<HashMap<String, Long>> d = new ArrayList<HashMap<String, Long>>();

        for (Entry<Long, List<String>> entry : rows.entrySet()) {
        	Long id = entry.getKey();
            for (int src = 0; src < 3; src++) { // src represents the tag type, fact: 0, model: 1, template: 2
                for (String tag : Utils.parseTags(entry.getValue().get(src))) {
                    HashMap<String, Long> ditem = new HashMap<String, Long>();
                    ditem.put("cardId", id);
                    ditem.put("tagId", tids.get(tag.toLowerCase()));
                    ditem.put("src", new Long(src));
                    Log.i(AnkiDroidApp.TAG, "populating ditem " + src + " " + tag);
                    d.add(ditem);
                }
            }
        }

        for (HashMap<String, Long> ditem : d) {
        	ContentValues values = new ContentValues();
        	values.put("cardId", ditem.get("cardId"));
        	values.put("tagId", ditem.get("tagId"));
        	values.put("src",  ditem.get("src"));
            getDB().insert(this, "cardTags", null, values);
        }
        getDB().delete(this, "tags", "priority = 2 AND id NOT IN (SELECT DISTINCT tagId FROM cardTags)", null);
    }


    public ArrayList<String[]> getAllCards(String order) {
    	ArrayList<String[]> allCards = new ArrayList<String[]>();

        Cursor cur = null;
        try {
        	cur = getDB().getDatabase().rawQuery("SELECT cards.id, cards.question, cards.answer, " +
        			"facts.tags, models.tags, cardModels.name, cards.priority FROM cards, facts, " +
        			"models, cardModels WHERE cards.factId == facts.id AND facts.modelId == models.id " +
        			"AND cards.cardModelId = cardModels.id ORDER BY " + order, null);
            while (cur.moveToNext()) {
            	String[] data = new String[5];
            	data[0] = Long.toString(cur.getLong(0));
                String string = Utils.stripHTML(cur.getString(1));
            	if (string.length() < 55) {
                    data[1] = string;
            	} else {
                    data[1] = string.substring(0, 55) + "...";                   
            	}
            	string = Utils.stripHTML(cur.getString(2));
                if (string.length() < 55) {
                    data[2] = string;
                } else {
                    data[2] = string.substring(0, 55) + "...";                   
                }
            	String tags = cur.getString(3);
           	    if (tags.contains(TAG_MARKED)) {
           	        data[3] = "1";
           	    } else {
           	        data[3] = "0";
           	    }
           	    data[4] = tags + " " + cur.getString(4) + " " + cur.getString(5);
            	if (cur.getString(6).equals("-3")) {
                    data[3] = data[3] + "1";
                } else {
                    data[3] = data[3] + "0";
                }
            	allCards.add(data);
            }
        } catch (SQLException e) {
            Log.e(AnkiDroidApp.TAG, "getAllCards: " + e.toString());
            return null;
        } finally {
            if (cur != null && !cur.isClosed()) {
                cur.close();
            }
        }
    	return allCards;
    }


    public int getMarketTagId() {
    	if (markedTagId == 0) {
    		markedTagId = -1;
            Cursor cur = null;
            try {
                cur = getDB().getDatabase().rawQuery("SELECT id FROM tags WHERE tag = \"" + TAG_MARKED + "\"", null);
                while (cur.moveToNext()) {
                	markedTagId = cur.getInt(0);
                }
            } finally {
                if (cur != null && !cur.isClosed()) {
                    cur.close();
                }
            }
    	}
    	return markedTagId;
    }


    public void resetMarkedTagId() {
    	markedTagId = 0;
    }
    
    /*
     * Tags: adding/removing in bulk*********************************************************
     */

    public ArrayList<String> factTags(long[] factIds) {
        return getDB().queryColumn(String.class, "SELECT tags FROM facts WHERE id IN " + Utils.ids2str(factIds), 0);
    }


    public void addTag(long factId, String tag) {
        long[] ids = new long[1];
        ids[0] = factId;
        addTag(ids, tag);
    }


    public void addTag(long[] factIds, String tag) {
        ArrayList<String> factTagsList = factTags(factIds);

        // Create tag if necessary
        long tagId = tagId(tag, true);

        int nbFactTags = factTagsList.size();
        for (int i = 0; i < nbFactTags; i++) {
            String newTags = factTagsList.get(i);

            if (newTags.indexOf(tag) == -1) {
                if (newTags.length() == 0) {
                    newTags += tag;
                } else {
                    newTags += "," + tag;
                }
            }
            Log.i(AnkiDroidApp.TAG, "old tags = " + factTagsList.get(i));
            Log.i(AnkiDroidApp.TAG, "new tags = " + newTags);

            if (newTags.length() > factTagsList.get(i).length()) {
            	ContentValues values = new ContentValues();
            	values.put("tags", newTags);
            	values.put("modified", String.format(Utils.ENGLISH_LOCALE, "%f", Utils.now()));
                getDB().update(this, "facts", values, "id = " + factIds[i], null);
            }
        }

        ArrayList<String> cardIdList = getDB().queryColumn(String.class,
                "select id from cards where factId in " + Utils.ids2str(factIds), 0);

        for (String cardId : cardIdList) {
            try {
                // Check if the tag already exists
                getDB().queryScalar(
                        "SELECT id FROM cardTags WHERE cardId = " + cardId + " and tagId = " + tagId + " and src = "
                                + Card.TAGS_FACT);
            } catch (SQLException e) {
            	ContentValues values = new ContentValues();
                values.put("cardId", cardId);
                values.put("tagId", tagId);
                values.put("src", String.valueOf(Card.TAGS_FACT));
                getDB().insert(this, "cardTags", null, values);
            }
        }

        flushMod();
    }


    public void deleteTag(long factId, String tag) {
        long[] ids = new long[1];
        ids[0] = factId;
        deleteTag(ids, tag);
    }


    public void deleteTag(long[] factIds, String tag) {
        ArrayList<String> factTagsList = factTags(factIds);

        long tagId = tagId(tag, false);

        int nbFactTags = factTagsList.size();
        for (int i = 0; i < nbFactTags; i++) {
            String factTags = factTagsList.get(i);
            String newTags = factTags;

            int tagIdx = factTags.indexOf(tag);
            if ((tagIdx == 0) && (factTags.length() > tag.length())) {
                // tag is the first element of many, remove "tag,"
                newTags = factTags.substring(tag.length() + 1, factTags.length());
            } else if ((tagIdx > 0) && (tagIdx + tag.length() == factTags.length())) {
                // tag is the last of many elements, remove ",tag"
                newTags = factTags.substring(0, tagIdx - 1);
            } else if (tagIdx > 0) {
                // tag is enclosed between other elements, remove ",tag"
                newTags = factTags.substring(0, tagIdx - 1) + factTags.substring(tag.length(), factTags.length());
            } else if (tagIdx == 0) {
                // tag is the only element
                newTags = "";
            }
            Log.i(AnkiDroidApp.TAG, "old tags = " + factTags);
            Log.i(AnkiDroidApp.TAG, "new tags = " + newTags);

            if (newTags.length() < factTags.length()) {
            	ContentValues values = new ContentValues();
                values.put("tags", newTags);
                values.put("modified", String.format(Utils.ENGLISH_LOCALE, "%f", Utils.now()));
                getDB().update(this, "facts", values, "id = " + factIds[i], null);
            }
        }

        ArrayList<String> cardIdList = getDB().queryColumn(String.class,
                "select id from cards where factId in " + Utils.ids2str(factIds), 0);

        for (String cardId : cardIdList) {
        	getDB().delete(this, "cardTags", "cardId = " + cardId + " and tagId = " + tagId + " and src = " + Card.TAGS_FACT, null);
        }

        // delete unused tags from tags table
        try {
            getDB().queryScalar("select id from cardTags where tagId = " + tagId + " limit 1");
        } catch (SQLException e) {
        	getDB().delete(this, "tags", "id = " + tagId, null);
        }

        flushMod();
    }


    /*
     * Suspending*****************************
     */

    /**
     * Suspend cards in bulk. Caller must .reset()
     *
     * @param ids List of card IDs of the cards that are to be suspended.
     */
    public void suspendCards(long[] ids) {
    	ContentValues values = new ContentValues();
        values.put("type", "relativeDelay -3");
        values.put("priority", -3);
        values.put("modified", String.format(Utils.ENGLISH_LOCALE, "%f", Utils.now()));
        values.put("isDue", 0);
        getDB().update(this, "cards", values, "type >= 0 AND id IN " + Utils.ids2str(ids), null, false);
        Log.i(AnkiDroidApp.TAG, "Cards suspended");
        flushMod();
    }


    /**
     * Unsuspend cards in bulk. Caller must .reset()
     *
     * @param ids List of card IDs of the cards that are to be unsuspended.
     */
    public void unsuspendCards(long[] ids) {
    	ContentValues values = new ContentValues();
        values.put("type", "relativeDelay");
        values.put("priority", 0);
        values.put("modified", String.format(Utils.ENGLISH_LOCALE, "%f", Utils.now()));
        values.put("isDue", 0);
        getDB().update(this, "cards", values, "type < 0 AND id IN " + Utils.ids2str(ids), null, false);
        Log.i(AnkiDroidApp.TAG, "Cards unsuspended");
        updatePriorities(ids);
        flushMod();
    }


    public boolean getSuspendedState(long id) {
        return (getDB().queryScalar("SELECT count(*) from cards WHERE id = " + id + " AND priority = -3") == 1);
    }


    /**
     * Bury all cards for fact until next session. Caller must .reset()
     *
     * @param Fact
     */
    public void buryFact(long factId, long cardId) {
        // TODO: Unbury fact after return to StudyOptions
        String undoName = UNDO_TYPE_BURY_CARD;
        setUndoStart(undoName, cardId);
        // libanki code:
//        for (long cid : getCardsFromFactId(factId)) {
//            Card card = cardFromId(cid);
//            int type = card.getType();
//            if (type == 0 || type == 1 || type == 2) {
//                card.setPriority(card.getPriority() - 2);
//                card.setType(type + 3);
//                card.setDue(0);
//            }
//        }
        // This differs from libanki:
    	ContentValues values = new ContentValues();
        values.put("type", "type + 3");
        values.put("priority", -2);
        values.put("modified", String.format(Utils.ENGLISH_LOCALE, "%f", Utils.now()));
        values.put("isDue", 0);
        getDB().update(this, "cards", values, "type >= 0 AND type <= 3 AND factId = " + factId, null, false);
        setUndoEnd(undoName);
        flushMod();
    }


    /**
     * Priorities
     *******************************/

    /**
     * Update all card priorities if changed. If partial is true, only updates cards with tags defined as priority low,
     * med or high in the deck, or with tags whose priority is set to 2 and they are not found in the priority tags of
     * the deck. If false, it updates all card priorities Caller must .reset()
     *
     * @param partial Partial update (true) or not (false)
     * @param dirty Passed to updatePriorities(), if true it updates the modified field of the cards
     */
    public void updateAllPriorities() {
        updateAllPriorities(false, true);
    }


    public void updateAllPriorities(boolean partial) {
        updateAllPriorities(partial, true);
    }


    public void updateAllPriorities(boolean partial, boolean dirty) {
        HashMap<Long, Integer> newPriorities = updateTagPriorities();
        if (!partial) {
            newPriorities.clear();
            Cursor cur = null;
            try {
                cur = getDB().getDatabase().rawQuery("SELECT id, priority AS pri FROM tags", null);
                while (cur.moveToNext()) {
                    newPriorities.put(cur.getLong(0), cur.getInt(1));
                }
            } catch (SQLException e) {
                Log.e(AnkiDroidApp.TAG, "updateAllPriorities: Error while getting all tags: " + e.toString());
            } finally {
                if (cur != null && !cur.isClosed()) {
                    cur.close();
                }
            }
            ArrayList<Long> cids = getDB().queryColumn(
                    Long.class,
                    "SELECT DISTINCT cardId FROM cardTags WHERE tagId in "
                            + Utils.ids2str(Utils.toPrimitive(newPriorities.keySet())), 0);
            updatePriorities(Utils.toPrimitive(cids), null, dirty);
        }
    }


    /**
     * Update priority setting on tags table
     */
    private HashMap<Long, Integer> updateTagPriorities() {
        // Make sure all priority tags exist
        for (String s : new String[] { mLowPriority, mMedPriority, mHighPriority }) {
            tagIds(Utils.parseTags(s));
        }

        HashMap<Long, Integer> newPriorities = new HashMap<Long, Integer>();
        Cursor cur = null;
        ArrayList<String> tagNames = null;
        ArrayList<Long> tagIdList = null;
        ArrayList<Integer> tagPriorities = null;
        try {
            tagNames = new ArrayList<String>();
            tagIdList = new ArrayList<Long>();
            tagPriorities = new ArrayList<Integer>();
            cur = getDB().getDatabase().rawQuery("SELECT tag, id, priority FROM tags", null);
            while (cur.moveToNext()) {
                tagNames.add(cur.getString(0).toLowerCase());
                tagIdList.add(cur.getLong(1));
                tagPriorities.add(cur.getInt(2));
            }
        } catch (SQLException e) {
            Log.e(AnkiDroidApp.TAG, "updateTagPriorities: Error while tag priorities: " + e.toString());
        } finally {
            if (cur != null && !cur.isClosed()) {
                cur.close();
            }
        }
        HashMap<String, Integer> typeAndPriorities = new HashMap<String, Integer>();
        typeAndPriorities.put(mLowPriority, 1);
        typeAndPriorities.put(mMedPriority, 3);
        typeAndPriorities.put(mHighPriority, 4);
        HashMap<String, Integer> up = new HashMap<String, Integer>();
        for (Entry<String, Integer> entry : typeAndPriorities.entrySet()) {
            for (String tag : Utils.parseTags(entry.getKey().toLowerCase())) {
                up.put(tag, entry.getValue());
            }
        }
        String tag = null;
        long tagId = 0l;
        for (int i = 0; i < tagNames.size(); i++) {
            tag = tagNames.get(i);
            tagId = tagIdList.get(i).longValue();
            if (up.containsKey(tag) && (up.get(tag).compareTo(tagPriorities.get(i)) == 0)) {
                newPriorities.put(tagId, up.get(tag));
            } else if ((!up.containsKey(tag)) && (tagPriorities.get(i).intValue() != 2)) {
                newPriorities.put(tagId, 2);
            } else {
                continue;
            }
            try {
            	ContentValues values = new ContentValues();
                values.put("priority", newPriorities.get(tagId));
                getDB().update(this, "tags", values, "id = " + tagId, null);
            } catch (SQLException e) {
                Log.e(AnkiDroidApp.TAG, "updatePriorities: Error while updating tag priorities for tag " + tag + ": "
                        + e.toString());
                continue;
            }
        }
        return newPriorities;
    }


    /**
     * Update priorities for cardIds in bulk. Caller must .reset().
     *
     * @param cardIds List of card IDs identifying whose cards' priorities to update.
     * @param suspend List of tags. The cards from the above list that have those tags will be suspended.
     * @param dirty If true will update the modified value of each card handled.
     */
    private void updatePriorities(long[] cardIds) {
        updatePriorities(cardIds, null, true);
    }


    private void updatePriorities(long[] cardIds, String[] suspend) {
        updatePriorities(cardIds, suspend, true);
    }


    void updatePriorities(long[] cardIds, String[] suspend, boolean dirty) {
        Cursor cursor = null;
        Log.i(AnkiDroidApp.TAG, "updatePriorities - Updating priorities...");
        // Any tags to suspend
        if (suspend != null && suspend.length > 0) {
            long ids[] = Utils.toPrimitive(tagIds(suspend, false).values());
        	ContentValues values = new ContentValues();
            values.put("priority", 0);
            getDB().update(this, "tags", values, "id in " + Utils.ids2str(ids), null);
        }

        String limit = "";
        if (cardIds.length <= 1000) {
            limit = "and cardTags.cardId in " + Utils.ids2str(cardIds);
        }
        String query = "SELECT cardTags.cardId, CASE WHEN max(tags.priority) > 2 THEN max(tags.priority) "
                + "WHEN min(tags.priority) = 1 THEN 1 ELSE 2 END FROM cardTags,tags "
                + "WHERE cardTags.tagId = tags.id " + limit + " GROUP BY cardTags.cardId";
        try {
            cursor = getDB().getDatabase().rawQuery(query, null);
            if (cursor.moveToFirst()) {
                int len = cursor.getCount();
                long[][] cards = new long[len][2];
                for (int i = 0; i < len; i++) {
                    cards[i][0] = cursor.getLong(0);
                    cards[i][1] = cursor.getInt(1);
                }

                String extra = "";
                if (dirty) {
                    extra = ", modified = " + String.format(Utils.ENGLISH_LOCALE, "%f", Utils.now());
                }
                for (int pri = Card.PRIORITY_NONE; pri <= Card.PRIORITY_HIGH; pri++) {
                    int count = 0;
                    for (int i = 0; i < len; i++) {
                        if (cards[i][1] == pri) {
                            count++;
                        }
                    }
                    long[] cs = new long[count];
                    int j = 0;
                    for (int i = 0; i < len; i++) {
                        if (cards[i][1] == pri) {
                            cs[j] = cards[i][0];
                            j++;
                        }
                    }
                    // Catch review early & buried but not suspended cards
                	ContentValues values = new ContentValues();
                    values.put("priority", pri + extra);
                    getDB().update(this, "cards", values, "id IN " + Utils.ids2str(cs) + " AND priority != " + pri + " AND " + "priority >= -2", null);
                }
            }
        } finally {
            if (cursor != null && !cursor.isClosed()) {
                cursor.close();
            }
        }
    }


    /*
     * Counts related to due cards *********************************************************
     */

    private int newCardsDoneToday() {
        return mDailyStats.getNewCardsCount();
    }


    /*
     * Cards CRUD*********************************************************
     */

    /**
     * Bulk delete cards by ID. Caller must .reset()
     *
     * @param ids List of card IDs of the cards to be deleted.
     */
    public void deleteCards(List<String> ids) {
        Log.i(AnkiDroidApp.TAG, "deleteCards = " + ids.toString());
        String undoName = UNDO_TYPE_DELETE_CARD;
        if (ids.size() == 1) {
            setUndoStart(undoName, Long.parseLong(ids.get(0)));
        } else {
            setUndoStart(undoName);
        }
        // Bulk delete cards by ID
        if (ids != null && ids.size() > 0) {
            commitToDB();
            double now = Utils.now();
            Log.i(AnkiDroidApp.TAG, "Now = " + now);
            String idsString = Utils.ids2str(ids);

            // Grab fact ids
            // ArrayList<String> factIds = ankiDB.queryColumn(String.class,
            // "SELECT factId FROM cards WHERE id in " + idsString,
            // 0);

            // Delete cards
            getDB().delete(this, "cards", "id IN " + idsString, null);

            // Note deleted cards
            for (String id : ids) {
                ContentValues values = new ContentValues();
                values.put("cardId", id);
                values.put("deletedTime", String.format(Utils.ENGLISH_LOCALE, "%f", now));
                getDB().insert(this, "cardsDeleted", null, values);
            }

            // Gather affected tags (before we delete the corresponding cardTags)
            ArrayList<String> tags = getDB().queryColumn(String.class,
                    "SELECT tagId FROM cardTags WHERE cardId in " + idsString, 0);

            // Delete cardTags
            getDB().delete(this, "cardTags", "cardId IN " + idsString, null);

            // Find out if this tags are used by anything else
            ArrayList<String> unusedTags = new ArrayList<String>();
            for (String tagId : tags) {
                Cursor cursor = null;
                try {
                    cursor = getDB().getDatabase().rawQuery(
                            "SELECT * FROM cardTags WHERE tagId = " + tagId + " LIMIT 1", null);
                    if (!cursor.moveToFirst()) {
                        unusedTags.add(tagId);
                    }
                } finally {
                    if (cursor != null && !cursor.isClosed()) {
                        cursor.close();
                    }
                }
            }

            // Delete unused tags
            getDB().delete(this, "tags", "id in " + Utils.ids2str(unusedTags) + " and priority = "
                            + Card.PRIORITY_NORMAL, null);

            // Remove any dangling fact
            deleteDanglingFacts();
            setUndoEnd(undoName);
            flushMod();
        }
    }


    /*
     * Facts CRUD*********************************************************
     */

    /**
     * Add a fact to the deck. Return list of new cards
     */
    public Fact addFact(Fact fact, HashMap<Long, CardModel> cardModels) {
        return addFact(fact, cardModels, true);
    }


    public Fact addFact(Fact fact, HashMap<Long, CardModel> cardModels, boolean reset) {
        // TODO: assert fact is Valid
        // TODO: assert fact is Unique
        double now = Utils.now();
        // add fact to fact table
        ContentValues values = new ContentValues();
        values.put("id", fact.getId());
        values.put("modelId", fact.getModelId());
        values.put("created", now);
        values.put("modified", now);
        values.put("tags", fact.getTags());
        values.put("spaceUntil", 0);
        getDB().insert(this, "facts", null, values);

        // get cardmodels for the new fact
        // TreeMap<Long, CardModel> availableCardModels = availableCardModels(fact);
        if (cardModels.isEmpty()) {
            Log.e(AnkiDroidApp.TAG, "Error while adding fact: No cardmodels for the new fact");
            return null;
        }
        // update counts
        mFactCount++;

        // add fields to fields table
        for (Field f : fact.getFields()) {
            // Re-use the content value
            values.clear();
            values.put("value", f.getValue());
            values.put("id", f.getId());
            values.put("factId", f.getFactId());
            values.put("fieldModelId", f.getFieldModelId());
            values.put("ordinal", f.getOrdinal());
            getDB().insert(this, "fields", null, values);
        }

        ArrayList<Long> newCardIds = new ArrayList<Long>();
        for (Map.Entry<Long, CardModel> entry : cardModels.entrySet()) {
            CardModel cardModel = entry.getValue();
            Card newCard = new Card(this, fact, cardModel, Utils.now());
            newCard.addToDb();
            newCardIds.add(newCard.getId());
            mCardCount++;
            mNewCount++;
            Log.i(AnkiDroidApp.TAG, entry.getKey().toString());
        }
        commitToDB();
        // TODO: code related to random in newCardOrder

        // Update card q/a
        fact.setModified(true, this);
        updateFactTags(new long[] { fact.getId() });

        // This will call reset() which will update counts
        updatePriorities(Utils.toPrimitive(newCardIds));

        flushMod();
        if (reset) {
            reset();
        }

        return fact;
    }


    /**
     * Bulk delete facts by ID. Don't touch cards, assume any cards have already been removed. Caller must .reset().
     *
     * @param ids List of fact IDs of the facts to be removed.
     */
    public void deleteFacts(List<String> ids) {
        Log.i(AnkiDroidApp.TAG, "deleteFacts = " + ids.toString());
        int len = ids.size();
        if (len > 0) {
            commitToDB();
            double now = Utils.now();
            String idsString = Utils.ids2str(ids);
            Log.i(AnkiDroidApp.TAG, "DELETE FROM facts WHERE id in " + idsString);
            getDB().delete(this, "facts", "id in " + idsString, null);
            Log.i(AnkiDroidApp.TAG, "DELETE FROM fields WHERE factId in " + idsString);
            getDB().delete(this, "fields", "factId in " + idsString, null);
            for (String id : ids) {
                ContentValues values = new ContentValues();
                values.put("factId", id);
                values.put("deletedTime", String.format(Utils.ENGLISH_LOCALE, "%f", now));
            	Log.i(AnkiDroidApp.TAG, "inserting into factsDeleted");
                getDB().insert(this, "factsDeleted", null, values);
            }
            setModified();
        }
    }


    /**
     * Delete any fact without cards.
     *
     * @return ArrayList<String> list with the id of the deleted facts
     */
    private ArrayList<String> deleteDanglingFacts() {
        Log.i(AnkiDroidApp.TAG, "deleteDanglingFacts");
        ArrayList<String> danglingFacts = getDB().queryColumn(String.class,
                "SELECT facts.id FROM facts WHERE facts.id NOT IN (SELECT DISTINCT factId from cards)", 0);

        if (danglingFacts.size() > 0) {
            deleteFacts(danglingFacts);
        }

        return danglingFacts;
    }


    /*
     * Models CRUD*********************************************************
     */

    /**
     * Delete MODEL, and all its cards/facts. Caller must .reset() TODO: Handling of the list of models and currentModel
     *
     * @param id The ID of the model to be deleted.
     */
    public void deleteModel(String id) {
        Log.i(AnkiDroidApp.TAG, "deleteModel = " + id);
        Cursor cursor = null;
        boolean modelExists = false;

        try {
            cursor = getDB().getDatabase().rawQuery("SELECT * FROM models WHERE id = " + id, null);
            // Does the model exist?
            if (cursor.moveToFirst()) {
                modelExists = true;
            }
        } finally {
            if (cursor != null && !cursor.isClosed()) {
                cursor.close();
            }
        }

        if (modelExists) {
            // Delete the cards that use the model id, through fact
            ArrayList<String> cardsToDelete = getDB()
                    .queryColumn(
                            String.class,
                            "SELECT cards.id FROM cards, facts WHERE facts.modelId = " + id
                                    + " AND facts.id = cards.factId", 0);
            deleteCards(cardsToDelete);

            // Delete model
            getDB().delete(this, "models", "id = " + id, null);

            // Note deleted model
            ContentValues values = new ContentValues();
            values.put("modelId", id);
            values.put("deletedTime", Utils.now());
            getDB().insert(this, "modelsDeleted", null, values);

            flushMod();
        }
    }


    public void deleteFieldModel(String modelId, String fieldModelId) {
        Log.i(AnkiDroidApp.TAG, "deleteFieldModel, modelId = " + modelId + ", fieldModelId = " + fieldModelId);

        // Delete field model
        getDB().delete(this, "fields", "fieldModel = " + fieldModelId, null);

        // Note like modified the facts that use this model
        getDB().getDatabase().execSQL(
                "UPDATE facts SET modified = " + String.format(Utils.ENGLISH_LOCALE, "%f", Utils.now())
                        + " WHERE modelId = " + modelId);

        // TODO: remove field model from list

        // Update Question/Answer formats
        // TODO: All these should be done with the field object
        String fieldName = "";
        Cursor cursor = null;
        try {
            cursor = getDB().getDatabase().rawQuery("SELECT name FROM fieldModels WHERE id = " + fieldModelId, null);
            if (cursor.moveToNext()) {
                fieldName = cursor.getString(0);
            }
        } finally {
            if (cursor != null && !cursor.isClosed()) {
                cursor.close();
            }
        }

        SQLiteStatement statement = null;
        try {
            cursor = getDB().getDatabase().rawQuery(
                    "SELECT id, qformat, aformat FROM cardModels WHERE modelId = " + modelId, null);
            String sql = "UPDATE cardModels SET qformat = ?, aformat = ? WHERE id = ?";
            statement = getDB().getDatabase().compileStatement(sql);
            while (cursor.moveToNext()) {
                String id = cursor.getString(0);
                String newQFormat = cursor.getString(1);
                String newAFormat = cursor.getString(2);

                newQFormat = newQFormat.replace("%%(" + fieldName + ")s", "");
                newQFormat = newQFormat.replace("%%(text:" + fieldName + ")s", "");
                newAFormat = newAFormat.replace("%%(" + fieldName + ")s", "");
                newAFormat = newAFormat.replace("%%(text:" + fieldName + ")s", "");

                statement.bindString(1, newQFormat);
                statement.bindString(2, newAFormat);
                statement.bindString(3, id);

                statement.execute();
            }
        } finally {
            if (cursor != null && !cursor.isClosed()) {
                cursor.close();
            }
        }
        statement.close();

        // TODO: updateCardsFromModel();

        // Note the model like modified (TODO: We should use the object model instead handling the DB directly)
    	ContentValues values = new ContentValues();
        values.put("modified", String.format(Utils.ENGLISH_LOCALE, "%f", Utils.now()));
        getDB().update(this, "models", values, "id = " + modelId, null);
        flushMod();
    }


    public void deleteCardModel(String modelId, String cardModelId) {
        Log.i(AnkiDroidApp.TAG, "deleteCardModel, modelId = " + modelId + ", fieldModelId = " + cardModelId);

        // Delete all cards that use card model from the deck
        ArrayList<String> cardIds = getDB().queryColumn(String.class,
                "SELECT id FROM cards WHERE cardModelId = " + cardModelId, 0);
        deleteCards(cardIds);

        // I assume that the line "model.cardModels.remove(cardModel)" actually deletes cardModel from DB (I might be
        // wrong)
        getDB().delete(this, "cardModels", "id = " + cardModelId, null);

        // Note the model like modified (TODO: We should use the object model instead handling the DB directly)
    	ContentValues values = new ContentValues();
        values.put("modified", String.format(Utils.ENGLISH_LOCALE, "%f", Utils.now()));
        getDB().update(this, "models", values, "id = " + modelId, null);
        flushMod();
    }


    // CSS for all the fields
    private String rebuildCSS() {
        StringBuilder css = new StringBuilder(512);
        Cursor cur = null;

        try {
            cur = getDB().getDatabase().rawQuery(
                    "SELECT id, quizFontFamily, quizFontSize, quizFontColour, -1, "
                            + "features, editFontFamily FROM fieldModels", null);
            while (cur.moveToNext()) {
                css.append(_genCSS(".fm", cur));
            }
            cur.close();
            cur = getDB().getDatabase().rawQuery("SELECT id, null, null, null, questionAlign, 0, 0 FROM cardModels",
                    null);
            StringBuilder cssAnswer = new StringBuilder(512);
            while (cur.moveToNext()) {
                css.append(_genCSS("#cmq", cur));
                cssAnswer.append(_genCSS("#cma", cur));
            }
            css.append(cssAnswer.toString());
            cur.close();
            cur = getDB().getDatabase().rawQuery("SELECT id, lastFontColour FROM cardModels", null);
            while (cur.moveToNext()) {
                css.append(".cmb").append(Utils.hexifyID(cur.getLong(0))).append(" {background:").append(
                        cur.getString(1)).append(";}\n");
            }
        } finally {
            if (cur != null && !cur.isClosed()) {
                cur.close();
            }
        }
        setVar("cssCache", css.toString(), false);
        addHexCache();

        return css.toString();
    }


    private String _genCSS(String prefix, Cursor row) {
        StringBuilder t = new StringBuilder(256);
        long id = row.getLong(0);
        String fam = row.getString(1);
        int siz = row.getInt(2);
        String col = row.getString(3);
        int align = row.getInt(4);
        String rtl = row.getString(5);
        int pre = row.getInt(6);
        if (fam != null) {
            t.append("font-family:\"").append(fam).append("\";");
        }
        if (siz != 0) {
            t.append("font-size:").append(siz).append("px;");
        }
        if (col != null) {
            t.append("color:").append(col).append(";");
        }
        if (rtl != null && rtl.compareTo("rtl") == 0) {
            t.append("direction:rtl;unicode-bidi:embed;");
        }
        if (pre != 0) {
            t.append("white-space:pre-wrap;");
        }
        if (align != -1) {
            if (align == 0) {
                t.append("text-align:center;");
            } else if (align == 1) {
                t.append("text-align:left;");
            } else {
                t.append("text-align:right;");
            }
        }
        if (t.length() > 0) {
            t.insert(0, prefix + Utils.hexifyID(id) + " {").append("}\n");
        }
        return t.toString();
    }


    private void addHexCache() {
        ArrayList<Long> ids = getDB().queryColumn(Long.class,
                "SELECT id FROM fieldModels UNION SELECT id FROM cardModels UNION SELECT id FROM models", 0);
        JSONObject jsonObject = new JSONObject();
        for (Long id : ids) {
            try {
                jsonObject.put(id.toString(), Utils.hexifyID(id.longValue()));
            } catch (JSONException e) {
                Log.e(AnkiDroidApp.TAG, "addHexCache: Error while generating JSONObject: " + e.toString());
                throw new RuntimeException(e);
            }
        }
        setVar("hexCache", jsonObject.toString(), false);
    }

    //
    // Syncing
    // *************************
    // Toggling does not bump deck mod time, since it may happen on upgrade and the variable is not synced

    // public void enableSyncing() {
    // enableSyncing(true);
    // }

    // public void enableSyncing(boolean ls) {
    // mSyncName = Utils.checksum(mDeckPath);
    // if (ls) {
    // mLastSync = 0;
    // }
    // commitToDB();
    // }

    // private void disableSyncing() {
    // disableSyncing(true);
    // }
    // private void disableSyncing(boolean ls) {
    // mSyncName = "";
    // if (ls) {
    // mLastSync = 0;
    // }
    // commitToDB();
    // }

    // public boolean syncingEnabled() {
    // return (mSyncName != null) && !(mSyncName.equals(""));
    // }

    // private void checkSyncHash() {
    // if ((mSyncName != null) && !mSyncName.equals(Utils.checksum(mDeckPath))) {
    // disableSyncing();
    // }
    // }

    /*
     * Undo/Redo*********************************************************
     */

    private class UndoRow {
        private String mName;
        private Long mCardId;
        private ArrayList<UndoCommand> mUndoCommands;

        UndoRow(String name, Long cardId) {
            mName = name;
            mCardId = cardId;
            mUndoCommands = new ArrayList<UndoCommand>();
        }
    }


    private class UndoCommand {
        private String mCommand;
        private String mTable;
        private ContentValues mValues;
        private String mWhereClause;

        UndoCommand(String command, String table, ContentValues values, String whereClause) {
        	mCommand = command;
        	mTable = table;
        	mValues = values;
        	mWhereClause = whereClause;
        }
    }


    private void initUndo() {
        mUndoStack = new Stack<UndoRow>();
        mRedoStack = new Stack<UndoRow>();
        mUndoEnabled = true;
<<<<<<< HEAD
=======

        try {
            getDB().getDatabase()
                    .execSQL("CREATE TEMPORARY TABLE IF NOT EXISTS undoLog (seq INTEGER PRIMARY KEY NOT NULL, sql TEXT)");
        } catch (SQLException e) {
            /* Temporary table may still be present if the DB has not been closed */
            Log.i(AnkiDroidApp.TAG, "Failed to create temporary table: " + e.getMessage());
        }

        ArrayList<String> tables = getDB().queryColumn(String.class,
                "SELECT name FROM sqlite_master WHERE type = 'table'", 0);
        Iterator<String> iter = tables.iterator();

        while (iter.hasNext()) {
            String table = iter.next();
            if (table.equals("undoLog") || table.equals("sqlite_stat1")) {
                continue;
            }
            ArrayList<String> columns = getDB().queryColumn(String.class, "PRAGMA TABLE_INFO(" + table + ")", 1);
            // Insert trigger
            StringBuilder sql = new StringBuilder(512);
            sql.append("CREATE TEMP TRIGGER IF NOT EXISTS _undo_").append(table).append("_it AFTER INSERT ON ").append(table).
                    append(" BEGIN INSERT INTO undoLog VALUES (null, 'DELETE FROM ").append(table).
                    append(" WHERE rowid = ' || new.rowid); END");
            getDB().getDatabase().execSQL(sql.toString());
            // Update trigger
            sql = new StringBuilder(512);
            sql.append("CREATE TEMP TRIGGER IF NOT EXISTS _undo_").append(table).append("_ut AFTER UPDATE ON ").append(table).
                    append(" BEGIN INSERT INTO undoLog VALUES (null, 'UPDATE ").append(table).append(" ");
            String sep = "SET ";
            for (String column : columns) {
                if (column.equals("unique")) {
                    continue;
                }
                sql.append(sep).append(column).append("=' || quote(old.").append(column).append(") || '");
                sep = ",";
            }
            sql.append(" WHERE rowid = ' || old.rowid); END");
            getDB().getDatabase().execSQL(sql.toString());
            // Delete trigger
            sql = new StringBuilder(512);
            sql.append("CREATE TEMP TRIGGER IF NOT EXISTS _undo_").append(table).append("_dt BEFORE DELETE ON ").append(table).
                    append(" BEGIN INSERT INTO undoLog VALUES (null, 'INSERT INTO ").append(table).append(" (rowid");
            for (String column : columns) {
                sql.append(",\"").append(column).append("\"");
            }
            sql.append(") VALUES (' || old.rowid ||'");
            for (String column : columns) {
                if (column.equals("unique")) {
                    sql.append(",1");
                    continue;
                }
                sql.append(", ' || quote(old.").append(column).append(") ||'");
            }
            sql.append(")'); END");
            getDB().getDatabase().execSQL(sql.toString());
        }
>>>>>>> 561aedcb
    }


    public String undoName() {
        return mUndoStack.peek().mName;
    }


    public String redoName() {
        return mRedoStack.peek().mName;
    }


    public boolean undoAvailable() {
        return (mUndoEnabled && !mUndoStack.isEmpty());
    }


    public boolean redoAvailable() {
        return (mUndoEnabled && !mRedoStack.isEmpty());
    }


    public void resetUndo() {
        mUndoStack.clear();
        mRedoStack.clear();
    }


    private void setUndoBarrier() {
        if (mUndoStack.isEmpty() || mUndoStack.peek() != null) {
            mUndoStack.push(null);
        }
    }


    public void setUndoStart(String name) {
        setUndoStart(name, 0, false);
    }

    public void setUndoStart(String name, long cardId) {
        setUndoStart(name, cardId, false);
    }


    /**
     * @param reviewEarly set to true for early review
     */
    public void setReviewEarly(boolean reviewEarly) {
        mReviewEarly = reviewEarly;
    }


    private void setUndoStart(String name, long cardId, boolean merge) {
        if (!mUndoEnabled) {
            return;
        }
        if (merge && !mUndoStack.isEmpty()) {
            if ((mUndoStack.peek() != null) && (mUndoStack.peek().mName.equals(name))) {
                // libanki: merge with last entry?
                return;
            }
        }
        mUndoStack.push(new UndoRow(name, cardId));
        if (mUndoStack.size() > 20) {
        	mUndoStack.removeElementAt(0);
        }
        mUndoRedoStackToRecord = mUndoStack;
    }


    public void setUndoEnd(String name) {
        if (!mUndoEnabled) {
            return;
        }
        while (mUndoStack.peek() == null) {
            mUndoStack.pop(); // Strip off barrier
        }
        UndoRow row = mUndoStack.peek();
        if (row.mUndoCommands.size() == 0) {
            mUndoStack.pop();
        } else {
            mRedoStack.clear();
        }
        mUndoRedoStackToRecord = null;
    }


    public boolean recordUndoInformation() {
    	return mUndoEnabled && (mUndoRedoStackToRecord != null);
    }


    public void addUndoCommand(String command, String table, ContentValues values, String whereClause) {
    	mUndoRedoStackToRecord.peek().mUndoCommands.add(new UndoCommand(command, table, values, whereClause));
    }


    private long undoredo(Stack<UndoRow> src, Stack<UndoRow> dst, long oldCardId, boolean inReview) {
        UndoRow row;
        while (true) {
            row = src.pop();
            if (row != null) {
                break;
            }
        }
<<<<<<< HEAD
=======
        Long start = row.mStart;
        Long end = row.mEnd;
        if (end == null) {
            end = latestUndoRow();
        }
        ArrayList<String> sql = getDB().queryColumn(
                String.class,
                String.format(Utils.ENGLISH_LOCALE, "SELECT sql FROM undoLog " + "WHERE seq > %d and seq <= %d "
                        + "ORDER BY seq DESC", start, end), 0);
        Long newstart = latestUndoRow();
        for (String s : sql) {
            getDB().getDatabase().execSQL(s);
        }
        mCurrentUndoRedoType = row.mName;
        Long newend = latestUndoRow();

>>>>>>> 561aedcb
        if (inReview) {
           dst.push(new UndoRow(row.mName, row.mCardId));
        } else {
           dst.push(new UndoRow(row.mName, oldCardId));
        }
        mUndoRedoStackToRecord = dst;
        getDB().getDatabase().beginTransaction();
        try {
            for (UndoCommand u : row.mUndoCommands) {
                getDB().execSQL(this, u.mCommand, u.mTable, u.mValues, u.mWhereClause);
            }
            getDB().getDatabase().setTransactionSuccessful();
        } finally {
        	mUndoRedoStackToRecord = null;
        	getDB().getDatabase().endTransaction();
        }
        if (row.mUndoCommands.size() == 0) {
        	dst.pop();
        }
        mCurrentUndoRedoType = row.mName;
        return row.mCardId;
    }


    /**
     * Undo the last action(s). Caller must .reset()
     */
    public long undo(long oldCardId, boolean inReview) {
        long cardId = 0;
    	if (!mUndoStack.isEmpty()) {
            cardId = undoredo(mUndoStack, mRedoStack, oldCardId, inReview);
            commitToDB();
            reset();
        }
        return cardId;
    }


    /**
     * Redo the last action(s). Caller must .reset()
     */
    public long redo(long oldCardId, boolean inReview) {
        long cardId = 0;
        if (!mRedoStack.isEmpty()) {
        	cardId = undoredo(mRedoStack, mUndoStack, oldCardId, inReview);
            commitToDB();
            reset();
        }
        return cardId;
    }


    public String getUndoType() {
    	return mCurrentUndoRedoType;
    }

    /*
     * Dynamic indices*********************************************************
     */

    private void updateDynamicIndices() {
        Log.i(AnkiDroidApp.TAG, "updateDynamicIndices - Updating indices...");
        HashMap<String, String> indices = new HashMap<String, String>();
        indices.put("intervalDesc", "(type, priority desc, interval desc, factId, combinedDue)");
        indices.put("intervalAsc", "(type, priority desc, interval, factId, combinedDue)");
        indices.put("randomOrder", "(type, priority desc, factId, ordinal, combinedDue)");
        indices.put("dueAsc", "(type, priority desc, due, factId, combinedDue)");
        indices.put("dueDesc", "(type, priority desc, due desc, factId, combinedDue)");

        ArrayList<String> required = new ArrayList<String>();
        if (mRevCardOrder == REV_CARDS_OLD_FIRST) {
            required.add("intervalDesc");
        }
        if (mRevCardOrder == REV_CARDS_NEW_FIRST) {
            required.add("intervalAsc");
        }
        if (mRevCardOrder == REV_CARDS_RANDOM) {
            required.add("randomOrder");
        }
        if (mRevCardOrder == REV_CARDS_DUE_FIRST || mNewCardOrder == NEW_CARDS_OLD_FIRST
                || mNewCardOrder == NEW_CARDS_RANDOM) {
            required.add("dueAsc");
        }
        if (mNewCardOrder == NEW_CARDS_NEW_FIRST) {
            required.add("dueDesc");
        }

        // Add/delete
        boolean analyze = false;
        Set<Entry<String, String>> entries = indices.entrySet();
        Iterator<Entry<String, String>> iter = entries.iterator();
        String indexName = null;
        while (iter.hasNext()) {
            Entry<String, String> entry = iter.next();
            indexName = "ix_cards_" + entry.getKey() + "2";
            if (required.contains(entry.getKey())) {
                Cursor cursor = null;
                try {
                    cursor = getDB().getDatabase().rawQuery(
                            "SELECT 1 FROM sqlite_master WHERE name = '" + indexName + "'", null);
                    if ((!cursor.moveToNext()) || (cursor.getInt(0) != 1)) {
                        getDB().getDatabase().execSQL("CREATE INDEX " + indexName + " ON cards " + entry.getValue());
                        analyze = true;
                    }
                } finally {
                    if (cursor != null) {
                        cursor.close();
                    }
                }
            } else {
                // Leave old indices for older clients
                getDB().getDatabase().execSQL("DROP INDEX IF EXISTS " + indexName);
            }
        }
        if (analyze) {
            getDB().getDatabase().execSQL("ANALYZE");
        }
    }


    /*
     * JSON
     */

    public JSONObject bundleJson(JSONObject bundledDeck) {
        try {
            bundledDeck.put("averageFactor", mAverageFactor);
            bundledDeck.put("cardCount", mCardCount);
            bundledDeck.put("collapseTime", mCollapseTime);
            bundledDeck.put("created", mCreated);
            // bundledDeck.put("currentModelId", currentModelId);
            bundledDeck.put("delay0", mDelay0);
            bundledDeck.put("delay1", mDelay1);
            bundledDeck.put("delay2", mDelay2);
            bundledDeck.put("description", mDescription);
            bundledDeck.put("easyIntervalMax", mEasyIntervalMax);
            bundledDeck.put("easyIntervalMin", mEasyIntervalMin);
            bundledDeck.put("factCount", mFactCount);
            bundledDeck.put("failedCardMax", mFailedCardMax);
            bundledDeck.put("failedNowCount", mFailedNowCount);
            bundledDeck.put("failedSoonCount", mFailedSoonCount);
            bundledDeck.put("hardIntervalMax", mHardIntervalMax);
            bundledDeck.put("hardIntervalMin", mHardIntervalMin);
            bundledDeck.put("highPriority", mHighPriority);
            bundledDeck.put("id", mId);
            bundledDeck.put("lastLoaded", mLastLoaded);
            bundledDeck.put("lastSync", mLastSync);
            bundledDeck.put("lowPriority", mLowPriority);
            bundledDeck.put("medPriority", mMedPriority);
            bundledDeck.put("midIntervalMax", mMidIntervalMax);
            bundledDeck.put("midIntervalMin", mMidIntervalMin);
            bundledDeck.put("modified", mModified);
            bundledDeck.put("newCardModulus", mNewCardModulus);
            bundledDeck.put("newCount", mNewCount);
            bundledDeck.put("newCountToday", mNewCountToday);
            bundledDeck.put("newEarly", mNewEarly);
            bundledDeck.put("revCount", mRevCount);
            bundledDeck.put("reviewEarly", mReviewEarly);
            bundledDeck.put("suspended", mSuspended);
            bundledDeck.put("undoEnabled", mUndoEnabled);
            bundledDeck.put("utcOffset", mUtcOffset);
        } catch (JSONException e) {
            Log.i(AnkiDroidApp.TAG, "JSONException = " + e.getMessage());
        }

        return bundledDeck;
    }


    public void updateFromJson(JSONObject deckPayload) {
        try {
            // Update deck
            mCardCount = deckPayload.getInt("cardCount");
            mCollapseTime = deckPayload.getDouble("collapseTime");
            mCreated = deckPayload.getDouble("created");
            // css
            mCurrentModelId = deckPayload.getLong("currentModelId");
            mDelay0 = deckPayload.getLong("delay0");
            mDelay1 = deckPayload.getLong("delay1");
            mDelay2 = deckPayload.getDouble("delay2");
            mDescription = deckPayload.getString("description");
            mDueCutoff = deckPayload.getDouble("dueCutoff");
            mEasyIntervalMax = deckPayload.getDouble("easyIntervalMax");
            mEasyIntervalMin = deckPayload.getDouble("easyIntervalMin");
            mFactCount = deckPayload.getInt("factCount");
            mFailedCardMax = deckPayload.getInt("failedCardMax");
            mFailedNowCount = deckPayload.getInt("failedNowCount");
            mFailedSoonCount = deckPayload.getInt("failedSoonCount");
            // forceMediaDir
            mHardIntervalMax = deckPayload.getDouble("hardIntervalMax");
            mHardIntervalMin = deckPayload.getDouble("hardIntervalMin");
            mHighPriority = deckPayload.getString("highPriority");
            mId = deckPayload.getLong("id");
            // key
            mLastLoaded = deckPayload.getDouble("lastLoaded");
            // lastSessionStart
            mLastSync = deckPayload.getDouble("lastSync");
            // lastTags
            mLowPriority = deckPayload.getString("lowPriority");
            mMedPriority = deckPayload.getString("medPriority");
            mMidIntervalMax = deckPayload.getDouble("midIntervalMax");
            mMidIntervalMin = deckPayload.getDouble("midIntervalMin");
            mModified = deckPayload.getDouble("modified");
            // needLock
            mNewCardOrder = deckPayload.getInt("newCardOrder");
            mNewCardSpacing = deckPayload.getInt("newCardSpacing");
            mNewCardsPerDay = deckPayload.getInt("newCardsPerDay");
            mNewCount = deckPayload.getInt("newCount");
            // progressHandlerCalled
            // progressHandlerEnabled
            mQueueLimit = deckPayload.getInt("queueLimit");
            mRevCardOrder = deckPayload.getInt("revCardOrder");
            mRevCount = deckPayload.getInt("revCount");
            mScheduler = deckPayload.getString("scheduler");
            mSessionRepLimit = deckPayload.getInt("sessionRepLimit");
            // sessionStartReps
            // sessionStartTime
            mSessionTimeLimit = deckPayload.getInt("sessionTimeLimit");
            mSuspended = deckPayload.getString("suspended");
            // tmpMediaDir
            mUndoEnabled = deckPayload.getBoolean("undoEnabled");
            mUtcOffset = deckPayload.getDouble("utcOffset");

            commitToDB();
        } catch (JSONException e) {
            Log.i(AnkiDroidApp.TAG, "JSONException = " + e.getMessage());
        }
    }


    /*
     * Utility functions (might be better in a separate class) *********************************************************
     */

    /**
     * Return ID for tag, creating if necessary.
     *
     * @param tag the tag we are looking for
     * @param create whether to create the tag if it doesn't exist in the database
     * @return ID of the specified tag, 0 if it doesn't exist, and -1 in the case of error
     */
    private long tagId(String tag, Boolean create) {
        long id = 0;

        try {
            id = getDB().queryScalar("select id from tags where tag = \"" + tag + "\"");
        } catch (SQLException e) {
            if (create) {
                ContentValues value = new ContentValues();
                value.put("tag", tag);
                id = getDB().insert(this, "tags", null, value);
            } else {
                id = 0;
            }
        }
        return id;
    }


    /**
     * Gets the IDs of the specified tags.
     *
     * @param tags An array of the tags to get IDs for.
     * @param create Whether to create the tag if it doesn't exist in the database. Default = true
     * @return An array of IDs of the tags.
     */
    private HashMap<String, Long> tagIds(String[] tags) {
        return tagIds(tags, true);
    }


    private HashMap<String, Long> tagIds(String[] tags, boolean create) {
        HashMap<String, Long> results = new HashMap<String, Long>();

        if (create) {
            for (String tag : tags) {
                getDB().getDatabase().execSQL("INSERT OR IGNORE INTO tags (tag) VALUES ('" + tag + "')");
            }
        }
        if (tags.length != 0) {
            StringBuilder tagList = new StringBuilder(128);
            for (int i = 0; i < tags.length; i++) {
                tagList.append("'").append(tags[i]).append("'");
                if (i < tags.length - 1) {
                    tagList.append(", ");
                }
            }
            Cursor cur = null;
            try {
                cur = getDB().getDatabase().rawQuery(
                        "SELECT tag, id FROM tags WHERE tag in (" + tagList.toString() + ")", null);
                while (cur.moveToNext()) {
                    results.put(cur.getString(0).toLowerCase(), cur.getLong(1));
                }
            } finally {
                if (cur != null && !cur.isClosed()) {
                    cur.close();
                }
            }
        }
        return results;
    }

    /**
     * Initialize an empty deck that has just been creating by copying the existing "empty.anki" file.
     *
     * From Damien:
     * Just copying a file is not sufficient - you need to give each model, cardModel and fieldModel new ids as well, and make sure they are all still linked up. If you don't do that, and people modify one model and then import/export one deck into another, the models will be treated as identical even though they have different layouts, and half the cards will end up corrupted.
     *  It's only the IDs that you have to worry about, and the utcOffset IIRC.
     */
    public static synchronized void initializeEmptyDeck(String deckPath) {
        AnkiDb db = AnkiDatabaseManager.getDatabase(deckPath);

        // Regenerate IDs.
        long modelId = Utils.genID();
        db.getDatabase().execSQL("UPDATE models SET id=" + modelId);
        db.getDatabase().execSQL("UPDATE cardModels SET id=" + Utils.genID() + " where ordinal=0;");
        db.getDatabase().execSQL("UPDATE cardModels SET id=" + Utils.genID() + " where ordinal=1;");
        db.getDatabase().execSQL("UPDATE fieldModels SET id=" + Utils.genID() + " where ordinal=0;");
        db.getDatabase().execSQL("UPDATE fieldModels SET id=" + Utils.genID() + " where ordinal=1;");

        // Update columns that refer to modelId.
        db.getDatabase().execSQL("UPDATE fieldModels SET modelId=" + modelId);
        db.getDatabase().execSQL("UPDATE cardModels SET modelId=" + modelId);
        db.getDatabase().execSQL("UPDATE decks SET currentModelId=" + modelId);

        // Set the UTC offset.
        db.getDatabase().execSQL("UPDATE decks SET utcOffset=" + Utils.utcOffset());
    }
}<|MERGE_RESOLUTION|>--- conflicted
+++ resolved
@@ -1179,38 +1179,12 @@
     /*
      * Stats ******************************
      */
-<<<<<<< HEAD
 
     public double getProgress(boolean global) {
     	if (global) {
     		return mGlobalStats.getMatureYesShare();
     	} else {
     		return mDailyStats.getYesShare();
-=======
-    public double[] getStats(int which) {
-    	double[] stats = Stats.getStats(this, mGlobalStats, mDailyStats);
-    	double[] result;
-    	switch (which) {
-    	    case Stats.TYPE_ETA:
-    	        result = new double[1];
-    	        if (stats[Stats.STATSARRAY_DAILY_AVERAGE_TIME] != 0 && stats[Stats.STATSARRAY_DAILY_REPS] / (mNewCountToday + mRevCount + stats[Stats.STATSARRAY_DAILY_REPS]) > 0.1) {
-    	            result[0] = getETA(stats[Stats.STATSARRAY_DAILY_AVERAGE_TIME], stats[Stats.STATSARRAY_GLOBAL_YOUNG_NO_SHARE]);
-    	        } else if (stats[Stats.STATSARRAY_GLOBAL_AVERAGE_TIME] != 0) {
-    	            result[0] = getETA(stats[Stats.STATSARRAY_GLOBAL_AVERAGE_TIME], stats[Stats.STATSARRAY_GLOBAL_YOUNG_NO_SHARE]);
-    	        } else {
-    	            result[0] = -1;
-    	        }
-    	        break;
-            case Stats.TYPE_YES_SHARES:
-                result = new double[2];
-                result[0] = 1 - stats[Stats.STATSARRAY_DAILY_NO] / (stats[Stats.STATSARRAY_DAILY_REPS]);
-                result[1] = stats[Stats.STATSARRAY_GLOBAL_MATURE_YES] / (stats[Stats.STATSARRAY_GLOBAL_MATURE_YES] + stats[Stats.STATSARRAY_GLOBAL_MATURE_NO]);
-                break;
-	        default:
-	            result = new double[1];
-	            result[0] = 0;;
-                break;
->>>>>>> 561aedcb
     	}
     }
 
@@ -1247,17 +1221,10 @@
     	double failedBaseMulti = 1.5;
     	double failedMod = 0.07;
     	double failedBaseCount = 20;
-<<<<<<< HEAD
     	double factor = (failedBaseMulti + (failedMod * (failedCards - failedBaseCount)));
     	left += failedCards * averageTime * factor;
         	
     	return (int) (left / 60);
-=======
-    	double factor = (failedBaseMulti + (failedMod * (mFailedSoonCount - failedBaseCount)));
-    	left += mFailedSoonCount * averageTime * factor;
-
-    	return left;
->>>>>>> 561aedcb
     }
 
 
@@ -2983,7 +2950,6 @@
     private void _spaceCards(Card card) {
         // Update new counts
         double _new = Utils.now() + mNewSpacing;
-<<<<<<< HEAD
         ContentValues values = new ContentValues();
         values.put("combinedDue", String.format(Utils.ENGLISH_LOCALE, "(CASE WHEN type = 1 THEN " +
                 		"combinedDue + 86400 * (CASE WHEN interval*%f < 1 THEN 0 ELSE interval*%f END) " +
@@ -2992,19 +2958,6 @@
         values.put("isDue", 0);
         getDB().update(this, "cards", values, String.format(Utils.ENGLISH_LOCALE, "id != %d AND factId = %d " 
                 + "AND combinedDue < %f AND type BETWEEN 1 AND 2", card.getId(), card.getFactId(), mDueCutoff), null, false);
-=======
-        // Space reviews too if integer minute
-        String lim = "= 2";
-        if (mNewSpacing % 60 == 0) {
-            lim = "BETWEEN 1 AND 2";
-        }
-        getDB().getDatabase().execSQL(
-                String.format(Utils.ENGLISH_LOCALE, "UPDATE cards SET combinedDue = (CASE WHEN type = 1 THEN %f "
-                        + "WHEN type = 2 THEN %f END), modified = %f, isDue = 0 WHERE id != %d AND factId = %d "
-                        + "AND combinedDue < %f AND type %s",
-                        mDueCutoff, _new, Utils.now(), card.getId(), card.getFactId(), mDueCutoff, lim));
-        // Update local cache of seen facts
->>>>>>> 561aedcb
         mSpacedFacts.put(card.getFactId(), _new);
     }
 
@@ -4261,66 +4214,6 @@
         mUndoStack = new Stack<UndoRow>();
         mRedoStack = new Stack<UndoRow>();
         mUndoEnabled = true;
-<<<<<<< HEAD
-=======
-
-        try {
-            getDB().getDatabase()
-                    .execSQL("CREATE TEMPORARY TABLE IF NOT EXISTS undoLog (seq INTEGER PRIMARY KEY NOT NULL, sql TEXT)");
-        } catch (SQLException e) {
-            /* Temporary table may still be present if the DB has not been closed */
-            Log.i(AnkiDroidApp.TAG, "Failed to create temporary table: " + e.getMessage());
-        }
-
-        ArrayList<String> tables = getDB().queryColumn(String.class,
-                "SELECT name FROM sqlite_master WHERE type = 'table'", 0);
-        Iterator<String> iter = tables.iterator();
-
-        while (iter.hasNext()) {
-            String table = iter.next();
-            if (table.equals("undoLog") || table.equals("sqlite_stat1")) {
-                continue;
-            }
-            ArrayList<String> columns = getDB().queryColumn(String.class, "PRAGMA TABLE_INFO(" + table + ")", 1);
-            // Insert trigger
-            StringBuilder sql = new StringBuilder(512);
-            sql.append("CREATE TEMP TRIGGER IF NOT EXISTS _undo_").append(table).append("_it AFTER INSERT ON ").append(table).
-                    append(" BEGIN INSERT INTO undoLog VALUES (null, 'DELETE FROM ").append(table).
-                    append(" WHERE rowid = ' || new.rowid); END");
-            getDB().getDatabase().execSQL(sql.toString());
-            // Update trigger
-            sql = new StringBuilder(512);
-            sql.append("CREATE TEMP TRIGGER IF NOT EXISTS _undo_").append(table).append("_ut AFTER UPDATE ON ").append(table).
-                    append(" BEGIN INSERT INTO undoLog VALUES (null, 'UPDATE ").append(table).append(" ");
-            String sep = "SET ";
-            for (String column : columns) {
-                if (column.equals("unique")) {
-                    continue;
-                }
-                sql.append(sep).append(column).append("=' || quote(old.").append(column).append(") || '");
-                sep = ",";
-            }
-            sql.append(" WHERE rowid = ' || old.rowid); END");
-            getDB().getDatabase().execSQL(sql.toString());
-            // Delete trigger
-            sql = new StringBuilder(512);
-            sql.append("CREATE TEMP TRIGGER IF NOT EXISTS _undo_").append(table).append("_dt BEFORE DELETE ON ").append(table).
-                    append(" BEGIN INSERT INTO undoLog VALUES (null, 'INSERT INTO ").append(table).append(" (rowid");
-            for (String column : columns) {
-                sql.append(",\"").append(column).append("\"");
-            }
-            sql.append(") VALUES (' || old.rowid ||'");
-            for (String column : columns) {
-                if (column.equals("unique")) {
-                    sql.append(",1");
-                    continue;
-                }
-                sql.append(", ' || quote(old.").append(column).append(") ||'");
-            }
-            sql.append(")'); END");
-            getDB().getDatabase().execSQL(sql.toString());
-        }
->>>>>>> 561aedcb
     }
 
 
@@ -4427,25 +4320,6 @@
                 break;
             }
         }
-<<<<<<< HEAD
-=======
-        Long start = row.mStart;
-        Long end = row.mEnd;
-        if (end == null) {
-            end = latestUndoRow();
-        }
-        ArrayList<String> sql = getDB().queryColumn(
-                String.class,
-                String.format(Utils.ENGLISH_LOCALE, "SELECT sql FROM undoLog " + "WHERE seq > %d and seq <= %d "
-                        + "ORDER BY seq DESC", start, end), 0);
-        Long newstart = latestUndoRow();
-        for (String s : sql) {
-            getDB().getDatabase().execSQL(s);
-        }
-        mCurrentUndoRedoType = row.mName;
-        Long newend = latestUndoRow();
-
->>>>>>> 561aedcb
         if (inReview) {
            dst.push(new UndoRow(row.mName, row.mCardId));
         } else {
