/***************************************************************************************
 *                                                                                      *
 * Copyright (c) 2012 Norbert Nagold <norbert.nagold@gmail.com>                         *
 *                                                                                      *
 * This program is free software; you can redistribute it and/or modify it under        *
 * the terms of the GNU General Public License as published by the Free Software        *
 * Foundation; either version 3 of the License, or (at your option) any later           *
 * version.                                                                             *
 *                                                                                      *
 * This program is distributed in the hope that it will be useful, but WITHOUT ANY      *
 * WARRANTY; without even the implied warranty of MERCHANTABILITY or FITNESS FOR A      *
 * PARTICULAR PURPOSE. See the GNU General Public License for more details.             *
 *                                                                                      *
 * You should have received a copy of the GNU General Public License along with         *
 * this program.  If not, see <http://www.gnu.org/licenses/>.                           *
 ****************************************************************************************/

package com.ichi2.anki;

<<<<<<< HEAD
=======
import com.ichi2.anki2.R;

import android.app.Activity;
>>>>>>> 100ede37
import android.app.Dialog;
import android.content.BroadcastReceiver;
import android.content.Context;
import android.content.DialogInterface;
import android.content.Intent;
import android.content.IntentFilter;
import android.content.SharedPreferences;
import android.content.DialogInterface.OnCancelListener;
import android.content.DialogInterface.OnClickListener;
import android.content.res.Resources;
import android.content.res.Resources.NotFoundException;
import android.graphics.Color;
import android.os.Bundle;
import android.os.Handler;
import android.text.Editable;
import android.text.InputFilter;
import android.text.Spanned;
import android.text.TextWatcher;
import android.text.method.KeyListener;
import android.text.style.StrikethroughSpan;
import android.util.Log;
import android.util.Pair;
import android.view.Gravity;
import android.view.KeyEvent;
import android.view.Menu;
import android.view.MenuItem;
import android.view.View;
import android.view.ViewGroup;
import android.view.ViewGroup.LayoutParams;
import android.view.WindowManager;
import android.view.inputmethod.InputMethodManager;
import android.widget.AdapterView;
import android.widget.Button;
import android.widget.EditText;
import android.widget.FrameLayout;
import android.widget.ImageView;
import android.widget.LinearLayout;
import android.widget.ListView;
import android.widget.SimpleAdapter;
import android.widget.TextView;
import android.widget.AdapterView.OnItemClickListener;
import android.widget.ToggleButton;

import com.ichi2.anim.ActivityTransitionAnimation;
import com.ichi2.anim.ViewAnimation;
import com.ichi2.async.DeckTask;
import com.ichi2.filters.FilterFacade;
import com.ichi2.libanki.Card;
import com.ichi2.libanki.Collection;
import com.ichi2.libanki.Note;
import com.ichi2.libanki.Utils;
import com.ichi2.themes.StyledDialog;
import com.ichi2.themes.StyledDialog.Builder;
import com.ichi2.themes.StyledProgressDialog;
import com.ichi2.themes.Themes;
import com.ichi2.widget.WidgetStatus;
import com.tomgibara.android.veecheck.util.PrefSettings;

import java.util.ArrayList;
import java.util.Collections;
import java.util.Comparator;
import java.util.HashMap;
import java.util.LinkedList;
import java.util.TreeSet;

import org.amr.arabic.ArabicUtilities;
import org.json.JSONArray;
import org.json.JSONException;
import org.json.JSONObject;

/**
 * Allows the user to edit a fact, for instance if there is a typo.
 * 
 * A card is a presentation of a fact, and has two sides: a question and an
 * answer. Any number of fields can appear on each side. When you add a fact to
 * Anki, cards which show that fact are generated. Some models generate one
 * card, others generate more than one.
 * 
 * @see http://ichi2.net/anki/wiki/KeyTermsAndConcepts#Cards
 */
public class CardEditor extends AnkiActivity {

	public static final String SOURCE_LANGUAGE = "SOURCE_LANGUAGE";
	public static final String TARGET_LANGUAGE = "TARGET_LANGUAGE";
	public static final String SOURCE_TEXT = "SOURCE_TEXT";
	public static final String TARGET_TEXT = "TARGET_TEXT";
	public static final String EXTRA_CALLER = "CALLER";
	public static final String EXTRA_CARD_ID = "CARD_ID";
	public static final String EXTRA_CONTENTS = "CONTENTS";
	public static final String EXTRA_ID = "ID";

	private static final int DIALOG_DECK_SELECT = 0;
	private static final int DIALOG_MODEL_SELECT = 1;
	private static final int DIALOG_TAGS_SELECT = 2;
	private static final int DIALOG_RESET_CARD = 3;
	private static final int DIALOG_INTENT_INFORMATION = 4;

	private static final String ACTION_CREATE_FLASHCARD = "org.openintents.indiclash.CREATE_FLASHCARD";
	private static final String ACTION_CREATE_FLASHCARD_SEND = "android.intent.action.SEND";

	private static final int MENU_LOOKUP = 0;
	private static final int MENU_RESET = 1;
	private static final int MENU_COPY_CARD = 2;
	private static final int MENU_ADD_CARD = 3;
	private static final int MENU_RESET_CARD_PROGRESS = 4;
	private static final int MENU_SAVED_INTENT = 5;

	// calling activity
	public static final int CALLER_NOCALLER = 0;

	public static final int CALLER_REVIEWER = 1;
	public static final int CALLER_STUDYOPTIONS = 2;
	public static final int CALLER_DECKPICKER = 3;

	public static final int CALLER_BIGWIDGET_EDIT = 4;
	public static final int CALLER_BIGWIDGET_ADD = 5;

	public static final int CALLER_CARDBROWSER_EDIT = 6;
	public static final int CALLER_CARDBROWSER_ADD = 7;

	public static final int CALLER_CARDEDITOR = 8;
	public static final int CALLER_CARDEDITOR_INTENT_ADD = 9;
	public static final int CALLER_INDICLASH = 10;

	public static final int REQUEST_ADD = 0;
	public static final int REQUEST_INTENT_ADD = 1;

	private static final int WAIT_TIME_UNTIL_UPDATE = 1000;

	private static boolean mChanged = false;

	/**
	 * Broadcast that informs us when the sd card is about to be unmounted
	 */
	private BroadcastReceiver mUnmountReceiver = null;

	private LinearLayout mFieldsLayoutContainer;

	private Button mSave;	
	private Button mCancel;
	private Button mLater;
	private TextView mTagsButton;
	private TextView mModelButton;
	private TextView mDeckButton;
	private Button mSwapButton;
	private ToggleButton mMoveNoteTooToggle;

	private Note mEditorNote;
	private Card mCurrentEditedCard;
	private ArrayList<String> mCurrentTags;
	private long mCurrentDid;

	/* indicates if a new fact is added or a card is edited */
	private boolean mAddNote;

	private boolean mAedictIntent;

	/* indicates which activity called card editor */
	private int mCaller;

	private Collection mCol;
	private long mDeckId;

	private LinkedList<FieldEditText> mEditFields;

	private int mCardItemBackground;
	private ArrayList<HashMap<String, String>> mIntentInformation;
	private SimpleAdapter mIntentInformationAdapter;
	private StyledDialog mIntentInformationDialog;
	private StyledDialog mDeckSelectDialog;

	private String[] allTags;
	private ArrayList<String> selectedTags;
	private EditText mNewTagEditText;
	private StyledDialog mTagsDialog;

	private StyledProgressDialog mProgressDialog;

	// private String mSourceLanguage;
	// private String mTargetLanguage;
	private String mSourceText;
	private String mTargetText;
	private int mSourcePosition = 0;
	private int mTargetPosition = 1;
	private boolean mCancelled = false;

	private boolean mPrefFixArabic;

	private int mFilledFields = 0;

	private DeckTask.TaskListener mSaveFactHandler = new DeckTask.TaskListener() {
		private boolean mCloseAfter = false;
		private Intent mIntent;

		@Override
		public void onPreExecute() {
			Resources res = getResources();
			mProgressDialog = StyledProgressDialog.show(CardEditor.this, "",
					res.getString(R.string.saving_facts), true);
		}

		@Override
		public void onProgressUpdate(DeckTask.TaskData... values) {
			int count = values[0].getInt();
			if (mCaller == CALLER_BIGWIDGET_EDIT) {
				// AnkiDroidWidgetBig.setCard(values[0].getCard());
				// AnkiDroidWidgetBig.updateWidget(AnkiDroidWidgetBig.UpdateService.VIEW_NOT_SPECIFIED);
				mChanged = true;
			} else if (count > 0) {
				 mChanged = true;
				 mSourceText = null;
				 mTargetText = null;
				 setNote();
				 Themes.showThemedToast(CardEditor.this, getResources().getQuantityString(R.plurals.factadder_cards_added, count, count), true);
			} else {
				Themes.showThemedToast(CardEditor.this, getResources().getString(R.string.factadder_saving_error), true);
			}
			if (!mAddNote || mCaller == CALLER_CARDEDITOR
					|| mCaller == CALLER_BIGWIDGET_EDIT || mAedictIntent) {
				mChanged = true;
				mCloseAfter = true;
			} else if (mCaller == CALLER_CARDEDITOR_INTENT_ADD) {
				if (count > 0) {
					mChanged = true;
				}
				mCloseAfter = true;
				mIntent = new Intent();
				mIntent.putExtra(EXTRA_ID, getIntent().getStringExtra(EXTRA_ID));
			} else if (!mEditFields.isEmpty()) {
				mEditFields.getFirst().requestFocus();
			}
			if (!mCloseAfter) {
				if (mProgressDialog != null && mProgressDialog.isShowing()) {
					try {
						mProgressDialog.dismiss();
					} catch (IllegalArgumentException e) {
						Log.e(AnkiDroidApp.TAG,
								"Card Editor: Error on dismissing progress dialog: "
										+ e);
					}
				}				
			}
		}

		@Override
		public void onPostExecute(DeckTask.TaskData result) {
            if (result.getBoolean()) {
				if (mProgressDialog != null && mProgressDialog.isShowing()) {
					try {
						mProgressDialog.dismiss();
					} catch (IllegalArgumentException e) {
						Log.e(AnkiDroidApp.TAG,
								"Card Editor: Error on dismissing progress dialog: "
										+ e);
					}
				}
		if (mCloseAfter) {			
	            	if (mIntent != null) {
    					closeCardEditor(mIntent);
        	    	} else {
    					closeCardEditor();            		
        	    	}
		}
            } else {
            	// RuntimeException occured on adding note
            	closeCardEditor(DeckPicker.RESULT_DB_ERROR);
            }
		}
	};

	// ----------------------------------------------------------------------------
	// ANDROID METHODS
	// ----------------------------------------------------------------------------

	@Override
	protected void onCreate(Bundle savedInstanceState) {
		Log.i(AnkiDroidApp.TAG, "CardEditor: onCreate");
		Themes.applyTheme(this);
		super.onCreate(savedInstanceState);

		this.getWindow().setSoftInputMode(WindowManager.LayoutParams.SOFT_INPUT_STATE_ALWAYS_HIDDEN);
		
		Intent intent = getIntent();
		if (savedInstanceState != null) {
			mCaller = savedInstanceState.getInt("caller");
			mAddNote = savedInstanceState.getBoolean("addFact");
		} else {
			mCaller = intent.getIntExtra(EXTRA_CALLER, CALLER_NOCALLER);
			if (mCaller == CALLER_NOCALLER) {
				String action = intent.getAction();
				if (action != null
						&& (ACTION_CREATE_FLASHCARD.equals(action) || ACTION_CREATE_FLASHCARD_SEND
								.equals(action))) {
					mCaller = CALLER_INDICLASH;
				}
			}
		}
		Log.i(AnkiDroidApp.TAG, "CardEditor: caller: " + mCaller);
		mCol = Collection.currentCollection();
		if (mCol == null) {
			reloadCollection(savedInstanceState);
			return;
		}

		registerExternalStorageListener();

		View mainView = getLayoutInflater().inflate(R.layout.card_editor, null);
		setContentView(mainView);
		Themes.setWallpaper(mainView);
		Themes.setContentStyle(mainView, Themes.CALLER_CARD_EDITOR);

		mFieldsLayoutContainer = (LinearLayout) findViewById(R.id.CardEditorEditFieldsLayout);

		mSave = (Button) findViewById(R.id.CardEditorSaveButton);
		mCancel = (Button) findViewById(R.id.CardEditorCancelButton);
		mLater = (Button) findViewById(R.id.CardEditorLaterButton);
		mDeckButton = (TextView) findViewById(R.id.CardEditorDeckText);
		mModelButton = (TextView) findViewById(R.id.CardEditorModelText);
		mTagsButton = (TextView) findViewById(R.id.CardEditorTagText);
		mSwapButton = (Button) findViewById(R.id.CardEditorSwapButton);

		mAedictIntent = false;

		switch (mCaller) {
		case CALLER_NOCALLER:
<<<<<<< HEAD
			Log.i(AnkiDroidApp.TAG, "CardEditor: no caller could be identified, closing");
			finishWithoutAnimation();
			return;

		case CALLER_REVIEWER:
			Card revCard = Reviewer.getEditorCard();
			if (revCard == null) {
				finishWithoutAnimation();
=======
			Log.i(AnkiDroidApp.TAG,
					"CardEditor: no caller could be identified, closing");
			finish();
			return;

		case CALLER_REVIEWER:
			mCurrentEditedCard = Reviewer.getEditorCard();
			if (mCurrentEditedCard == null) {
				finish();
>>>>>>> 100ede37
				return;
			}
			mEditorNote = mCurrentEditedCard.note();
			mAddNote = false;
			break;

		case CALLER_STUDYOPTIONS:
		case CALLER_DECKPICKER:
			mAddNote = true;
			break;

		case CALLER_BIGWIDGET_EDIT:
<<<<<<< HEAD
			Card widgetCard = AnkiDroidWidgetBig.getCard();
			if (widgetCard == null) {
				finishWithoutAnimation();
				return;
			}
			mEditorFact = widgetCard.getFact();
			mAddFact = false;
=======
			// Card widgetCard = AnkiDroidWidgetBig.getCard();
			// if (widgetCard == null) {
			// finish();
			// return;
			// }
			// mEditorNote = widgetCard.getFact();
			// mAddNote = false;
>>>>>>> 100ede37
			break;

		case CALLER_BIGWIDGET_ADD:
			mAddNote = true;
			break;

		case CALLER_CARDBROWSER_EDIT:
<<<<<<< HEAD
			Card browCard = CardBrowser.getEditorCard();
			if (browCard == null) {
				finishWithoutAnimation();
=======
			mCurrentEditedCard = CardBrowser.sCardBrowserCard;
			if (mCurrentEditedCard == null) {
				finish();
>>>>>>> 100ede37
				return;
			}
			mEditorNote = mCurrentEditedCard.note();
			mAddNote = false;
			break;

		case CALLER_CARDBROWSER_ADD:
			mAddNote = true;
			break;

		case CALLER_CARDEDITOR:
			mAddNote = true;
			break;

		case CALLER_CARDEDITOR_INTENT_ADD:
			mAddNote = true;
			break;

		case CALLER_INDICLASH:
			Bundle extras = intent.getExtras();
			if (ACTION_CREATE_FLASHCARD.equals(intent.getAction())) {
				// mSourceLanguage = extras.getString(SOURCE_LANGUAGE);
				// mTargetLanguage = extras.getString(TARGET_LANGUAGE);
				mSourceText = extras.getString(SOURCE_TEXT);
				mTargetText = extras.getString(TARGET_TEXT);
			} else {
                Pair<String, String> messages = new Pair<String, String>(extras.getString(Intent.EXTRA_SUBJECT), extras.getString(Intent.EXTRA_TEXT));

                /* Filter garbage information */
                Pair<String, String> cleanMessages = new FilterFacade(getBaseContext()).filter(messages);

				mSourceText = cleanMessages.first;
				mTargetText = cleanMessages.second;
			}
			if (mSourceText == null && mTargetText == null) {
				finishWithoutAnimation();
				return;
			}
<<<<<<< HEAD
			if (mSourceText.equals("Aedict Notepad") && addFromAedict(mTargetText)) {
		          finishWithoutAnimation();
		          return;
		        }
			prepareForIntentAddition(); 
			mAddFact = true;
			break;
		}

		if (mCaller != CALLER_INDICLASH && mCaller != CALLER_CARDEDITOR_INTENT_ADD) {
			mDeckPath = intent.getStringExtra(EXTRA_DECKPATH);
			mDeck = DeckManager.getDeck(mDeckPath, DeckManager.REQUESTING_ACTIVITY_CARDEDITOR, false);
			if (mDeck == null) {
				finishWithoutAnimation();
=======
			if (mSourceText.equals("Aedict Notepad")
					&& addFromAedict(mTargetText)) {
				finish();
>>>>>>> 100ede37
				return;
			}
			mAddNote = true;
			break;
		}

		setNote(mEditorNote);

		if (mAddNote) {
			setTitle(R.string.cardeditor_title_add_note);
			// set information transferred by intent
			String contents = null;
			if (mSourceText != null) {
				if (mAedictIntent && (mEditFields.size() == 3) && mTargetText.contains("[")) {
					contents = mTargetText.replaceFirst("\\[", "\u001f");
					contents = contents.substring(0, contents.length() - 1);
				} else {
					mEditFields.get(0).setText(mSourceText);
					mEditFields.get(1).setText(mTargetText);
				}
			} else {
				contents = intent.getStringExtra(EXTRA_CONTENTS);				
			}
			if (contents != null) {
				setEditFieldTexts(contents);				
			}

			LinearLayout modelButton = ((LinearLayout)findViewById(R.id.CardEditorModelButton));
			modelButton.setOnClickListener(new View.OnClickListener() {
				public void onClick(View v) {
					showDialog(DIALOG_MODEL_SELECT);
				}
			});
			modelButton.setVisibility(View.VISIBLE);
			mSave.setText(getResources().getString(R.string.add));
			mCancel.setText(getResources().getString(R.string.close));

			mLater.setVisibility(View.VISIBLE);
			mLater.setOnClickListener(new View.OnClickListener() {
				@Override
				public void onClick(View v) {
					String content = getFieldsText();
					if (content.length() > mEditFields.size() - 1) {
			             MetaDB.saveIntentInformation(CardEditor.this, content);
						 populateEditFields();
						 mSourceText = null;
						 mTargetText = null;
						 if (mCaller == CALLER_INDICLASH || mCaller == CALLER_CARDEDITOR_INTENT_ADD) {
							 closeCardEditor();
						 }
					}
				}
			});
		} else {
			setTitle(R.string.cardeditor_title_edit_card);
		}

		((LinearLayout)findViewById(R.id.CardEditorDeckButton)).setOnClickListener(new View.OnClickListener() {
			public void onClick(View v) {
				showDialog(DIALOG_DECK_SELECT);
			}
		});

		SharedPreferences preferences = PrefSettings
				.getSharedPrefs(getBaseContext());
		mPrefFixArabic = preferences.getBoolean("fixArabicText", false);
		// if Arabic reshaping is enabled, disable the Save button to avoid
		// saving the reshaped string to the deck
		if (mPrefFixArabic && !mAddNote) {
			mSave.setEnabled(false);
		}

		((LinearLayout)findViewById(R.id.CardEditorTagButton)).setOnClickListener(new View.OnClickListener() {
			@Override
			public void onClick(View v) {
				showDialog(DIALOG_TAGS_SELECT);
			}
		});

		mSave.setOnClickListener(new View.OnClickListener() {

			@Override
			public void onClick(View v) {
				if (duplicateCheck(true)) {
					return;
				}
				boolean modified = false;
				for (FieldEditText f : mEditFields) {
					modified = modified | f.updateField();
				}
				if (mAddNote) {
					DeckTask.launchDeckTask(DeckTask.TASK_TYPE_ADD_FACT, mSaveFactHandler, new DeckTask.TaskData(mEditorNote));	
				} else {
					// added tag?
					for (String t : mCurrentTags) {
						modified = modified || !mEditorNote.hasTag(t);
					}
					// removed tag?
					modified = modified || mEditorNote.getTags().size() > mCurrentTags.size();
					// changed did?
					boolean changedDid = mCurrentEditedCard.getDid() != mCurrentDid;
					modified = modified || changedDid;
					if (modified) {
						mEditorNote.setTags(mCurrentTags);
						// set did for card
						if (changedDid) {
							mCurrentEditedCard.setDid(mCurrentDid);
							if (mMoveNoteTooToggle.isChecked()) {
								mEditorNote.setDid(mCurrentDid);
							}
						}
						mChanged = true;
					}
					closeCardEditor();
//					if (mCaller == CALLER_BIGWIDGET_EDIT) {
//						// DeckTask.launchDeckTask(DeckTask.TASK_TYPE_UPDATE_FACT,
//						// mSaveFactHandler, new
//						// DeckTask.TaskData(Reviewer.UPDATE_CARD_SHOW_QUESTION,
//						// mDeck, AnkiDroidWidgetBig.getCard()));
//					} else if (!mCardReset) {
//						// Only send result to save if something was actually
//						// changed
//						if (mModified) {
//							setResult(RESULT_OK);
//						} else {
//							setResult(RESULT_CANCELED);
//						}
//						closeCardEditor();
//					}
					
				}
			}
		});

		mCancel.setOnClickListener(new View.OnClickListener() {

			@Override
			public void onClick(View v) {
				closeCardEditor();
			}

		});
	}

	@Override
	protected void onStop() {
		super.onStop();
		if (!isFinishing()) {
			WidgetStatus.update(this);
	        UIUtils.saveCollectionInBackground(mCol);
		}
	}

	private void reloadCollection(final Bundle savedInstanceState) {
		DeckTask.launchDeckTask(DeckTask.TASK_TYPE_OPEN_COLLECTION, new DeckTask.TaskListener() {

			@Override
			public void onPostExecute(DeckTask.TaskData result) {
				if (mProgressDialog.isShowing()) {
	                try {
	                    mProgressDialog.dismiss();
	                } catch (Exception e) {
	                    Log.e(AnkiDroidApp.TAG, "onPostExecute - Dialog dismiss Exception = " + e.getMessage());
	                }
	            }
				mCol = result.getCollection();
				Collection.putCurrentCollection(mCol);
				if (mCol == null) {
					finish();
				} else {
					onCreate(savedInstanceState);
				}
			}

			@Override
			public void onPreExecute() {
	            mProgressDialog = StyledProgressDialog.show(CardEditor.this, "", getResources().getString(R.string.open_collection), true, true, new OnCancelListener() {
					@Override
					public void onCancel(DialogInterface arg0) {
						finish();
					}
				});
			}

			@Override
			public void onProgressUpdate(DeckTask.TaskData... values) {
			}
	    }, new DeckTask.TaskData(PrefSettings.getSharedPrefs(getBaseContext()).getString("deckPath", AnkiDroidApp.getDefaultAnkiDroidDirectory()) + AnkiDroidApp.COLLECTION_PATH));
	}
	
	private boolean addFromAedict(String extra_text) {
		String category = "";
		String[] notepad_lines = extra_text.split("\n");
		for (int i = 0; i < notepad_lines.length; i++) {
			if (notepad_lines[i].startsWith("[")
					&& notepad_lines[i].endsWith("]")) {
				category = notepad_lines[i].substring(1,
						notepad_lines[i].length() - 1);
				if (category.equals("default")) {
					if (notepad_lines.length > i + 1) {
						String[] entry_lines = notepad_lines[i + 1].split(":");
						if (entry_lines.length > 1) {
							mSourceText = entry_lines[1];
							mTargetText = entry_lines[0];
							mAedictIntent = true;
						} else {
							Themes.showThemedToast(
									CardEditor.this,
									getResources().getString(
											R.string.intent_aedict_empty),
									false);
							return true;
						}
					} else {
						Themes.showThemedToast(CardEditor.this, getResources()
								.getString(R.string.intent_aedict_empty), false);
						return true;
					}
					return false;
				}
			}
		}
		Themes.showThemedToast(CardEditor.this,
				getResources().getString(R.string.intent_aedict_category),
				false);
		return true;
	}

	@Override
	public boolean onKeyDown(int keyCode, KeyEvent event) {
		if (keyCode == KeyEvent.KEYCODE_BACK && event.getRepeatCount() == 0) {
			Log.i(AnkiDroidApp.TAG, "CardEditor - onBackPressed()");
			closeCardEditor();
			return true;
		}

		return super.onKeyDown(keyCode, event);
	}

	@Override
	protected void onDestroy() {
		super.onDestroy();
		if (mUnmountReceiver != null) {
			unregisterReceiver(mUnmountReceiver);
		}
	}

	@Override
	protected void onSaveInstanceState(Bundle outState) {
		// TODO
		// Log.i(AnkiDroidApp.TAG, "onSaveInstanceState: " + path);
		// outState.putString("deckFilename", path);
		outState.putBoolean("addFact", mAddNote);
		outState.putInt("caller", mCaller);
		Log.i(AnkiDroidApp.TAG, "onSaveInstanceState - Ending");
	}

	@Override
	public boolean onCreateOptionsMenu(Menu menu) {
		MenuItem item;
		Resources res = getResources();
		// Lookup.initialize(this, mDeck.getDeckPath());
//		item = menu.add(Menu.NONE, MENU_LOOKUP, Menu.NONE,
//				Lookup.getSearchStringTitle());
//		item.setIcon(R.drawable.ic_menu_search);
//		item.setEnabled(Lookup.isAvailable());
//		item = menu.add(Menu.NONE, MENU_RESET, Menu.NONE,
//				res.getString(R.string.card_editor_reset));
//		item.setIcon(R.drawable.ic_menu_revert);
		if (!mAddNote) {
			item = menu.add(Menu.NONE, MENU_ADD_CARD, Menu.NONE,
					res.getString(R.string.card_editor_add_card));
			item.setIcon(R.drawable.ic_menu_add);
		}
		item = menu.add(Menu.NONE, MENU_COPY_CARD, Menu.NONE,
				res.getString(R.string.card_editor_copy_card));
		item.setIcon(R.drawable.ic_menu_upload);
		if (!mAddNote) {
			item = menu.add(Menu.NONE, MENU_RESET_CARD_PROGRESS, Menu.NONE,
					res.getString(R.string.card_editor_reset_card));
			item.setIcon(R.drawable.ic_menu_delete);
		}
		if (mCaller != CALLER_CARDEDITOR_INTENT_ADD) {
			mIntentInformation = MetaDB.getIntentInformation(this);
			item = menu.add(Menu.NONE, MENU_SAVED_INTENT, Menu.NONE,
					res.getString(R.string.intent_add_saved_information));
			item.setIcon(R.drawable.ic_menu_archive);
		}
		return true;
	}

	@Override
	public boolean onPrepareOptionsMenu(Menu menu) {
//		View focus = this.getWindow().getCurrentFocus();
//		menu.findItem(MENU_LOOKUP).setEnabled(
//				focus instanceof FieldEditText
//						&& ((TextView) focus).getText().length() > 0
//						&& Lookup.isAvailable());

		if (mEditFields == null) {
			return false;
		}
		for (int i = 0; i < mEditFields.size(); i++) {
			if (mEditFields.get(i).getText().length() > 0) {
				menu.findItem(MENU_COPY_CARD).setEnabled(true);
				break;
			} else if (i == mEditFields.size() - 1) {
				menu.findItem(MENU_COPY_CARD).setEnabled(false);
			}
		}

		if (mCaller != CALLER_CARDEDITOR_INTENT_ADD) {
			mIntentInformation = MetaDB.getIntentInformation(this);
			menu.findItem(MENU_SAVED_INTENT).setEnabled(
					mIntentInformation.size() > 0);
		}
		return true;
	}

	@Override
	public boolean onOptionsItemSelected(MenuItem item) {
		switch (item.getItemId()) {
		case MENU_COPY_CARD:
		case MENU_ADD_CARD:
			Intent intent = new Intent(CardEditor.this, CardEditor.class);
			intent.putExtra(EXTRA_CALLER, CALLER_CARDEDITOR);
			// intent.putExtra(EXTRA_DECKPATH, mDeckPath);
			if (item.getItemId() == MENU_COPY_CARD) {
				intent.putExtra(EXTRA_CONTENTS, getFieldsText());
			}
			startActivityForResultWithAnimation(intent, REQUEST_ADD, ActivityTransitionAnimation.LEFT);
			return true;

		case MENU_RESET:
			if (mAddNote) {
				if (mCaller == CALLER_INDICLASH
						|| mCaller == CALLER_CARDEDITOR_INTENT_ADD) {
					if (mSourceText != null) {
						mEditFields.get(0).setText(mSourceText);
					}
					if (mTargetText != null) {
						mEditFields.get(1).setText(mTargetText);
					}
				} else {
					setEditFieldTexts(getIntent()
							.getStringExtra(EXTRA_CONTENTS));
					if (!mEditFields.isEmpty()) {
						mEditFields.getFirst().requestFocus();
					}
				}
			} else {
				populateEditFields();
			}
			return true;

		case MENU_LOOKUP:
			View focus = this.getWindow().getCurrentFocus();
			if (focus instanceof FieldEditText) {
				FieldEditText field = (FieldEditText) focus;
				if (!field.isSelected()) {
					field.selectAll();
				}
				Lookup.lookUp(
						field.getText()
								.toString()
								.substring(field.getSelectionStart(),
										field.getSelectionEnd()), null);
			}
			return true;

		case MENU_RESET_CARD_PROGRESS:
			showDialog(DIALOG_RESET_CARD);
			return true;

		case MENU_SAVED_INTENT:
			showDialog(DIALOG_INTENT_INFORMATION);
			return true;

		case android.R.id.home:
			closeCardEditor(AnkiDroidApp.RESULT_TO_HOME);
			return true;
		}
		return false;
	}

	// ----------------------------------------------------------------------------
	// CUSTOM METHODS
	// ----------------------------------------------------------------------------

	/**
	 * Registers an intent to listen for ACTION_MEDIA_EJECT notifications.
	 */
	public void registerExternalStorageListener() {
		if (mUnmountReceiver == null) {
			mUnmountReceiver = new BroadcastReceiver() {
				@Override
				public void onReceive(Context context, Intent intent) {
					String action = intent.getAction();
					if (action.equals(Intent.ACTION_MEDIA_EJECT)) {
						finishNoStorageAvailable();
					}
				}
			};
			IntentFilter iFilter = new IntentFilter();
			iFilter.addAction(Intent.ACTION_MEDIA_EJECT);
			iFilter.addDataScheme("file");
			registerReceiver(mUnmountReceiver, iFilter);
		}
	}

	private void finishNoStorageAvailable() {
<<<<<<< HEAD
		setResult(StudyOptions.CONTENT_NO_EXTERNAL_STORAGE);
		finishWithoutAnimation();
	}

	private void closeCardEditor() {
		DeckManager.closeDeck(mDeck.getDeckPath(), DeckManager.REQUESTING_ACTIVITY_CARDEDITOR);
		if (mCaller == CALLER_CARDEDITOR_INTENT_ADD || mCaller == CALLER_BIGWIDGET_EDIT || mCaller == CALLER_BIGWIDGET_ADD) {
			finishWithAnimation(ActivityTransitionAnimation.FADE);
=======
		closeCardEditor(DeckPicker.RESULT_MEDIA_EJECTED);
	}

	private void closeCardEditor() {
		closeCardEditor(null);
	}
	private void closeCardEditor(Intent intent) {
		int result;
		if (mChanged) {
			result = RESULT_OK;
		} else {
			result = RESULT_CANCELED;
		}
		closeCardEditor(result, intent);
	}
	private void closeCardEditor(int result) {
		closeCardEditor(result, null);
	}
	private void closeCardEditor(int result, Intent intent) {
		if (intent != null) {
			setResult(result, intent);
		} else {
			setResult(result);
		}
		finish();
		if (mCaller == CALLER_CARDEDITOR_INTENT_ADD
				|| mCaller == CALLER_BIGWIDGET_EDIT
				|| mCaller == CALLER_BIGWIDGET_ADD) {
			if (Integer.valueOf(android.os.Build.VERSION.SDK) > 4) {
				ActivityTransitionAnimation.slide(CardEditor.this,
						ActivityTransitionAnimation.FADE);
			}
>>>>>>> 100ede37
		} else if (mCaller == CALLER_INDICLASH) {
			finishWithAnimation(ActivityTransitionAnimation.NONE);
		} else {
			finishWithAnimation(ActivityTransitionAnimation.RIGHT);
		}
	}

	@Override
	protected Dialog onCreateDialog(int id) {
		StyledDialog dialog = null;
		Resources res = getResources();
		StyledDialog.Builder builder = new StyledDialog.Builder(this);

		switch (id) {
		case DIALOG_TAGS_SELECT:
			builder.setTitle(R.string.card_details_tags);
			builder.setPositiveButton(res.getString(R.string.select),
					new OnClickListener() {
						@Override
						public void onClick(DialogInterface dialog, int which) {
							if (mAddNote) {
								try {
									JSONArray ja = new JSONArray();
									for (String t : selectedTags) {
										ja.put(t);
									}
									mCol.getModels().current().put("tags", ja);
									mCol.getModels().setChanged();
								} catch (JSONException e) {
									throw new RuntimeException(e);
								}
								mEditorNote.setTags(selectedTags);
							}
							mCurrentTags = selectedTags;
							updateTags();
						}
					});
			builder.setNegativeButton(res.getString(R.string.cancel), null);

			mNewTagEditText = (EditText) new EditText(this);
			mNewTagEditText.setHint(R.string.add_new_tag);

			InputFilter filter = new InputFilter() {
				public CharSequence filter(CharSequence source, int start, int end,
						Spanned dest, int dstart, int dend) {
					for (int i = start; i < end; i++) {
						if (source.charAt(i) == ' ' || source.charAt(i) == ',') {
							return "";
						}
					}
					return null;
				}
			};
			mNewTagEditText.setFilters(new InputFilter[] { filter });

			ImageView mAddTextButton = new ImageView(this);
			mAddTextButton.setImageResource(R.drawable.ic_addtag);
			mAddTextButton.setOnClickListener(new View.OnClickListener() {
				@Override
				public void onClick(View v) {
					String tag = mNewTagEditText.getText().toString();
					if (tag.length() != 0) {
						if (mEditorNote.hasTag(tag)) {
							mNewTagEditText.setText("");
							return;
						}
						selectedTags.add(tag);
						actualizeTagDialog(mTagsDialog);
						mNewTagEditText.setText("");
					}
				}
			});

			FrameLayout frame = new FrameLayout(this);
			FrameLayout.LayoutParams params = new FrameLayout.LayoutParams(
					ViewGroup.LayoutParams.WRAP_CONTENT,
					ViewGroup.LayoutParams.WRAP_CONTENT, Gravity.RIGHT
							| Gravity.CENTER_VERTICAL);
			params.rightMargin = 10;
			mAddTextButton.setLayoutParams(params);
			frame.addView(mNewTagEditText);
			frame.addView(mAddTextButton);

			builder.setView(frame, false, true);
			dialog = builder.create();
			mTagsDialog = dialog;
			break;

		case DIALOG_DECK_SELECT:
			ArrayList<CharSequence> dialogDeckItems = new ArrayList<CharSequence>();
			// Use this array to know which ID is associated with each
			// Item(name)
			final ArrayList<Long> dialogDeckIds = new ArrayList<Long>();

			ArrayList<JSONObject> decks = mCol.getDecks().all();
			Collections.sort(decks, new JSONNameComparator());
			builder.setTitle(R.string.deck);
			for (JSONObject d : decks) {
				try {
					dialogDeckItems.add(DeckPicker.readableDeckName(d.getString("name").split("::")));
					dialogDeckIds.add(d.getLong("id"));
				} catch (JSONException e) {
					throw new RuntimeException(e);
				}
			}
			// Convert to Array
			String[] items = new String[dialogDeckItems.size()];
			dialogDeckItems.toArray(items);

			builder.setItems(items, new DialogInterface.OnClickListener() {
				public void onClick(DialogInterface dialog, int item) {
					long newId = dialogDeckIds.get(item);
					if (mCurrentDid != newId) {
						if (mAddNote) {
							try {
								mEditorNote.setDid(newId);
								mEditorNote.model().put("did", newId);
								mCol.getModels().setChanged();
							} catch (JSONException e) {
								throw new RuntimeException(e);
							}						
						}
						mCurrentDid = newId;
						updateDeck();						
					}
				}
			});

			if (!mAddNote) {
				LinearLayout ll = new LinearLayout(this);
				ll.setLayoutParams(new LinearLayout.LayoutParams(LayoutParams.FILL_PARENT, LayoutParams.WRAP_CONTENT));
				LayoutParams lp = new LinearLayout.LayoutParams(0, LayoutParams.WRAP_CONTENT, 1);
				mMoveNoteTooToggle = new ToggleButton(this);
				mMoveNoteTooToggle.setSingleLine();
				mMoveNoteTooToggle.setLayoutParams(lp);
				mMoveNoteTooToggle.setText(R.string.cardeditor_move_note_too);
				ll.addView(mMoveNoteTooToggle);
				Button origButton = new Button(this);
				origButton.setSingleLine();
				origButton.setText(R.string.cardeditor_move_to_notes_deck);
				origButton.setBackgroundResource(R.drawable.white_btn_small);
				origButton.setLayoutParams(lp);
				origButton.setOnClickListener(new View.OnClickListener() {
					@Override
					public void onClick(View v) {
						mCurrentDid = mEditorNote.getDid();
						updateDeck();
						mDeckSelectDialog.dismiss();
					}
				});
				ll.addView(origButton);
				builder.setView(ll, false, true);
			}
			dialog = builder.create();
			mDeckSelectDialog = dialog;
			break;

		case DIALOG_MODEL_SELECT:
			ArrayList<CharSequence> dialogItems = new ArrayList<CharSequence>();
			// Use this array to know which ID is associated with each
			// Item(name)
			final ArrayList<Long> dialogIds = new ArrayList<Long>();

			ArrayList<JSONObject> models = mCol.getModels().all();
			Collections.sort(models, new JSONNameComparator());
			builder.setTitle(R.string.note_type);
			for (JSONObject m : models) {
				try {
					dialogItems.add(m.getString("name"));
					dialogIds.add(m.getLong("id"));
				} catch (JSONException e) {
					throw new RuntimeException(e);
				}
			}
			// Convert to Array
			String[] items2 = new String[dialogItems.size()];
			dialogItems.toArray(items2);

			builder.setItems(items2, new DialogInterface.OnClickListener() {
				public void onClick(DialogInterface dialog, int item) {
					long oldModelId;
					try {
						oldModelId = mCol.getModels().current().getLong("id");
					} catch (JSONException e) {
						throw new RuntimeException(e);
					}
					long newId = dialogIds.get(item);
					if (oldModelId != newId) {
						mCol.getModels().setCurrent( mCol.getModels().get(newId));
						int size = mEditFields.size();
						String[] oldValues = new String[size];
						for (int i = 0; i < size; i++) {
							oldValues[i] = mEditFields.get(i).getText().toString();
						}
						setNote();
						if ((mSourceText == null || mSourceText.length() == 0)
								&& (mTargetText == null || mTargetText.length() == 0)) {
							for (int i = 0; i < Math.min(size, mEditFields.size()); i++) {
								mEditFields.get(i).setText(oldValues[i]);
							}
						}
						mTimerHandler.removeCallbacks(checkDuplicatesRunnable);
						duplicateCheck(false);
					}
				}
			});
			dialog = builder.create();
			break;

		case DIALOG_RESET_CARD:
			builder.setTitle(res.getString(R.string.reset_card_dialog_title));
			builder.setMessage(res
					.getString(R.string.reset_card_dialog_message));
			builder.setPositiveButton(res.getString(R.string.yes),
					new OnClickListener() {
						@Override
						public void onClick(DialogInterface dialog, int which) {
							// for (long cardId :
							// mDeck.getCardsFromFactId(mEditorNote.getId())) {
							// mDeck.cardFromId(cardId).resetCard();
							// }
							// mDeck.reset();
							// setResult(Reviewer.RESULT_EDIT_CARD_RESET);
							// mCardReset = true;
							// Themes.showThemedToast(CardEditor.this,
							// getResources().getString(
							// R.string.reset_card_dialog_confirmation), true);
						}
					});
			builder.setNegativeButton(res.getString(R.string.no), null);
			builder.setCancelable(true);
			dialog = builder.create();
			break;

		case DIALOG_INTENT_INFORMATION:
			dialog = createDialogIntentInformation(builder, res);
		}

		return dialog;
	}

	private StyledDialog createDialogIntentInformation(Builder builder,
			Resources res) {
		builder.setTitle(res.getString(R.string.intent_add_saved_information));
		ListView listView = new ListView(this);

		mIntentInformationAdapter = new SimpleAdapter(this, mIntentInformation,
				R.layout.card_item, new String[] { "source", "target", "id" },
				new int[] { R.id.card_sfld, R.id.card_tmpl,
						R.id.card_item });
		listView.setAdapter(mIntentInformationAdapter);
		listView.setOnItemClickListener(new OnItemClickListener() {
			@Override
			public void onItemClick(AdapterView<?> parent, View view,
					int position, long id) {
				Intent intent = new Intent(CardEditor.this, CardEditor.class);
				intent.putExtra(EXTRA_CALLER, CALLER_CARDEDITOR_INTENT_ADD);
				HashMap<String, String> map = mIntentInformation.get(position);
				intent.putExtra(EXTRA_CONTENTS, map.get("fields"));
				intent.putExtra(EXTRA_ID, map.get("id"));
				startActivityForResult(intent, REQUEST_INTENT_ADD);
				if (Integer.valueOf(android.os.Build.VERSION.SDK) > 4) {
					ActivityTransitionAnimation.slide(CardEditor.this,
							ActivityTransitionAnimation.FADE);
				}
				mIntentInformationDialog.dismiss();
			}
		});
		mCardItemBackground = Themes.getCardBrowserBackground()[0];
		mIntentInformationAdapter.setViewBinder(new SimpleAdapter.ViewBinder() {
			@Override
			public boolean setViewValue(View view, Object arg1, String text) {
				if (view.getId() == R.id.card_item) {
					view.setBackgroundResource(mCardItemBackground);
					return true;
				}
				return false;
			}
		});
		listView.setBackgroundColor(android.R.attr.colorBackground);
		listView.setDrawSelectorOnTop(true);
		listView.setFastScrollEnabled(true);
		Themes.setContentStyle(listView, Themes.CALLER_CARDEDITOR_INTENTDIALOG);
		builder.setView(listView, false, true);
		builder.setCancelable(true);
		builder.setPositiveButton(res.getString(R.string.intent_add_clear_all),
				new OnClickListener() {
					@Override
					public void onClick(DialogInterface dialog, int arg1) {
						MetaDB.resetIntentInformation(CardEditor.this);
						mIntentInformation.clear();
						dialog.dismiss();
					}
				});
		StyledDialog dialog = builder.create();
		mIntentInformationDialog = dialog;
		return dialog;
	}
<<<<<<< HEAD
	
	private StyledDialog createDialogDeckSelect(Builder builder, Resources res) {
        StyledDialog dialog = DeckManager.getSelectDeckDialog(this, new DialogInterface.OnClickListener() {
            @Override
            public void onClick(DialogInterface dialog, int item) {
                loadDeck(item);
            }
        }, new OnCancelListener() {
            @Override
            public void onCancel(DialogInterface arg0) {
                mCancelled = true;
            }

        }, new OnDismissListener() {
            @Override
            public void onDismiss(DialogInterface arg0) {
                if (mCancelled == true) {
                    finishWithAnimation(ActivityTransitionAnimation.FADE);
                } else if (mDeck == null) {
                    showDialog(DIALOG_DECK_SELECT);
                }
            }
        }, mCaller == CALLER_CARDEDITOR_INTENT_ADD ? null : res.getString(R.string.intent_add_save_for_later), mCaller == CALLER_CARDEDITOR_INTENT_ADD ? null : new View.OnClickListener() {

            @Override
            public void onClick(View v) {
                MetaDB.saveIntentInformation(CardEditor.this, mSourceText, mTargetText);
                mCancelled = true;
                finishWithoutAnimation();
            }               
        });
        return dialog;
	}
	
    private StyledDialog createDialogModelSelect(Builder builder, Resources res) {
        ArrayList<CharSequence> dialogItems = new ArrayList<CharSequence>();
        // Use this array to know which ID is associated with each
        // Item(name)
        final ArrayList<Long> dialogIds = new ArrayList<Long>();
    
        Model mModel;
        builder.setTitle(R.string.select_model);
        for (Long i : mModels.keySet()) {
            mModel = mModels.get(i);
            dialogItems.add(mModel.getName());
            dialogIds.add(i);
        }
        // Convert to Array
        String[] items = new String[dialogItems.size()];
        dialogItems.toArray(items);
    
        builder.setItems(items, new DialogInterface.OnClickListener() {
            public void onClick(DialogInterface dialog, int item) {
                long oldModelId = mCurrentSelectedModelId;
                mCurrentSelectedModelId = dialogIds.get(item);
                if (oldModelId != mCurrentSelectedModelId) {
                    int size = mEditFields.size();
                    String[] oldValues = new String[size];
                    for (int i = 0; i < size; i++) {
                        oldValues[i] = mEditFields.get(i).getText()
                                .toString();
                    }
                    modelChanged();
                    if ((mSourceText == null || mSourceText.length() == 0)
                            && (mTargetText == null || mTargetText
                                    .length() == 0)) {
                        for (int i = 0; i < Math.min(size, mEditFields
                                .size()); i++) {
                            mEditFields.get(i).setText(oldValues[i]);
                        }
                    }
                }
            }
        });
        return builder.create();
    }
    
    private StyledDialog createDialogIntentInformation(Builder builder, Resources res) {
        builder.setTitle(res.getString(R.string.intent_add_saved_information));
        ListView listView = new ListView(this);
        
        mIntentInformationAdapter = new SimpleAdapter(this, mIntentInformation, R.layout.card_item, new String[] { "source", "target", "id"}, new int[] { R.id.card_question, R.id.card_answer, R.id.card_item});
        listView.setAdapter(mIntentInformationAdapter);
        listView.setOnItemClickListener(new OnItemClickListener() {
            @Override
            public void onItemClick(AdapterView<?> parent, View view, int position, long id) {
                Intent intent = new Intent(CardEditor.this, CardEditor.class);
                intent.putExtra(EXTRA_CALLER, CALLER_CARDEDITOR_INTENT_ADD);
                HashMap<String, String> map = mIntentInformation.get(position);
                StringBuilder contents = new StringBuilder();
                contents.append(map.get("source"))
                    .append("\u001f")
                    .append(map.get("target"));
                intent.putExtra(EXTRA_CONTENTS, contents.toString());
                intent.putExtra(EXTRA_ID, map.get("id"));
                startActivityForResultWithAnimation(intent, REQUEST_INTENT_ADD, ActivityTransitionAnimation.FADE);
                mIntentInformationDialog.dismiss();
            }
        });
        mCardItemBackground = Themes.getCardBrowserBackground()[0];
        mIntentInformationAdapter.setViewBinder(new SimpleAdapter.ViewBinder() {
            @Override
            public boolean setViewValue(View view, Object arg1, String text) {
                if (view.getId() == R.id.card_item) {
                    view.setBackgroundResource(mCardItemBackground);
                    return true;
                }
                return false;
            }
        });
        listView.setBackgroundColor(android.R.attr.colorBackground);
        listView.setDrawSelectorOnTop(true);
        listView.setFastScrollEnabled(true);
        Themes.setContentStyle(listView, Themes.CALLER_CARDEDITOR_INTENTDIALOG);
        builder.setView(listView, false, true);
        builder.setCancelable(true);
        builder.setPositiveButton(res.getString(R.string.intent_add_clear_all), new OnClickListener() {
            @Override
            public void onClick(DialogInterface dialog, int arg1) {
                MetaDB.resetIntentInformation(CardEditor.this);
                mIntentInformation.clear();
                dialog.dismiss();
            }});
        StyledDialog dialog = builder.create();
        mIntentInformationDialog = dialog;
        return dialog;
    }
=======
>>>>>>> 100ede37

	@Override
	protected void onPrepareDialog(int id, Dialog dialog) {
		StyledDialog ad = (StyledDialog) dialog;
		switch (id) {
		case DIALOG_TAGS_SELECT:
			selectedTags = new ArrayList<String>();
			for (String s : mEditorNote.getTags()) {
				selectedTags.add(s);
			}
			actualizeTagDialog(ad);
			break;

		case DIALOG_INTENT_INFORMATION:
			// dirty fix for dialog listview not being actualized
			mIntentInformationDialog = createDialogIntentInformation(new StyledDialog.Builder(this), getResources());
			ad = mIntentInformationDialog;
			break;
		}
	}

	@Override
	protected void onActivityResult(int requestCode, int resultCode, Intent data) {
		super.onActivityResult(requestCode, resultCode, data);

		if (resultCode == DeckPicker.RESULT_DB_ERROR) {
			closeCardEditor(DeckPicker.RESULT_DB_ERROR);
        }

		if (resultCode == AnkiDroidApp.RESULT_TO_HOME) {
			closeCardEditor(AnkiDroidApp.RESULT_TO_HOME);
		}
		switch (requestCode) {
		case REQUEST_INTENT_ADD:
			if (resultCode != RESULT_CANCELED) {
				mChanged = true;
				String id = data.getStringExtra(EXTRA_ID);
				if (id != null) {
					for (int i = 0; i < mIntentInformation.size(); i++) {
						if (mIntentInformation.get(i).get("id").endsWith(id)) {
							if (MetaDB.removeIntentInformation(CardEditor.this,
									id)) {
								mIntentInformation.remove(i);
								mIntentInformationAdapter
										.notifyDataSetChanged();
							}
							break;
						}
					}
				}
			}
			if (mIntentInformation.size() > 0) {
				showDialog(DIALOG_INTENT_INFORMATION);
			}
			break;
		case REQUEST_ADD:
			if (resultCode != RESULT_CANCELED) {
				mChanged = true;
			}
			break;
		}
	}

	private void actualizeTagDialog(StyledDialog ad) {
		TreeSet<String> tags = new TreeSet<String>(String.CASE_INSENSITIVE_ORDER);
		for (String tag : mCol.getTags().all()) {
			tags.add(tag);
		}
		tags.addAll(selectedTags);
		int len = tags.size();
		allTags = new String[len];
		boolean[] checked = new boolean[len];
		int i = 0;
		for (String t : tags) {
			allTags[i++] = t;
			if (selectedTags.contains(t)) {
				checked[i-1] = true;
			}
		}
		ad.setMultiChoiceItems(allTags, checked, new DialogInterface.OnClickListener() {
			 @Override
			 public void onClick(DialogInterface arg0, int which) {
				 String tag = allTags[which];
				 if (selectedTags.contains(tag)) {
					 Log.i(AnkiDroidApp.TAG, "unchecked tag: " + tag);
					 selectedTags.remove(tag);
				 } else {
					 Log.i(AnkiDroidApp.TAG, "checked tag: " + tag);
					 selectedTags.add(tag);
				 }
			 }
	 	});
	}

	private void swapText(boolean reset) {
		int len = mEditFields.size();
		if (len < 2) {
			return;
		}
		mSourcePosition = Math.min(mSourcePosition, len - 1);
		mTargetPosition = Math.min(mTargetPosition, len - 1);

		// get source text
		FieldEditText field = mEditFields.get(mSourcePosition);
		Editable sourceText = field.getText();
		boolean sourceCutMode = field.getCutMode();
		FieldEditText.WordRow[] sourceCutString = field.getCutString();

		// get target text
		field = mEditFields.get(mTargetPosition);
		Editable targetText = field.getText();
		boolean targetCutMode = field.getCutMode();
		FieldEditText.WordRow[] targetCutString = field.getCutString();

		if (len > mSourcePosition) {
			mEditFields.get(mSourcePosition).setText("");
		}
		if (len > mTargetPosition) {
			mEditFields.get(mTargetPosition).setText("");
		}
		if (reset) {
			mSourcePosition = 0;
			mTargetPosition = 1;
		} else {
			mTargetPosition++;
			while (mTargetPosition == mSourcePosition
					|| mTargetPosition >= mEditFields.size()) {
				mTargetPosition++;
				if (mTargetPosition >= mEditFields.size()) {
					mTargetPosition = 0;
					mSourcePosition++;
				}
				if (mSourcePosition >= mEditFields.size()) {
					mSourcePosition = 0;
				}
			}
		}
		if (sourceText != null) {
			mEditFields.get(mSourcePosition).setText(sourceText);
			mEditFields.get(mSourcePosition).setCutMode(sourceCutMode,
					sourceCutString);
		}
		if (targetText != null) {
			mEditFields.get(mTargetPosition).setText(targetText);
			mEditFields.get(mTargetPosition).setCutMode(targetCutMode,
					targetCutString);
		}
	}

	private void populateEditFields() {
		mFieldsLayoutContainer.removeAllViews();
		mEditFields = new LinkedList<FieldEditText>();
		String[][] fields = mEditorNote.items();
		for (int i = 0; i < fields.length; i++) {
			FieldEditText newTextbox = new FieldEditText(this, i, fields[i]);
			TextView label = newTextbox.getLabel();
			label.setTextColor(Color.BLACK);
			label.setPadding((int)UIUtils.getDensityAdjustedValue(this, 3.4f), 0, 0, 0);
			ImageView circle = newTextbox.getCircle();
			mEditFields.add(newTextbox);
			FrameLayout frame = new FrameLayout(this);
			FrameLayout.LayoutParams params = new FrameLayout.LayoutParams(
					ViewGroup.LayoutParams.WRAP_CONTENT,
					ViewGroup.LayoutParams.WRAP_CONTENT, Gravity.RIGHT
							| Gravity.CENTER_VERTICAL);
			params.rightMargin = 10;
			circle.setLayoutParams(params);
			frame.addView(newTextbox);
			frame.addView(circle);
			mFieldsLayoutContainer.addView(label);
			mFieldsLayoutContainer.addView(frame);
		}
	}

	private void setEditFieldTexts(String contents) {
		String[] fields = null;
		int len;
		if (contents == null) {
			len = 0;
		} else {
			fields = Utils.splitFields(contents);
			len = fields.length;
		}
		for (int i = 0; i < mEditFields.size(); i++) {
			if (i < len) {
				mEditFields.get(i).setText(fields[i]);
			} else {
				mEditFields.get(i).setText("");
			}
		}
	}

	private boolean duplicateCheck(boolean checkEmptyToo) {
		FieldEditText field = mEditFields.get(0);
		if (mEditorNote.dupeOrEmpty(field.getText().toString()) > (checkEmptyToo ? 0 : 1)) {
			// TODO: theme backgrounds
			field.setBackgroundResource(R.drawable.white_edit_text_dupe);
			mSave.setEnabled(false);
			return true;
		} else {
			field.setBackgroundResource(R.drawable.white_edit_text);
			mSave.setEnabled(true);
			return false;
		}
	}

	private Handler mTimerHandler = new Handler();

	private Runnable checkDuplicatesRunnable = new Runnable() {
		public void run() {
			duplicateCheck(false);
  		}
	};

	private String getFieldsText() {
		String[] fields = new String[mEditFields.size()];
		for (int i = 0; i < mEditFields.size(); i++) {
			fields[i] = mEditFields.get(i).getText().toString();
		}
		return Utils.joinFields(fields);
	}

	/** Make NOTE the current note. */
	private void setNote() {
		setNote(null);
	}
	private void setNote(Note note) {
		try {
			if (note == null) {
				boolean firstCard = mEditorNote == null;
				mEditorNote = mCol.newNote();
				mCurrentDid = mEditorNote.getDid();
				if (firstCard && mCaller == CALLER_STUDYOPTIONS && mCurrentDid != mCol.getDecks().current().getLong("id")) {
					mCurrentDid = mCol.getDecks().current().getLong("id");
					// if called from studyoptions, try to set the decks model
					ArrayList<JSONObject> models = mCol.getModels().all();
					boolean found = false;
					for (int i = 0; i < models.size(); i++) {
						JSONObject m = models.get(i);
						if (m.getLong("did") == mCurrentDid) {
							mEditorNote = new Note(mCol, m);
							found = true;
							break;
						}
					}
					if (!found) {
						// set current deck to current model
						mEditorNote.model().put("did", mCurrentDid);
					}
				}
				mModelButton.setText(getResources().getString(R.string.CardEditorModel, mEditorNote.model().getString("name")));
				JSONArray tags = mEditorNote.model().getJSONArray("tags");
				for (int i = 0; i < tags.length(); i++) {
					mEditorNote.addTag(tags.getString(i));
				}
			} else {
				mEditorNote = note;
				mCurrentDid = mCurrentEditedCard.getDid();
			}
		} catch (JSONException e) {
			throw new RuntimeException(e);
		}
		mCurrentTags = mEditorNote.getTags();
		updateDeck();
		updateTags();
		populateEditFields();
		swapText(true);
	}

	private void updateDeck() {
		try {
			mDeckButton.setText(getResources().getString(mAddNote ? R.string.CardEditorNoteDeck : R.string.CardEditorCardDeck, mCol.getDecks().get(mCurrentDid).getString("name")));
		} catch (NotFoundException e) {
			throw new RuntimeException(e);
		} catch (JSONException e) {
			throw new RuntimeException(e);
		}
	}

	private void updateTags() {
		mTagsButton.setText(getResources().getString(R.string.CardEditorTags, mCol.getTags().join(mCol.getTags().canonify(mCurrentTags)).trim().replace(" ", ", ")));
	}

	// ----------------------------------------------------------------------------
	// INNER CLASSES
	// ----------------------------------------------------------------------------

	public class FieldEditText extends EditText {

		public final String NEW_LINE = System.getProperty("line.separator");
		public final String NL_MARK = "newLineMark";

		private WordRow mCutString[];
		private boolean mCutMode = false;
		private ImageView mCircle;
		private KeyListener mKeyListener;
		private Context mContext;

		private String mName;
		private int mOrd;

		public FieldEditText(Context context, int ord, String[] value) {
			super(context);
			mOrd = ord;
			mName = value[0];
			mContext = context;
			String content = value[1];
			if (content == null) {
				content = "";
			} else {
				content = content.replaceAll("<br(\\s*\\/*)>", NEW_LINE);
			}
			if (mPrefFixArabic) {
				this.setText(ArabicUtilities.reshapeSentence(content));
			} else {
				this.setText(content);
			}
			this.setMinimumWidth(400);
			this.setOnClickListener(new View.OnClickListener() {
				@Override
				public void onClick(View v) {
					if (mCutMode) {
						updateSpannables();
					}
				}
			});
			if (ord == 0) {
				this.addTextChangedListener(new TextWatcher() {
					@Override
					public void afterTextChanged(Editable arg0) {
						mTimerHandler.removeCallbacks(checkDuplicatesRunnable);
				    	mTimerHandler.postDelayed(checkDuplicatesRunnable, WAIT_TIME_UNTIL_UPDATE);
					}
					@Override
					public void beforeTextChanged(CharSequence arg0, int arg1,
							int arg2, int arg3) {
					}
					@Override
					public void onTextChanged(CharSequence arg0, int arg1,
							int arg2, int arg3) {
					}					
				});
			}
		}

		@Override
		public void onTextChanged(CharSequence text, int start, int before,
				int after) {
			super.onTextChanged(text, start, before, after);
			if (mCircle != null) {
				int visibility = mCircle.getVisibility();
				if (text.length() == 0) {
					if (visibility == View.VISIBLE) {
						mFilledFields--;
						mCircle.setVisibility(View.GONE);
						enableViewAnimation(mCircle, ViewAnimation.fade(ViewAnimation.FADE_OUT, 300, 0));
					}
				} else if (visibility == View.GONE) {
					mFilledFields++;
					mCircle.setVisibility(View.VISIBLE);
					enableViewAnimation(mCircle, ViewAnimation.fade(ViewAnimation.FADE_IN, 300, 0));
				}
			}
		}

		private void splitText(String text) {
			text = text.replace(NEW_LINE, " " + NL_MARK + " ");
			String[] cut = text.split("\\s");
			mCutString = new WordRow[cut.length];
			for (int i = 0; i < cut.length; i++) {
				mCutString[i] = new WordRow(cut[i]);
				if (mCutString[i].mWord.equals(NL_MARK)) {
					mCutString[i].mEnabled = true;
				}
			}
		}

		public TextView getLabel() {
			TextView label = new TextView(this.getContext());
			label.setText(mName);
			return label;
		}

		public ImageView getCircle() {
			mCircle = new ImageView(this.getContext());
			mCircle.setImageResource(R.drawable.ic_circle_normal);
			mKeyListener = FieldEditText.this.getKeyListener();
			mCircle.setOnClickListener(new View.OnClickListener() {
				@Override
				public void onClick(View v) {
					Editable editText = FieldEditText.this.getText();
					if (mCutMode) {
						setCutMode(false, null);
						updateContentAfterWordSelection(editText);
					} else {
						setCutMode(true, null);
						String text = editText.toString();
						splitText(text);
						int pos = 0;
						for (WordRow row : mCutString) {
							if (row.mWord.length() == 0
									|| row.mWord.equals(NL_MARK)) {
								continue;
							}
							row.mBegin = text.indexOf(row.mWord, pos);
							row.mEnd = row.mBegin + row.mWord.length();
							if (!row.mEnabled) {
								editText.setSpan(new StrikethroughSpan(),
										row.mBegin, row.mEnd, 0);
							}
							pos = row.mEnd;
						}
					}
				}
			});
			if (this.getText().toString().length() > 0) {
				mFilledFields++;
				mCircle.setVisibility(View.VISIBLE);
			} else {
				mCircle.setVisibility(View.GONE);
			}
			return mCircle;
		}

		public boolean getCutMode() {
			return mCutMode;
		}

		public WordRow[] getCutString() {
			return mCutString;
		}

		public void setCutMode(boolean active, WordRow[] cutString) {
			mCutMode = active;
			if (mCutMode) {
				mCircle.setImageResource(R.drawable.ic_circle_pressed);
				InputMethodManager imm = (InputMethodManager) mContext
						.getSystemService(Context.INPUT_METHOD_SERVICE);
				imm.hideSoftInputFromWindow(
						FieldEditText.this.getWindowToken(), 0);
				FieldEditText.this.setKeyListener(null);
				FieldEditText.this.setCursorVisible(false);
				if (cutString != null) {
					mCutString = cutString;
				}
			} else {
				mCircle.setImageResource(R.drawable.ic_circle_normal);
				FieldEditText.this.setKeyListener(mKeyListener);
				FieldEditText.this.setCursorVisible(true);
			}
		}

		public boolean updateField() {
			if (mCutMode) {
				updateContentAfterWordSelection(FieldEditText.this.getText());
			}
			String newValue = this.getText().toString().replace(NEW_LINE, "<br>");;
			if (!mEditorNote.values()[mOrd].equals(newValue)) {
				mEditorNote.values()[mOrd] = newValue;
				return true;
			}
			return false;
		}

		public void updateContentAfterWordSelection(Editable editText) {
			for (WordRow row : mCutString) {
				if (row.mEnabled && !row.mWord.equals(NL_MARK)) {
					removeDeleted();
					break;
				}
			}
			StrikethroughSpan[] ss = editText.getSpans(0, editText.length(),
					StrikethroughSpan.class);
			for (StrikethroughSpan s : ss) {
				editText.removeSpan(s);
			}
			mCutMode = false;
		}

		public void updateSpannables() {
			int cursorPosition = this.getSelectionStart();
			Editable editText = this.getText();
			for (WordRow row : mCutString) {
				if (row.mBegin <= cursorPosition && row.mEnd > cursorPosition) {
					if (!row.mEnabled) {
						StrikethroughSpan[] ss = this.getText().getSpans(
								cursorPosition, cursorPosition,
								StrikethroughSpan.class);
						if (ss.length != 0) {
							editText.removeSpan(ss[0]);
						}
						row.mEnabled = true;
					} else {
						editText.setSpan(new StrikethroughSpan(), row.mBegin,
								row.mEnd, 0);
						row.mEnabled = false;
						break;
					}
				}
			}
			this.setText(editText);
			this.setSelection(cursorPosition);
		}

		public String cleanText(String text) {
			text = text.replaceAll("\\s*(" + NL_MARK + "\\s*)+", NEW_LINE);
			text = text.replaceAll("^[,;:\\s\\)\\]" + NEW_LINE + "]*", "");
			text = text.replaceAll("[,;:\\s\\(\\[" + NEW_LINE + "]*$", "");
			return text;
		}

		public void removeDeleted() {
			if (this.getText().length() > 0) {
				StringBuilder sb = new StringBuilder();
				for (WordRow row : mCutString) {
					if (row.mEnabled) {
						sb.append(row.mWord);
						sb.append(" ");
					}
				}
				this.setText(cleanText(sb.toString()));
			}
		}

		private class WordRow {
			public String mWord;
			public int mBegin;
			public int mEnd;
			public boolean mEnabled = false;

			WordRow(String word) {
				mWord = word;
			}
		}
	}

	public class JSONNameComparator implements Comparator<JSONObject> {
		@Override
		public int compare(JSONObject lhs, JSONObject rhs) {
			String[] o1;
			String[] o2;
			try {
				o1 = lhs.getString("name").split("::");
				o2 = rhs.getString("name").split("::");
			} catch (JSONException e) {
				throw new RuntimeException(e);
			}
			for (int i = 0; i < Math.min(o1.length, o2.length); i++) {
				int result = o1[i].compareToIgnoreCase(o2[i]);
				if (result != 0) {
					return result;
				}
			}
			if (o1.length < o2.length) {
				return -1;
			} else if (o1.length > o2.length) {
				return 1;
			} else {
				return 0;
			}
		}
	}
}<|MERGE_RESOLUTION|>--- conflicted
+++ resolved
@@ -17,12 +17,9 @@
 
 package com.ichi2.anki;
 
-<<<<<<< HEAD
-=======
 import com.ichi2.anki2.R;
 
 import android.app.Activity;
->>>>>>> 100ede37
 import android.app.Dialog;
 import android.content.BroadcastReceiver;
 import android.content.Context;
@@ -103,7 +100,7 @@
  * 
  * @see http://ichi2.net/anki/wiki/KeyTermsAndConcepts#Cards
  */
-public class CardEditor extends AnkiActivity {
+public class CardEditor extends Activity {
 
 	public static final String SOURCE_LANGUAGE = "SOURCE_LANGUAGE";
 	public static final String TARGET_LANGUAGE = "TARGET_LANGUAGE";
@@ -348,16 +345,6 @@
 
 		switch (mCaller) {
 		case CALLER_NOCALLER:
-<<<<<<< HEAD
-			Log.i(AnkiDroidApp.TAG, "CardEditor: no caller could be identified, closing");
-			finishWithoutAnimation();
-			return;
-
-		case CALLER_REVIEWER:
-			Card revCard = Reviewer.getEditorCard();
-			if (revCard == null) {
-				finishWithoutAnimation();
-=======
 			Log.i(AnkiDroidApp.TAG,
 					"CardEditor: no caller could be identified, closing");
 			finish();
@@ -367,7 +354,6 @@
 			mCurrentEditedCard = Reviewer.getEditorCard();
 			if (mCurrentEditedCard == null) {
 				finish();
->>>>>>> 100ede37
 				return;
 			}
 			mEditorNote = mCurrentEditedCard.note();
@@ -380,15 +366,6 @@
 			break;
 
 		case CALLER_BIGWIDGET_EDIT:
-<<<<<<< HEAD
-			Card widgetCard = AnkiDroidWidgetBig.getCard();
-			if (widgetCard == null) {
-				finishWithoutAnimation();
-				return;
-			}
-			mEditorFact = widgetCard.getFact();
-			mAddFact = false;
-=======
 			// Card widgetCard = AnkiDroidWidgetBig.getCard();
 			// if (widgetCard == null) {
 			// finish();
@@ -396,7 +373,6 @@
 			// }
 			// mEditorNote = widgetCard.getFact();
 			// mAddNote = false;
->>>>>>> 100ede37
 			break;
 
 		case CALLER_BIGWIDGET_ADD:
@@ -404,15 +380,9 @@
 			break;
 
 		case CALLER_CARDBROWSER_EDIT:
-<<<<<<< HEAD
-			Card browCard = CardBrowser.getEditorCard();
-			if (browCard == null) {
-				finishWithoutAnimation();
-=======
 			mCurrentEditedCard = CardBrowser.sCardBrowserCard;
 			if (mCurrentEditedCard == null) {
 				finish();
->>>>>>> 100ede37
 				return;
 			}
 			mEditorNote = mCurrentEditedCard.note();
@@ -448,29 +418,12 @@
 				mTargetText = cleanMessages.second;
 			}
 			if (mSourceText == null && mTargetText == null) {
-				finishWithoutAnimation();
+				finish();
 				return;
 			}
-<<<<<<< HEAD
-			if (mSourceText.equals("Aedict Notepad") && addFromAedict(mTargetText)) {
-		          finishWithoutAnimation();
-		          return;
-		        }
-			prepareForIntentAddition(); 
-			mAddFact = true;
-			break;
-		}
-
-		if (mCaller != CALLER_INDICLASH && mCaller != CALLER_CARDEDITOR_INTENT_ADD) {
-			mDeckPath = intent.getStringExtra(EXTRA_DECKPATH);
-			mDeck = DeckManager.getDeck(mDeckPath, DeckManager.REQUESTING_ACTIVITY_CARDEDITOR, false);
-			if (mDeck == null) {
-				finishWithoutAnimation();
-=======
 			if (mSourceText.equals("Aedict Notepad")
 					&& addFromAedict(mTargetText)) {
 				finish();
->>>>>>> 100ede37
 				return;
 			}
 			mAddNote = true;
@@ -801,7 +754,11 @@
 			if (item.getItemId() == MENU_COPY_CARD) {
 				intent.putExtra(EXTRA_CONTENTS, getFieldsText());
 			}
-			startActivityForResultWithAnimation(intent, REQUEST_ADD, ActivityTransitionAnimation.LEFT);
+			startActivityForResult(intent, REQUEST_ADD);
+			if (Integer.valueOf(android.os.Build.VERSION.SDK) > 4) {
+				ActivityTransitionAnimation.slide(CardEditor.this,
+						ActivityTransitionAnimation.LEFT);
+			}
 			return true;
 
 		case MENU_RESET:
@@ -882,16 +839,6 @@
 	}
 
 	private void finishNoStorageAvailable() {
-<<<<<<< HEAD
-		setResult(StudyOptions.CONTENT_NO_EXTERNAL_STORAGE);
-		finishWithoutAnimation();
-	}
-
-	private void closeCardEditor() {
-		DeckManager.closeDeck(mDeck.getDeckPath(), DeckManager.REQUESTING_ACTIVITY_CARDEDITOR);
-		if (mCaller == CALLER_CARDEDITOR_INTENT_ADD || mCaller == CALLER_BIGWIDGET_EDIT || mCaller == CALLER_BIGWIDGET_ADD) {
-			finishWithAnimation(ActivityTransitionAnimation.FADE);
-=======
 		closeCardEditor(DeckPicker.RESULT_MEDIA_EJECTED);
 	}
 
@@ -924,11 +871,16 @@
 				ActivityTransitionAnimation.slide(CardEditor.this,
 						ActivityTransitionAnimation.FADE);
 			}
->>>>>>> 100ede37
 		} else if (mCaller == CALLER_INDICLASH) {
-			finishWithAnimation(ActivityTransitionAnimation.NONE);
+			if (Integer.valueOf(android.os.Build.VERSION.SDK) > 4) {
+				ActivityTransitionAnimation.slide(CardEditor.this,
+						ActivityTransitionAnimation.NONE);
+			}
 		} else {
-			finishWithAnimation(ActivityTransitionAnimation.RIGHT);
+			if (Integer.valueOf(android.os.Build.VERSION.SDK) > 4) {
+				ActivityTransitionAnimation.slide(CardEditor.this,
+						ActivityTransitionAnimation.RIGHT);
+			}
 		}
 	}
 
@@ -1223,136 +1175,6 @@
 		mIntentInformationDialog = dialog;
 		return dialog;
 	}
-<<<<<<< HEAD
-	
-	private StyledDialog createDialogDeckSelect(Builder builder, Resources res) {
-        StyledDialog dialog = DeckManager.getSelectDeckDialog(this, new DialogInterface.OnClickListener() {
-            @Override
-            public void onClick(DialogInterface dialog, int item) {
-                loadDeck(item);
-            }
-        }, new OnCancelListener() {
-            @Override
-            public void onCancel(DialogInterface arg0) {
-                mCancelled = true;
-            }
-
-        }, new OnDismissListener() {
-            @Override
-            public void onDismiss(DialogInterface arg0) {
-                if (mCancelled == true) {
-                    finishWithAnimation(ActivityTransitionAnimation.FADE);
-                } else if (mDeck == null) {
-                    showDialog(DIALOG_DECK_SELECT);
-                }
-            }
-        }, mCaller == CALLER_CARDEDITOR_INTENT_ADD ? null : res.getString(R.string.intent_add_save_for_later), mCaller == CALLER_CARDEDITOR_INTENT_ADD ? null : new View.OnClickListener() {
-
-            @Override
-            public void onClick(View v) {
-                MetaDB.saveIntentInformation(CardEditor.this, mSourceText, mTargetText);
-                mCancelled = true;
-                finishWithoutAnimation();
-            }               
-        });
-        return dialog;
-	}
-	
-    private StyledDialog createDialogModelSelect(Builder builder, Resources res) {
-        ArrayList<CharSequence> dialogItems = new ArrayList<CharSequence>();
-        // Use this array to know which ID is associated with each
-        // Item(name)
-        final ArrayList<Long> dialogIds = new ArrayList<Long>();
-    
-        Model mModel;
-        builder.setTitle(R.string.select_model);
-        for (Long i : mModels.keySet()) {
-            mModel = mModels.get(i);
-            dialogItems.add(mModel.getName());
-            dialogIds.add(i);
-        }
-        // Convert to Array
-        String[] items = new String[dialogItems.size()];
-        dialogItems.toArray(items);
-    
-        builder.setItems(items, new DialogInterface.OnClickListener() {
-            public void onClick(DialogInterface dialog, int item) {
-                long oldModelId = mCurrentSelectedModelId;
-                mCurrentSelectedModelId = dialogIds.get(item);
-                if (oldModelId != mCurrentSelectedModelId) {
-                    int size = mEditFields.size();
-                    String[] oldValues = new String[size];
-                    for (int i = 0; i < size; i++) {
-                        oldValues[i] = mEditFields.get(i).getText()
-                                .toString();
-                    }
-                    modelChanged();
-                    if ((mSourceText == null || mSourceText.length() == 0)
-                            && (mTargetText == null || mTargetText
-                                    .length() == 0)) {
-                        for (int i = 0; i < Math.min(size, mEditFields
-                                .size()); i++) {
-                            mEditFields.get(i).setText(oldValues[i]);
-                        }
-                    }
-                }
-            }
-        });
-        return builder.create();
-    }
-    
-    private StyledDialog createDialogIntentInformation(Builder builder, Resources res) {
-        builder.setTitle(res.getString(R.string.intent_add_saved_information));
-        ListView listView = new ListView(this);
-        
-        mIntentInformationAdapter = new SimpleAdapter(this, mIntentInformation, R.layout.card_item, new String[] { "source", "target", "id"}, new int[] { R.id.card_question, R.id.card_answer, R.id.card_item});
-        listView.setAdapter(mIntentInformationAdapter);
-        listView.setOnItemClickListener(new OnItemClickListener() {
-            @Override
-            public void onItemClick(AdapterView<?> parent, View view, int position, long id) {
-                Intent intent = new Intent(CardEditor.this, CardEditor.class);
-                intent.putExtra(EXTRA_CALLER, CALLER_CARDEDITOR_INTENT_ADD);
-                HashMap<String, String> map = mIntentInformation.get(position);
-                StringBuilder contents = new StringBuilder();
-                contents.append(map.get("source"))
-                    .append("\u001f")
-                    .append(map.get("target"));
-                intent.putExtra(EXTRA_CONTENTS, contents.toString());
-                intent.putExtra(EXTRA_ID, map.get("id"));
-                startActivityForResultWithAnimation(intent, REQUEST_INTENT_ADD, ActivityTransitionAnimation.FADE);
-                mIntentInformationDialog.dismiss();
-            }
-        });
-        mCardItemBackground = Themes.getCardBrowserBackground()[0];
-        mIntentInformationAdapter.setViewBinder(new SimpleAdapter.ViewBinder() {
-            @Override
-            public boolean setViewValue(View view, Object arg1, String text) {
-                if (view.getId() == R.id.card_item) {
-                    view.setBackgroundResource(mCardItemBackground);
-                    return true;
-                }
-                return false;
-            }
-        });
-        listView.setBackgroundColor(android.R.attr.colorBackground);
-        listView.setDrawSelectorOnTop(true);
-        listView.setFastScrollEnabled(true);
-        Themes.setContentStyle(listView, Themes.CALLER_CARDEDITOR_INTENTDIALOG);
-        builder.setView(listView, false, true);
-        builder.setCancelable(true);
-        builder.setPositiveButton(res.getString(R.string.intent_add_clear_all), new OnClickListener() {
-            @Override
-            public void onClick(DialogInterface dialog, int arg1) {
-                MetaDB.resetIntentInformation(CardEditor.this);
-                mIntentInformation.clear();
-                dialog.dismiss();
-            }});
-        StyledDialog dialog = builder.create();
-        mIntentInformationDialog = dialog;
-        return dialog;
-    }
-=======
->>>>>>> 100ede37
 
 	@Override
 	protected void onPrepareDialog(int id, Dialog dialog) {
@@ -1708,12 +1530,14 @@
 					if (visibility == View.VISIBLE) {
 						mFilledFields--;
 						mCircle.setVisibility(View.GONE);
-						enableViewAnimation(mCircle, ViewAnimation.fade(ViewAnimation.FADE_OUT, 300, 0));
+						mCircle.setAnimation(ViewAnimation.fade(
+								ViewAnimation.FADE_OUT, 300, 0));
 					}
 				} else if (visibility == View.GONE) {
 					mFilledFields++;
 					mCircle.setVisibility(View.VISIBLE);
-					enableViewAnimation(mCircle, ViewAnimation.fade(ViewAnimation.FADE_IN, 300, 0));
+					mCircle.setAnimation(ViewAnimation.fade(
+							ViewAnimation.FADE_IN, 300, 0));
 				}
 			}
 		}
