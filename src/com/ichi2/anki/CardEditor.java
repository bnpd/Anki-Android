--- conflicted
+++ resolved
@@ -736,39 +736,7 @@
 			break;
 
 		case DIALOG_DECK_SELECT:
-<<<<<<< HEAD
-			int len = 0;
-			File[] fileList;
-
-			File dir = new File(PrefSettings.getSharedPrefs(getBaseContext())
-					.getString("deckPath", AnkiDroidApp.getStorageDirectory()));
-			fileList = dir.listFiles(new AnkiFilter());
-
-			if (dir.exists() && dir.isDirectory() && fileList != null) {
-				len = fileList.length;
-			}
-
-			TreeSet<String> tree = new TreeSet<String>();
-			mFullDeckPaths = new HashMap<String, String>();
-
-			if (len > 0 && fileList != null) {
-				Log.i(AnkiDroidApp.TAG, "CardEditor - populateDeckDialog, number of anki files = " + len);
-				for (File file : fileList) {
-					String name = file.getName().replaceAll(".anki", "");
-					tree.add(name);
-					mFullDeckPaths.put(name, file.getAbsolutePath());
-				}
-			}
-
-			builder.setTitle(R.string.fact_adder_select_deck);
-			// Convert to Array
-			mDeckNames = new String[tree.size()];
-			tree.toArray(mDeckNames);
-
-			builder.setItems(mDeckNames, new DialogInterface.OnClickListener() {
-=======
 			dialog = DeckManager.getSelectDeckDialog(this, new DialogInterface.OnClickListener() {
->>>>>>> 716712e2
 				@Override
 				public void onClick(DialogInterface dialog, int item) {
 					loadDeck(item);
