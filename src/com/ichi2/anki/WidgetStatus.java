--- conflicted
+++ resolved
@@ -95,9 +95,6 @@
                     Log.i(AnkiDroidApp.TAG, "Found deck: " + absPath);
 
                     Deck deck = Deck.openDeck(absPath, false);
-<<<<<<< HEAD
-                    int[] counts = deck.getSched().counts();
-=======
                     if (deck == null) {
                         Log.e(AnkiDroidApp.TAG, "Skipping null deck: " + absPath);
                         // Use the data from the last time we updated the deck, if available.
@@ -110,10 +107,7 @@
                         }
                         continue;
                     }
-                    int dueCards = deck.getDueCount();
-                    int newCards = deck.getNewCountToday();
-                    int failedCards = deck.getFailedSoonCount();
->>>>>>> 16011759
+                    int[] counts = deck.getSched().counts();
                     // Close the database connection, but only if this is not the current database.
                     // Probably we need to make this atomic to be sure it will not cause a failure.
                     Deck currentDeck = AnkiDroidApp.deck();
