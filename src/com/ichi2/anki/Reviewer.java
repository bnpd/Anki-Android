--- conflicted
+++ resolved
@@ -90,19 +90,6 @@
 	private boolean prefWhiteboard;
 	private boolean prefWriteAnswers;
 	private boolean prefNotificationBar;
-<<<<<<< HEAD
-	private boolean prefUseRubySupport; // Parse for ruby annotations
-	private String deckFilename;
-	private int prefHideQuestionInAnswer; // Hide the question when showing the answer
-	
-	private static final int HQIA_DO_HIDE = 0; // HQIA = Hide Question In Answer
-	private static final int HQIA_DO_SHOW = 1;
-	private static final int HQIA_CARD_MODEL = 2;
-
-	@SuppressWarnings("unused")
-	private boolean updateNotifications; // TODO use Veecheck only if this is true
-	
-=======
 	private boolean prefUseRubySupport;
 	private String deckFilename;
 	private int prefHideQuestionInAnswer;
@@ -112,7 +99,6 @@
 	private static final int HQIA_DO_SHOW = 1;
 	private static final int HQIA_CARD_MODEL = 2;
 
->>>>>>> 8988be7f
 	public String cardTemplate;
 	
 	/**
@@ -198,22 +184,15 @@
             // Set the correct value for the flip card button - That triggers the
             // listener which displays the question of the card
             mFlipCard.setChecked(false);
-<<<<<<< HEAD
-            mWhiteboard.clear();
-=======
             
             if (prefWhiteboard)
             	mWhiteboard.clear();
             
->>>>>>> 8988be7f
             if (prefTimer) {
             	mCardTimer.setBase(SystemClock.elapsedRealtime());
             	mCardTimer.start();
             }
-<<<<<<< HEAD
-=======
-
->>>>>>> 8988be7f
+
             mProgressDialog.dismiss();
         }
 
@@ -346,11 +325,7 @@
 			restorePreferences();
 			
 			// Remove the status bar and make title bar progress available
-<<<<<<< HEAD
-			if(prefNotificationBar == false) 
-=======
 			if(prefNotificationBar == false)
->>>>>>> 8988be7f
 			{
 				getWindow().setFlags(WindowManager.LayoutParams.FLAG_FULLSCREEN, WindowManager.LayoutParams.FLAG_FULLSCREEN);
 			}
@@ -467,10 +442,6 @@
 		mTextBarRed = (TextView) findViewById(R.id.red_number);
 		mTextBarBlack = (TextView) findViewById(R.id.black_number);
 		mTextBarBlue = (TextView) findViewById(R.id.blue_number);
-<<<<<<< HEAD
-		mFlipCard = (ToggleButton) findViewById(R.id.flip_card);
-=======
->>>>>>> 8988be7f
 		if (prefTimer)
 			mCardTimer = (Chronometer) findViewById(R.id.card_time);
 		if (prefWhiteboard)
@@ -550,24 +521,24 @@
 				mWhiteboard.clear();
 				return true;
 				
-		case MENU_EDIT:
-			editorCard = mCurrentCard;
-			Intent editCard = new Intent(Reviewer.this, CardEditor.class);
-			startActivityForResult(editCard, EDIT_CURRENT_CARD);
-			return true;
-		
-		case MENU_SUSPEND:
-			mFlipCard.setChecked(true);
-			DeckTask.launchDeckTask(DeckTask.TASK_TYPE_SUSPEND_CARD, 
+			case MENU_EDIT:
+				editorCard = mCurrentCard;
+				Intent editCard = new Intent(Reviewer.this, CardEditor.class);
+				startActivityForResult(editCard, EDIT_CURRENT_CARD);
+				return true;
+		
+			case MENU_SUSPEND:
+				mFlipCard.setChecked(true);
+				DeckTask.launchDeckTask(DeckTask.TASK_TYPE_SUSPEND_CARD, 
 					mAnswerCardHandler,
 					new DeckTask.TaskData(0, AnkiDroidApp.deck(), mCurrentCard));
-			return true;
-		
-		case MENU_MARK:
-			DeckTask.launchDeckTask(DeckTask.TASK_TYPE_MARK_CARD, 
+				return true;
+		
+			case MENU_MARK:
+				DeckTask.launchDeckTask(DeckTask.TASK_TYPE_MARK_CARD, 
 					mMarkCardHandler,
 					new DeckTask.TaskData(0, AnkiDroidApp.deck(), mCurrentCard));
-			return true;
+				return true;
 		}
 		return false;
 	}
@@ -675,9 +646,6 @@
 		mWhiteboard.setVisibility((enabled) ? View.VISIBLE : View.GONE);
 	}
 	
-	/**
-	 * TODO: Method never called?
-	 */
 	private void hideControls()
 	{
 		mCard.setVisibility(View.GONE);
@@ -692,26 +660,7 @@
 			mWhiteboard.setVisibility(View.GONE);
 		if (prefWriteAnswers)
 			mAnswerField.setVisibility(View.GONE);
-<<<<<<< HEAD
-	}
-	
-	/* COMMENT: Using unblockControls() and blockControls() instead (06-05-2010)
-	private void enableControls()
-	{
-		mCard.setEnabled(true);
-		mEase0.setEnabled(true);
-		mEase1.setEnabled(true);
-		mEase2.setEnabled(true);
-		mEase3.setEnabled(true);
-		mFlipCard.setEnabled(true);
-		mCardTimer.setEnabled(true);
-		mToggleWhiteboard.setEnabled(true);
-		mWhiteboard.setEnabled(true);
-		mAnswerField.setEnabled(true);
-=======
->>>>>>> 8988be7f
-	}
-	
+	}
 	
 	private void unblockControls()
 	{
@@ -755,10 +704,7 @@
 				mEase4.setEnabled(true);
 				break;
 		}
-<<<<<<< HEAD
-		mFlipCard.setEnabled(true);
-=======
->>>>>>> 8988be7f
+
 		
 		if (prefTimer)
 			mCardTimer.setEnabled(true);
@@ -767,11 +713,7 @@
 			mWhiteboard.setEnabled(true);
 	
 		if (prefWriteAnswers)
-<<<<<<< HEAD
-		mAnswerField.setEnabled(true);
-=======
 			mAnswerField.setEnabled(true);
->>>>>>> 8988be7f
 	}
 	
 	private void blockControls()
@@ -816,22 +758,12 @@
 				mEase4.setEnabled(false);
 				break;
 		}
-<<<<<<< HEAD
-		mFlipCard.setEnabled(false);
-=======
->>>>>>> 8988be7f
 		
 		if (prefTimer)
 			mCardTimer.setEnabled(false);
 		
-<<<<<<< HEAD
-		if (prefWhiteboard)	{
-			mWhiteboard.setEnabled(false);
-		}
-=======
 		if (prefWhiteboard)
 			mWhiteboard.setEnabled(false);
->>>>>>> 8988be7f
 		
 		if (prefWriteAnswers)
 			mAnswerField.setEnabled(false);
@@ -872,17 +804,13 @@
 		Log.i(TAG, "Initial content card = \n" + content);
 		content = Sound.parseSounds(deckFilename, content);
 		content = Image.scaleImages(deckFilename, content, mCard.getHeight(), mCard.getWidth(), mCard.getScale());
-
+		
 		// In order to display the bold style correctly, we have to change
 		// font-weight to 700
 		content = content.replace("font-weight:600;", "font-weight:700;");
 
 		// If ruby annotation support is activated, then parse and add markup
-<<<<<<< HEAD
-		if (prefUseRubySupport) {
-=======
 		if (prefUseRubySupport)
->>>>>>> 8988be7f
 			content = RubyParser.ankiRubyToMarkup(content);
 
 		// Add CSS for font color and font size
@@ -946,12 +874,8 @@
 		mFlipCard.requestFocus();
 
 		String displayString = enrichWithQASpan(mCurrentCard.question, false);
-<<<<<<< HEAD
-		// Depending on preferences do or do not show the question
-=======
 		// Show an horizontal line as separation when question is shown in answer
 		// XXX Martin: is it really necessary on the question side?
->>>>>>> 8988be7f
 		if (questionIsDisplayed()) {
 			displayString = displayString + "<hr/>";
 		}
@@ -962,26 +886,14 @@
 	private void displayCardAnswer()
 	{
 		Log.i(TAG, "displayCardAnswer");
-<<<<<<< HEAD
-		
+
+		String displayString = "";
+
 		if (prefTimer)
 			mCardTimer.stop();
-		
-=======
-
->>>>>>> 8988be7f
-		String displayString = "";
-
-		if (prefTimer)
-			mCardTimer.stop();
 
 		// If the user wrote an answer
-<<<<<<< HEAD
-		if(prefWriteAnswers)
-		{
-=======
 		if (prefWriteAnswers) {
->>>>>>> 8988be7f
 			mAnswerField.setVisibility(View.GONE);
 			if(mCurrentCard != null)
 			{
@@ -1026,11 +938,7 @@
 	}
 	
 	private final boolean questionIsDisplayed()
-<<<<<<< HEAD
-		{
-=======
-	{
->>>>>>> 8988be7f
+	{
 		switch (prefHideQuestionInAnswer)
 		{
 			case HQIA_DO_HIDE: return false;
@@ -1039,11 +947,7 @@
 				return (Model.getModel(AnkiDroidApp.deck(), mCurrentCard.cardModelId, false)
 						.getCardModel(mCurrentCard.cardModelId).questionInAnswer == 0);
 			default:
-<<<<<<< HEAD
-			return true;
-=======
 				return true;
->>>>>>> 8988be7f
 		}
 	}
 	
