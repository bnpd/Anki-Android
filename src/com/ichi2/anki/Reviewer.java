/****************************************************************************************
 * Copyright (c) 2011 Kostas Spyropoulos <inigo.aldana@gmail.com>                       *
 *                                                                                      *
 * This program is free software; you can redistribute it and/or modify it under        *
 * the terms of the GNU General Public License as published by the Free Software        *
 * Foundation; either version 3 of the License, or (at your option) any later           *
 * version.                                                                             *
 *                                                                                      *
 * This program is distributed in the hope that it will be useful, but WITHOUT ANY      *
 * WARRANTY; without even the implied warranty of MERCHANTABILITY or FITNESS FOR A      *
 * PARTICULAR PURPOSE. See the GNU General Public License for more details.             *
 *                                                                                      *
 * You should have received a copy of the GNU General Public License along with         *
 * this program.  If not, see <http://www.gnu.org/licenses/>.                           *
 ****************************************************************************************/
// TODO: implement own menu? http://www.codeproject.com/Articles/173121/Android-Menus-My-Way

package com.ichi2.anki;

import android.app.Dialog;
import android.content.BroadcastReceiver;
import android.content.Context;
import android.content.DialogInterface;
import android.content.DialogInterface.OnCancelListener;
import android.content.Intent;
import android.content.IntentFilter;
import android.content.SharedPreferences;
import android.content.pm.ActivityInfo;
import android.content.res.Configuration;
import android.content.res.Resources;
import android.graphics.Color;
import android.graphics.Typeface;
import android.graphics.drawable.Drawable;
import android.hardware.Sensor;
import android.hardware.SensorEvent;
import android.hardware.SensorEventListener;
import android.hardware.SensorManager;
import android.media.AudioManager;
import android.os.Bundle;
import android.os.Handler;
import android.os.Message;
import android.os.SystemClock;
import android.os.Vibrator;
import android.text.ClipboardManager;
import android.text.Editable;
import android.text.Html;
import android.text.Html.TagHandler;
import android.text.Spannable;
import android.text.SpannableString;
import android.text.Spanned;
import android.text.SpannedString;
import android.text.style.StrikethroughSpan;
import android.text.style.StyleSpan;
import android.text.style.UnderlineSpan;
import android.util.Log;
import android.view.ActionMode;
import android.view.GestureDetector;
import android.view.GestureDetector.SimpleOnGestureListener;
import android.view.Gravity;
import android.view.KeyEvent;
import android.view.Menu;
import android.view.MenuItem;
import android.view.MotionEvent;
import android.view.SubMenu;
import android.view.View;
import android.view.View.OnClickListener;
import android.view.Window;
import android.view.WindowManager;
import android.view.animation.AccelerateDecelerateInterpolator;
import android.view.animation.AccelerateInterpolator;
import android.view.animation.DecelerateInterpolator;
import android.view.inputmethod.InputMethodManager;
import android.webkit.JsResult;
import android.webkit.WebChromeClient;
import android.webkit.WebView;
import android.widget.Button;
import android.widget.Chronometer;
import android.widget.EditText;
import android.widget.FrameLayout;
import android.widget.FrameLayout.LayoutParams;
import android.widget.LinearLayout;
import android.widget.ProgressBar;
import android.widget.TextView;

import com.ichi2.anim.ActivityTransitionAnimation;
import com.ichi2.anim.Animation3D;
import com.ichi2.anim.ViewAnimation;
import com.ichi2.anki.receiver.SdCardReceiver;
import com.ichi2.async.DeckTask;
import com.ichi2.libanki.Card;
import com.ichi2.libanki.Collection;
import com.ichi2.libanki.Note;
import com.ichi2.libanki.Sched;
import com.ichi2.libanki.Sound;
import com.ichi2.libanki.Utils;
import com.ichi2.themes.HtmlColors;
import com.ichi2.themes.StyledDialog;
import com.ichi2.themes.StyledOpenCollectionDialog;
import com.ichi2.themes.StyledProgressDialog;
import com.ichi2.themes.Themes;
import com.ichi2.utils.DiffEngine;
import com.ichi2.widget.WidgetStatus;

import org.amr.arabic.ArabicUtilities;
import org.json.JSONArray;
import org.json.JSONException;
import org.xml.sax.XMLReader;

import java.io.File;
import java.io.IOException;
import java.lang.reflect.Method;
import java.util.ArrayList;
import java.util.Arrays;
import java.util.HashMap;
import java.util.HashSet;
import java.util.List;
import java.util.Locale;
import java.util.Map;
import java.util.Set;
import java.util.regex.Matcher;
import java.util.regex.Pattern;

public class Reviewer extends AnkiActivity {
    /**
     * Result codes that are returned when this activity finishes.
     */
    public static final int RESULT_DEFAULT = 50;
    public static final int RESULT_SESSION_COMPLETED = 51;
    public static final int RESULT_NO_MORE_CARDS = 52;
    public static final int RESULT_EDIT_CARD_RESET = 53;
    public static final int RESULT_DECK_CLOSED = 55;

    /**
     * Available options performed by other activities.
     */
    public static final int EDIT_CURRENT_CARD = 0;

    /** Constant for class attribute signaling answer */
    public static final String ANSWER_CLASS = "answer";

    /** Constant for class attribute signaling question */
    public static final String QUESTION_CLASS = "question";

    /** Max size of the font for dynamic calculation of font size */
    private static final int DYNAMIC_FONT_MAX_SIZE = 14;

    /** Min size of the font for dynamic calculation of font size */
    private static final int DYNAMIC_FONT_MIN_SIZE = 3;
    private static final int DYNAMIC_FONT_FACTOR = 5;

    /**
     * Menus
     */
    private static final int MENU_WHITEBOARD = 0;
    private static final int MENU_CLEAR_WHITEBOARD = 1;
    private static final int MENU_EDIT = 2;
    private static final int MENU_REMOVE = 3;
    private static final int MENU_REMOVE_BURY = 31;
    private static final int MENU_REMOVE_SUSPEND_CARD = 32;
    private static final int MENU_REMOVE_SUSPEND_NOTE = 33;
    private static final int MENU_REMOVE_DELETE = 34;
    private static final int MENU_SEARCH = 4;
    private static final int MENU_MARK = 5;
    private static final int MENU_UNDO = 6;

    public static final int EASE_FAILED = 1;
    public static final int EASE_HARD = 2;
    public static final int EASE_MID = 3;
    public static final int EASE_EASY = 4;

    /** Regex pattern used in removing tags from text before diff */
    private static final Pattern sSpanPattern = Pattern.compile("</?span[^>]*>");
    private static final Pattern sBrPattern = Pattern.compile("<br\\s?/?>");

    // Type answer pattern
    private static final Pattern sTypeAnsPat = Pattern.compile("\\[\\[type:(.+?)\\]\\]");

    /** to be sento to and from the card editor */
    private static Card sEditorCard;

    private static boolean sDisplayAnswer = false;

    /** The percentage of the absolute font size specified in the deck. */
    private int mDisplayFontSize = 100;

    /** Pattern for font-size style declarations */
    private static final Pattern fFontSizePattern = Pattern.compile(
            "font-size\\s*:\\s*([0-9.]+)\\s*((?:px|pt|in|cm|mm|pc|%|em))\\s*;?", Pattern.CASE_INSENSITIVE);
    /** Pattern for opening/closing span/div tags */
    private static final Pattern fSpanDivPattern = Pattern.compile(
            "<(/?)(span|div)", Pattern.CASE_INSENSITIVE);
    /** The relative CSS measurement units for pattern search */
    private static final Set<String> fRelativeCssUnits = new HashSet<String>(
            Arrays.asList(new String[]{ "%", "em" }));

    /**
     * Broadcast that informs us when the sd card is about to be unmounted
     */
    private BroadcastReceiver mUnmountReceiver = null;

    private boolean mInBackground = false;

    /**
     * Variables to hold preferences
     */
    private boolean mPrefOvertime;
    private boolean mPrefHideDueCount;
    private boolean mShowTimer;
    private boolean mPrefWhiteboard;
    private boolean mPrefWriteAnswers;
    private boolean mPrefTextSelection;
    private boolean mInputWorkaround;
    private boolean mLongClickWorkaround;
    private boolean mPrefFullscreenReview;
    private boolean mshowNextReviewTime;
    private boolean mZoomEnabled;
    private String mCollectionFilename;
    private int mRelativeButtonSize;
    private boolean mDoubleScrolling;
    private boolean mScrollingButtons;
    private boolean mGesturesEnabled;
    private boolean mShakeEnabled = false;
    private int mShakeIntensity;
    private boolean mShakeActionStarted = false;
    private boolean mPrefFixArabic;
    // Android WebView
    private boolean mSpeakText;
    private boolean mInvertedColors = false;
    private int mCurrentBackgroundColor;
    private boolean mBlackWhiteboard = true;
    private boolean mNightMode = false;
    private boolean mShowProgressBars;
    private boolean mPrefFadeScrollbars;
    private boolean mPrefUseTimer;
    private boolean mShowAnimations = false;
    private boolean mSimpleInterface = false;
    private boolean mCurrentSimpleInterface = false;
    private ArrayList<String> mSimpleInterfaceExcludeTags;
    private int mAvailableInCardWidth;

    // Answer card & cloze deletion variables
    /** The correct answer in the compare to field if answer should be given by learner.
     * Null if no answer is expected. */
    private String mTypeCorrect;
    /** The font name attribute of the type answer field for formatting */
    private String mTypeFont;
    /** The font size attribute of the type answer field for formatting */
    private int mTypeSize;
    private String mTypeWarning;

    private boolean mIsSelecting = false;
    private boolean mTouchStarted = false;
    private boolean mInAnswer = false;

    private String mCardTemplate;

    /**
     * Variables to hold layout objects that we need to update or handle events for
     */
    private View mMainLayout;
    private View mLookUpIcon;
    private FrameLayout mCardContainer;
    private WebView mCard;
    private TextView mSimpleCard;
    private WebView mNextCard;
    private FrameLayout mCardFrame;
    private FrameLayout mTouchLayer;
    private TextView mTextBarRed;
    private TextView mTextBarBlack;
    private TextView mTextBarBlue;
    private TextView mChosenAnswer;
    private LinearLayout mProgressBars;
    private View mSessionProgressTotalBar;
    private View mSessionProgressBar;
    private TextView mNext1;
    private TextView mNext2;
    private TextView mNext3;
    private TextView mNext4;
    private Button mFlipCard;
    private EditText mAnswerField;
    private Button mEase1;
    private Button mEase2;
    private Button mEase3;
    private Button mEase4;
    private LinearLayout mFlipCardLayout;
    private LinearLayout mEase1Layout;
    private LinearLayout mEase2Layout;
    private LinearLayout mEase3Layout;
    private LinearLayout mEase4Layout;
    private Chronometer mCardTimer;
    private Whiteboard mWhiteboard;
    private ClipboardManager mClipboard;
    private StyledProgressDialog mProgressDialog;
    private StyledOpenCollectionDialog mOpenCollectionDialog;
    private Bundle mSavedInstanceState;
    private ProgressBar mProgressBar;

    private Card mCurrentCard;
    private int mCurrentEase;

    private long mSessionTimeLimit;
    private int mSessionCurrReps;
    private boolean mShowWhiteboard = false;

    private int mNextTimeTextColor;
    private int mNextTimeTextRecomColor;

    private int mForegroundColor;
    private boolean mChangeBorderStyle;

    private int mButtonHeight = 0;

    private boolean mConfigurationChanged = false;
    private int mShowChosenAnswerLength = 2000;

    private int mStatisticBarsMax;
    private int mStatisticBarsHeight;

    private long mSavedTimer = 0;

    private boolean mRefreshWebview = false;
    private Map<String, AnkiFont> mCustomFonts;
    private String mCustomDefaultFontCss;
    private String mCustomFontStyle;

    /**
     * Shake Detection
     */
    private SensorManager mSensorManager;
    private float mAccel; // acceleration apart from gravity
    private float mAccelCurrent; // current acceleration including gravity
    private float mAccelLast; // last acceleration including gravity

    /**
     * Swipe Detection
     */
    private GestureDetector gestureDetector;
    View.OnTouchListener gestureListener;

    private boolean mIsXScrolling = false;
    private boolean mIsYScrolling = false;

    /**
     * Gesture Allocation
     */
    private int mGestureSwipeUp;
    private int mGestureSwipeDown;
    private int mGestureSwipeLeft;
    private int mGestureSwipeRight;
    private int mGestureShake;
    private int mGestureDoubleTap;
    private int mGestureTapLeft;
    private int mGestureTapRight;
    private int mGestureTapTop;
    private int mGestureTapBottom;
    private int mGestureLongclick;

    private static final int GESTURE_NOTHING = 0;
    private static final int GESTURE_SHOW_ANSWER = 1;
    private static final int GESTURE_ANSWER_EASE1 = 2;
    private static final int GESTURE_ANSWER_EASE2 = 3;
    private static final int GESTURE_ANSWER_EASE3 = 4;
    private static final int GESTURE_ANSWER_EASE4 = 5;
    private static final int GESTURE_ANSWER_RECOMMENDED = 6;
    private static final int GESTURE_ANSWER_BETTER_THAN_RECOMMENDED = 7;
    private static final int GESTURE_UNDO = 8;
    private static final int GESTURE_EDIT = 9;
    private static final int GESTURE_MARK = 10;
    private static final int GESTURE_LOOKUP = 11;
    private static final int GESTURE_BURY = 12;
    private static final int GESTURE_SUSPEND = 13;
    private static final int GESTURE_DELETE = 14;
    private static final int GESTURE_CLEAR_WHITEBOARD = 15;
    private static final int GESTURE_PLAY_MEDIA = 16;
    private static final int GESTURE_EXIT = 17;

    private Spanned mCardContent;
    private String mBaseUrl;

    private static final int ANIMATION_NO_ANIMATION = 0;
    private static final int ANIMATION_TURN = 1;
    private static final int ANIMATION_NEXT_CARD_FROM_RIGHT = 2;
    private static final int ANIMATION_NEXT_CARD_FROM_LEFT = 3;
    private static final int ANIMATION_SLIDE_OUT_TO_LEFT = 4;
    private static final int ANIMATION_SLIDE_OUT_TO_RIGHT = 5;
    private static final int ANIMATION_SLIDE_IN_FROM_RIGHT = 6;
    private static final int ANIMATION_SLIDE_IN_FROM_LEFT = 7;

    private int mNextAnimation = 0;
    private int mAnimationDurationTurn = 500;
    private int mAnimationDurationMove = 500;

    private int mFadeDuration = 300;

    private Method mSetTextIsSelectable = null;

    private Sched mSched;

    // private int zEase;

    // ----------------------------------------------------------------------------
    // LISTENERS
    // ----------------------------------------------------------------------------

    /**
     * From http://stackoverflow.com/questions/2317428/android-i-want-to-shake-it Thilo Koehler
     */
    private final SensorEventListener mSensorListener = new SensorEventListener() {
        public void onSensorChanged(SensorEvent se) {

            float x = se.values[0];
            float y = se.values[1];
            float z = se.values[2] / 2;
            mAccelLast = mAccelCurrent;
            mAccelCurrent = (float) Math.sqrt((double) (x * x + y * y + z * z));
            float delta = mAccelCurrent - mAccelLast;
            mAccel = mAccel * 0.9f + delta; // perform low-cut filter
            if (!mShakeActionStarted && mAccel >= (mShakeIntensity / 10)) {
                mShakeActionStarted = true;
                executeCommand(mGestureShake);
            }
        }


        public void onAccuracyChanged(Sensor sensor, int accuracy) {
        }
    };

    private Handler mHandler = new Handler() {

        @Override
        public void handleMessage(Message msg) {
            Sound.stopSounds();
            Sound.playSound((String) msg.obj, null);
        }
    };

    private final Handler longClickHandler = new Handler();
    private final Runnable longClickTestRunnable = new Runnable() {
        public void run() {
            Log.i(AnkiDroidApp.TAG, "onEmulatedLongClick");
            Vibrator vibratorManager = (Vibrator) getSystemService(Context.VIBRATOR_SERVICE);
            vibratorManager.vibrate(50);
            longClickHandler.postDelayed(startLongClickAction, 300);
        }
    };
    private final Runnable startLongClickAction = new Runnable() {
        public void run() {
            executeCommand(mGestureLongclick);
        }
    };

    private View.OnClickListener mCardStatisticsListener = new View.OnClickListener() {
        @Override
        public void onClick(View view) {
            Log.i(AnkiDroidApp.TAG, "Show card statistics");
            stopTimer();
            // Themes.htmlOkDialog(Reviewer.this, getResources().getString(R.string.card_browser_card_details),
            // mCurrentCard.getCardDetails(Reviewer.this, false), new DialogInterface.OnClickListener() {
            // @Override
            // public void onClick(DialogInterface dialog, int which) {
            // restartTimer();
            // }
            // }, new OnCancelListener() {
            // @Override
            // public void onCancel(DialogInterface arg0) {
            // restartTimer();
            // }
            // }).show();
        }
    };

    // Handler for the "show answer" button
    private View.OnClickListener mFlipCardListener = new View.OnClickListener() {
        @Override
        public void onClick(View view) {
            Log.i(AnkiDroidApp.TAG, "Flip card changed:");
            mTimeoutHandler.removeCallbacks(mShowAnswerTask);
            displayCardAnswer();
        }
    };

    private View.OnClickListener mSelectEaseHandler = new View.OnClickListener() {
        @Override
        public void onClick(View view) {
            mTimeoutHandler.removeCallbacks(mShowQuestionTask);
            switch (view.getId()) {
                case R.id.flashcard_layout_ease1:
                    answerCard(EASE_FAILED);
                    break;
                case R.id.flashcard_layout_ease2:
                    answerCard(EASE_HARD);
                    break;
                case R.id.flashcard_layout_ease3:
                    answerCard(EASE_MID);
                    break;
                case R.id.flashcard_layout_ease4:
                    answerCard(EASE_EASY);
                    break;
                default:
                    mCurrentEase = 0;
                    return;
            }
        }
    };

    private View.OnTouchListener mGestureListener = new View.OnTouchListener() {
        @Override
        public boolean onTouch(View v, MotionEvent event) {
            if (gestureDetector.onTouchEvent(event)) {
                return true;
            }
            if (mPrefTextSelection && !mLongClickWorkaround) {
                switch (event.getAction()) {
                    case MotionEvent.ACTION_DOWN:
                        mTouchStarted = true;
                        longClickHandler.postDelayed(longClickTestRunnable, 800);
                        break;
                    case MotionEvent.ACTION_UP:
                    case MotionEvent.ACTION_MOVE:
                        if (mTouchStarted) {
                            longClickHandler.removeCallbacks(longClickTestRunnable);
                            mTouchStarted = false;
                        }
                        break;
                }
            }
            try {
                if (event != null) {
                    if (mCurrentSimpleInterface) {
                        mSimpleCard.dispatchTouchEvent(event);
                    } else {
                        mCard.dispatchTouchEvent(event);
                    }
                }
            } catch (NullPointerException e) {
                Log.e(AnkiDroidApp.TAG, "Error on dispatching touch event: " + e);
                if (mInputWorkaround) {
                    Log.e(AnkiDroidApp.TAG, "Error on using InputWorkaround: " + e + " --> disabled");
                    AnkiDroidApp.getSharedPrefs(getBaseContext()).edit().putBoolean("inputWorkaround", false).commit();
                    Reviewer.this.finishWithoutAnimation();
                }
            }
            return false;
        }
    };

    private View.OnLongClickListener mLongClickListener = new View.OnLongClickListener() {

        @Override
        public boolean onLongClick(View view) {
            if (mIsSelecting) {
                return false;
            }
            Log.i(AnkiDroidApp.TAG, "onLongClick");
            Vibrator vibratorManager = (Vibrator) getSystemService(Context.VIBRATOR_SERVICE);
            vibratorManager.vibrate(50);
            longClickHandler.postDelayed(startLongClickAction, 300);
            return true;
        }
    };

    private DeckTask.TaskListener mMarkCardHandler = new DeckTask.TaskListener() {
        @Override
        public void onPreExecute() {
            Resources res = getResources();
            mProgressDialog = StyledProgressDialog
                    .show(Reviewer.this, "", res.getString(R.string.saving_changes), true);
        }


        @Override
        public void onProgressUpdate(DeckTask.TaskData... values) {
            if (mProgressDialog.isShowing()) {
                mProgressDialog.dismiss();
            }
        }


        @Override
        public void onPostExecute(DeckTask.TaskData result) {
            refreshActionBar();
            if (!result.getBoolean()) {
                // RuntimeException occured on marking cards
                closeReviewer(DeckPicker.RESULT_DB_ERROR, true);
            }
        }
    };

    private DeckTask.TaskListener mDismissCardHandler = new DeckTask.TaskListener() {
        @Override
        public void onPreExecute() {
        }


        @Override
        public void onProgressUpdate(DeckTask.TaskData... values) {
            mAnswerCardHandler.onProgressUpdate(values);
        }


        @Override
        public void onPostExecute(DeckTask.TaskData result) {
            if (!result.getBoolean()) {
                closeReviewer(DeckPicker.RESULT_DB_ERROR, false);
            }
            mAnswerCardHandler.onPostExecute(result);
        }
    };

    private DeckTask.TaskListener mUpdateCardHandler = new DeckTask.TaskListener() {
        private boolean mNoMoreCards;


        @Override
        public void onPreExecute() {
            Resources res = getResources();
            try {
                mProgressDialog = StyledProgressDialog.show(Reviewer.this, "", res.getString(R.string.saving_changes),
                        true);
            } catch (IllegalArgumentException e) {
                Log.e(AnkiDroidApp.TAG, "Reviewer: Error on showing progress dialog: " + e);
            }
        }


        @Override
        public void onProgressUpdate(DeckTask.TaskData... values) {
            mCurrentCard = values[0].getCard();
            if (mCurrentCard == null) {
                // If the card is null means that there are no more cards scheduled for review.
                mNoMoreCards = true;
                mProgressDialog = StyledProgressDialog.show(Reviewer.this, "",
                        getResources().getString(R.string.saving_changes), true);
                setOutAnimation(false);
                return;
            }
            if (mPrefWhiteboard) {
                mWhiteboard.clear();
            }

            if (sDisplayAnswer) {
                displayCardAnswer();
            } else {
                displayCardQuestion();
                initTimer();
            }
            try {
                if (mProgressDialog != null && mProgressDialog.isShowing()) {
                    mProgressDialog.dismiss();
                }
            } catch (IllegalArgumentException e) {
                Log.e(AnkiDroidApp.TAG, "Reviewer: Error on dismissing progress dialog: " + e);
                mProgressDialog = null;
            }
        }


        @Override
        public void onPostExecute(DeckTask.TaskData result) {
            if (!result.getBoolean()) {
                // RuntimeException occured on update cards
                closeReviewer(DeckPicker.RESULT_DB_ERROR, false);
                return;
            }
            if (mNoMoreCards) {
                closeReviewer(RESULT_NO_MORE_CARDS, true);
            }
            mShakeActionStarted = false;
        }
    };

    private DeckTask.TaskListener mAnswerCardHandler = new DeckTask.TaskListener() {
        private boolean mSessionComplete;
        private boolean mNoMoreCards;


        @Override
        public void onPreExecute() {
            mProgressBar.setVisibility(View.VISIBLE);
            mCardTimer.stop();
            blockControls();
        }


        @Override
        public void onProgressUpdate(DeckTask.TaskData... values) {
            Resources res = getResources();

            // if in background, actualise widget
            // if (mInBackground) {
            // updateBigWidget(false);
            // }

            if (mSched == null) {
                // TODO: proper testing for restored activity
                finish();
                return;
            }

            int leech = values[0].getInt();
            // 0: normal; 1: leech; 2: leech & suspended
            if (leech > 0) {
                String leechMessage;
                if (leech == 2) {
                    leechMessage = res.getString(R.string.leech_suspend_notification);
                } else {
                    leechMessage = res.getString(R.string.leech_notification);
                }
                Themes.showThemedToast(Reviewer.this, leechMessage, true);
            }

            // // TODO: sessionLimithandling
            // long sessionRepLimit = 100;//deck.getSessionRepLimit();
            // long sessionTime = 1000;//deck.getSessionTimeLimit();
            String sessionMessage = null;
            // if ((sessionRepLimit > 0) && (mSessionCurrReps >= sessionRepLimit)) {
            // sessionComplete = true;
            // sessionMessage = res.getString(R.string.session_question_limit_reached);
            // } else if ((sessionTime > 0) && (System.currentTimeMillis() >= mSessionTimeLimit)) {
            // // session time limit reached, flag for halt once async task has completed.
            // sessionComplete = true;
            // sessionMessage = res.getString(R.string.session_time_limit_reached);
            // } else if (mIsLastCard) {
            // noMoreCards = true;
            // mProgressDialog = StyledProgressDialog.show(Reviewer.this, "", getResources()
            // .getString(R.string.saving_changes), true);
            // setOutAnimation(true);
            // } else {
            // session limits not reached, show next card



            mCurrentCard = values[0].getCard();
            boolean timebox_reached = AnkiDroidApp.getCol().timeboxReached() != null ? true : false;
            if (timebox_reached && mPrefOvertime && !AnkiDroidApp.getCol().getOvertime()) {
            	AnkiDroidApp.getCol().setOvertime(true);
            }
            //String timebox_message = "Timebox finished!";
            if (mCurrentCard == null) {
                // If the card is null means that there are no more cards scheduled for review.
                mNoMoreCards = true;
                mProgressDialog = StyledProgressDialog.show(Reviewer.this, "",
                        getResources().getString(R.string.saving_changes), true);
                setOutAnimation(false);
            } else if (timebox_reached && !mPrefOvertime) {
                //SharedPreferences preferences = PrefSettings.getSharedPrefs(getActivity().getBaseContext()); //getActivity().getBaseContext()
                //boolean overtime = preferences.getBoolean("overtime", true);

                mSessionComplete = true;
                mProgressDialog = StyledProgressDialog.show(Reviewer.this, "",
                        getResources().getString(R.string.saving_changes), true);
                setOutAnimation(false);

                sessionMessage = getResources().getString(R.string.timebox_reached);
            } else {
                if (timebox_reached) {
                    sessionMessage = getResources().getString(R.string.timebox_reached);
                }
                // Start reviewing next card
                if (mPrefWriteAnswers) {
                    // only bother query deck if needed
                    updateTypeAnswerInfo();
                } else {
                    mTypeCorrect = null;
                }
                mProgressBar.setVisibility(View.INVISIBLE);
                Reviewer.this.unblockControls();
                Reviewer.this.displayCardQuestion();
            }
            // if (mChosenAnswer.getText().equals("")) {
            // setDueMessage();
            // }

            // Show a message to user if a session limit has been reached.
            if (sessionMessage != null) {
                Themes.showThemedToast(Reviewer.this, sessionMessage, true);
            }
        }


        @Override
        public void onPostExecute(DeckTask.TaskData result) {
            if (!result.getBoolean()) {
                // RuntimeException occured on answering cards
                closeReviewer(DeckPicker.RESULT_DB_ERROR, false);
                return;
            }
            // Check for no more cards before session complete. If they are both true, no more cards will take
            // precedence when returning to study options.
            if (mNoMoreCards) {
                closeReviewer(RESULT_NO_MORE_CARDS, true);
            } else if (mSessionComplete) {
                closeReviewer(RESULT_SESSION_COMPLETED, true);
            }
            if (mProgressDialog != null && mProgressDialog.isShowing()) {
                mProgressDialog.dismiss();
            }
            // set the correct mark/unmark icon on action bar
            refreshActionBar();
        }
    };


    /**
     * Extract type answer/cloze text and font/size
     */
    private void updateTypeAnswerInfo() {
        mTypeCorrect = null;
        String q = mCurrentCard.getQuestion(false);
        Matcher m = sTypeAnsPat.matcher(q);
        int clozeIdx = 0;
        if (!m.find()) {
            return;
        }
        String fld = m.group(1);
        // if it's a cloze, extract data
        if (fld.startsWith("cloze:", 0)) {
            // get field and cloze position
            clozeIdx = mCurrentCard.getOrd() + 1;
            fld = fld.split(":")[1];
        }
        // loop through fields for a match
        try {
            JSONArray ja = mCurrentCard.model().getJSONArray("flds");
            for (int i = 0; i < ja.length(); i++) {
                String name = (String) (ja.getJSONObject(i).get("name"));
                if (name.equals(fld)) {
                    mTypeCorrect = mCurrentCard.note().getitem(name);
                    if (clozeIdx != 0) {
                        // narrow to cloze
                        mTypeCorrect = contentForCloze(mTypeCorrect, clozeIdx);
                    }
                    mTypeFont = (String) (ja.getJSONObject(i).get("font"));
                    mTypeSize = (Integer) (ja.getJSONObject(i).get("size"));
                    break;
                }
            }
        } catch (JSONException e) {
            throw new RuntimeException(e);
        }
        if (mTypeCorrect == null) {
            if (clozeIdx != 0) {
                mTypeWarning = "Please run Tools>Maintenance>Empty Cards";
            } else {
                mTypeWarning = "Type answer: unknown field " + fld;
            }
        } else if (mTypeCorrect.equals("")) {
            mTypeCorrect = null;
        } else {
            mTypeWarning = null;
        }
    }


    /**
     * Format question field when it contains typeAnswer or clozes.
     * If there was an error during type text extraction, a warning is displayed
     * @param buf The question text
     * @return The formatted question text
     */
    private String typeAnsQuestionFilter(String buf) {
        Matcher m = sTypeAnsPat.matcher(buf);
        if (mTypeWarning != null) {
            return m.replaceFirst(mTypeWarning);
        }
        return m.replaceFirst("");
    }
    /**
     * Format answer field when it contains typeAnswer or clozes
     * @param buf The answer text
     * @return The formatted answer text
     */
    private String typeAnsAnswerFilter(String buf) {
        Matcher m = sTypeAnsPat.matcher(buf);
        return m.replaceFirst("");
    }

    private String contentForCloze(String txt, int idx) {
        Pattern re = Pattern.compile("\\{\\{c" + idx + "::(.+?)\\}\\}");
        Matcher m = re.matcher(txt);
        if (!m.find()) {
            return null;
        }
        String result = m.group(1);
        while (m.find()) {
            result += ", " + m.group(1);
        }
        return result;
    }

    private void setFullScreen(boolean fullScreen) {
        WindowManager.LayoutParams attrs = getWindow().getAttributes();
        if (fullScreen) {
            attrs.flags |= WindowManager.LayoutParams.FLAG_FULLSCREEN;
        } else {
            attrs.flags &= (~WindowManager.LayoutParams.FLAG_FULLSCREEN);
        }
        getWindow().setAttributes(attrs);
    }


    private Handler mTimerHandler = new Handler();

    private Runnable removeChosenAnswerText = new Runnable() {
        public void run() {
            mChosenAnswer.setText("");
            setDueMessage();
        }
    };

    private int mWaitAnswerSecond;
    private int mWaitQuestionSecond;


    // ----------------------------------------------------------------------------
    // ANDROID METHODS
    // ----------------------------------------------------------------------------

    @Override
    protected void onCreate(Bundle savedInstanceState) {
        Themes.applyTheme(this);
        super.onCreate(savedInstanceState);
        Log.i(AnkiDroidApp.TAG, "Reviewer - onCreate");

        // Remove the status bar and title bar
        if (mPrefFullscreenReview) {
            getWindow().setFlags(WindowManager.LayoutParams.FLAG_FULLSCREEN,
                    WindowManager.LayoutParams.FLAG_FULLSCREEN);
            // Do not hide the title bar in Honeycomb, since it contains the action bar.
            if (AnkiDroidApp.SDK_VERSION <= 11) {
                requestWindowFeature(Window.FEATURE_NO_TITLE);
            }
        }

        mChangeBorderStyle = Themes.getTheme() == Themes.THEME_ANDROID_LIGHT
                || Themes.getTheme() == Themes.THEME_ANDROID_DARK;

        // The hardware buttons should control the music volume while reviewing.
        setVolumeControlStream(AudioManager.STREAM_MUSIC);

        Collection col = AnkiDroidApp.getCol();
        if (col == null) {
            reloadCollection(savedInstanceState);
            return;
        } else {
            mSched = col.getSched();
            mCollectionFilename = col.getPath();

            mBaseUrl = Utils.getBaseUrl(col.getMedia().getDir());
            restorePreferences();
            setFullScreen(mPrefFullscreenReview);

            try {
                String[] title = mSched.getCol().getDecks().current().getString("name").split("::");
                AnkiDroidApp.getCompat().setTitle(this, title[title.length - 1], mInvertedColors);
            } catch (JSONException e) {
                throw new RuntimeException(e);
            }
            AnkiDroidApp.getCompat().setSubtitle(this, "", mInvertedColors);

            registerExternalStorageListener();

            if (mNightMode) {
                mCurrentBackgroundColor = Themes.getNightModeCardBackground(this);
            } else {
                mCurrentBackgroundColor = Color.WHITE;
            }

            mRefreshWebview = getRefreshWebviewAndInitializeWebviewVariables();

            initLayout(R.layout.flashcard);
            if (mPrefTextSelection) {
                clipboardSetText("");
            }

            // Load the template for the card
            try {
                mCardTemplate = Utils.convertStreamToString(getAssets().open("card_template.html"));
            } catch (IOException e) {
                e.printStackTrace();
            }

            // Initialize session limits
            // long timelimit = deck.getSessionTimeLimit() * 1000;
            // Log.i(AnkiDroidApp.TAG, "SessionTimeLimit: " + timelimit + " ms.");
            // mSessionTimeLimit = System.currentTimeMillis() + timelimit;
            mSessionCurrReps = 0;

            // Initialize text-to-speech. This is an asynchronous operation.
            if (mSpeakText) {
                ReadText.initializeTts(this);
            }

            // Get last whiteboard state
            if (mPrefWhiteboard && mCurrentCard != null && MetaDB.getWhiteboardState(this, mCurrentCard.getDid()) == 1) {
                mShowWhiteboard = true;
                mWhiteboard.setVisibility(View.VISIBLE);
            }

            // Load the first card and start reviewing. Uses the answer card
            // task to load a card, but since we send null
            // as the card to answer, no card will be answered.
            DeckTask.launchDeckTask(DeckTask.TASK_TYPE_ANSWER_CARD, mAnswerCardHandler, new DeckTask.TaskData(mSched,
                    null, 0));
        }
    }


    // Saves deck each time Reviewer activity loses focus
    @Override
    protected void onPause() {
        super.onPause();
        Log.i(AnkiDroidApp.TAG, "Reviewer - onPause()");

        mTimeoutHandler.removeCallbacks(mShowAnswerTask);
        mTimeoutHandler.removeCallbacks(mShowQuestionTask);
        longClickHandler.removeCallbacks(longClickTestRunnable);
        longClickHandler.removeCallbacks(startLongClickAction);

        stopTimer();

        if (mShakeEnabled) {
            mSensorManager.unregisterListener(mSensorListener);
        }

        Sound.stopSounds();

    }


    @Override
    protected void onResume() {
        mInBackground = false;
        super.onResume();
        // Decks deck = DeckManager.getMainDeck();
        // if (deck == null) {
        // Log.e(AnkiDroidApp.TAG, "Reviewer: Deck already closed, returning to study options");
        // closeReviewer(RESULT_DECK_CLOSED, false);
        // return;
        // }

        // check if deck is already opened in big widget. If yes, reload card (to make sure it's not answered yet)
        // if (DeckManager.deckIsOpenedInBigWidget(deck.getDeckPath()) && mCurrentCard != null && !mInEditor) {
        // Log.i(AnkiDroidApp.TAG, "Reviewer: onResume: get card from big widget");
        // blockControls();
        // AnkiDroidWidgetBig.updateWidget(AnkiDroidWidgetBig.UpdateService.VIEW_NOT_SPECIFIED, true);
        // DeckTask.launchDeckTask(DeckTask.TASK_TYPE_ANSWER_CARD, mAnswerCardHandler, new DeckTask.TaskData(0, deck,
        // null));
        // } else {
        restartTimer();
        // }
        //
        if (mShakeEnabled) {
            mSensorManager.registerListener(mSensorListener,
                    mSensorManager.getDefaultSensor(Sensor.TYPE_ACCELEROMETER), SensorManager.SENSOR_DELAY_NORMAL);
        }
    }


    @Override
    protected void onStop() {
        mInBackground = true;
        if (mShakeEnabled) {
            mSensorManager.unregisterListener(mSensorListener);
        }
        super.onStop();
        // Decks deck = DeckManager.getMainDeck();
        // if (!isFinishing()) {
        // // Save changes
        // updateBigWidget(!mCardFrame.isEnabled());
        // DeckTask.waitToFinish();
        // if (deck != null) {
        // deck.commitToDB();
        // }
        // }

        if (!isFinishing()) {
            // try {
        	if (AnkiDroidApp.colIsOpen()) {
                WidgetStatus.update(this, mSched.progressToday(null, mCurrentCard, true));        		
        	}
            
            // } catch (JSONException e) {
            // throw new RuntimeException(e);
            // }
            UIUtils.saveCollectionInBackground();
        }
    }


    @Override
    protected void onDestroy() {
        super.onDestroy();
        Log.i(AnkiDroidApp.TAG, "Reviewer - onDestroy()");
        if (mSpeakText) {
            ReadText.releaseTts();
        }
        if (mUnmountReceiver != null) {
            unregisterReceiver(mUnmountReceiver);
        }
    }


    @Override
    public boolean onKeyDown(int keyCode, KeyEvent event) {
        if (keyCode == KeyEvent.KEYCODE_BACK && event.getRepeatCount() == 0) {
            Log.i(AnkiDroidApp.TAG, "Reviewer - onBackPressed()");
            closeReviewer(RESULT_DEFAULT, false);
            return true;
        }
        /** Enhancement 722: Hardware buttons for scrolling, I.Z. */
        if (!mCurrentSimpleInterface) {
            if (keyCode == 92) {
                mCard.pageUp(false);
                if (mDoubleScrolling) {
                    mCard.pageUp(false);
                }
                return true;
            }
            if (keyCode == 93) {
                mCard.pageDown(false);
                if (mDoubleScrolling) {
                    mCard.pageDown(false);
                }
                return true;
            }
            if (mScrollingButtons && keyCode == 94) {
                mCard.pageUp(false);
                if (mDoubleScrolling) {
                    mCard.pageUp(false);
                }
                return true;
            }
            if (mScrollingButtons && keyCode == 95) {
                mCard.pageDown(false);
                if (mDoubleScrolling) {
                    mCard.pageDown(false);
                }
                return true;
            }
        }

        return super.onKeyDown(keyCode, event);
    }


//    @Override
//    public void onConfigurationChanged(Configuration newConfig) {
//        super.onConfigurationChanged(newConfig);
//        setLanguage(mLocale);
//        Log.i(AnkiDroidApp.TAG, "onConfigurationChanged");
//
//        mConfigurationChanged = true;
//
//        long savedTimer = mCardTimer.getBase();
//        CharSequence savedAnswerField = mAnswerField.getText();
//        boolean cardVisible = mCardContainer.getVisibility() == View.VISIBLE;
//        int lookupButtonVis = mLookUpIcon.getVisibility();
//
//        // Reload layout
//        initLayout(R.layout.flashcard);
//
//        if (mRelativeButtonSize != 100) {
//            mFlipCard.setHeight(mButtonHeight);
//            mEase1.setHeight(mButtonHeight);
//            mEase2.setHeight(mButtonHeight);
//            mEase3.setHeight(mButtonHeight);
//            mEase4.setHeight(mButtonHeight);
//        }
//
//        // Modify the card template to indicate the new available width and refresh card
//        mCardTemplate = mCardTemplate.replaceFirst("var availableWidth = \\d*;", "var availableWidth = "
//                + getAvailableWidthInCard() + ";");
//
//        if (typeAnswer()) {
//            mAnswerField.setText(savedAnswerField);
//        }
//        if (mPrefWhiteboard) {
//            mWhiteboard.rotate();
//        }
//        if (mInvertedColors) {
//            invertColors(true);
//        }
//
//        // If the card hasn't loaded yet, don't refresh it
//        // Also skipping the counts (because we don't know which one to underline)
//        // They will be updated when the card loads anyway
//        if (mCurrentCard != null) {
//            if (cardVisible) {
//                fillFlashcard(false);
//                if (mPrefTimer) {
//                    mCardTimer.setBase(savedTimer);
//                    mCardTimer.start();
//                }
//                if (sDisplayAnswer) {
//                    updateForNewCard();
//                }
//            } else {
//                mCardContainer.setVisibility(View.INVISIBLE);
//                switchVisibility(mProgressBars, View.INVISIBLE);
//                switchVisibility(mCardTimer, View.INVISIBLE);
//            }
//            if (sDisplayAnswer) {
//                showEaseButtons();
//            }
//        }
//        mLookUpIcon.setVisibility(lookupButtonVis);
//        mConfigurationChanged = false;
//    }


    @Override
    public boolean onCreateOptionsMenu(Menu menu) {
        Resources res = getResources();

        UIUtils.addMenuItemInActionBar(menu, Menu.NONE, MENU_MARK, Menu.NONE, R.string.menu_mark_card,
                R.drawable.ic_menu_mark);
        UIUtils.addMenuItemInActionBar(menu, Menu.NONE, MENU_UNDO, Menu.NONE, R.string.undo,
                R.drawable.ic_menu_revert_disabled);
        UIUtils.addMenuItem(menu, Menu.NONE, MENU_EDIT, Menu.NONE, R.string.menu_edit_card, R.drawable.ic_menu_edit);
        if (mPrefWhiteboard) {
            if (mShowWhiteboard) {
                UIUtils.addMenuItemInActionBar(menu, Menu.NONE, MENU_WHITEBOARD, Menu.NONE, R.string.hide_whiteboard,
                        R.drawable.ic_menu_compose);
            } else {
                UIUtils.addMenuItemInActionBar(menu, Menu.NONE, MENU_WHITEBOARD, Menu.NONE, R.string.show_whiteboard,
                        R.drawable.ic_menu_compose);
            }
            UIUtils.addMenuItemInActionBar(menu, Menu.NONE, MENU_CLEAR_WHITEBOARD, Menu.NONE,
                    R.string.clear_whiteboard, R.drawable.ic_menu_clear_playlist);
        }

        SubMenu removeDeckSubMenu = menu.addSubMenu(Menu.NONE, MENU_REMOVE, Menu.NONE, R.string.menu_dismiss_note);
        removeDeckSubMenu.setIcon(R.drawable.ic_menu_stop);
        removeDeckSubMenu.add(Menu.NONE, MENU_REMOVE_BURY, Menu.NONE, R.string.menu_bury_note);
        removeDeckSubMenu.add(Menu.NONE, MENU_REMOVE_SUSPEND_CARD, Menu.NONE, R.string.menu_suspend_card);
        removeDeckSubMenu.add(Menu.NONE, MENU_REMOVE_SUSPEND_NOTE, Menu.NONE, R.string.menu_suspend_note);
        removeDeckSubMenu.add(Menu.NONE, MENU_REMOVE_DELETE, Menu.NONE, R.string.menu_delete_note);
        if (mPrefTextSelection) {
            MenuItem item = menu.add(Menu.NONE, MENU_SEARCH, Menu.NONE, res.getString(R.string.menu_select));
            item.setIcon(R.drawable.ic_menu_search);
            item.setEnabled(Lookup.isAvailable());
        }
        return true;
    }

    @Override
    public boolean onPrepareOptionsMenu(Menu menu) {
    	Resources res = getResources();
        MenuItem item = menu.findItem(MENU_MARK);
        if (mCurrentCard != null && mCurrentCard.note().hasTag("marked")) {
            item.setTitle(R.string.menu_unmark_card);
            item.setIcon(R.drawable.ic_menu_marked);
        } else {
            item.setTitle(R.string.menu_mark_card);
            item.setIcon(R.drawable.ic_menu_mark);
        }
        item = menu.findItem(MENU_UNDO);
        if (AnkiDroidApp.colIsOpen() && AnkiDroidApp.getCol().undoAvailable()) {
            item.setEnabled(true);
            item.setIcon(R.drawable.ic_menu_revert);
        } else {
            item.setEnabled(false);
            item.setIcon(R.drawable.ic_menu_revert_disabled);
        }
        item = menu.findItem(MENU_SEARCH);
    	if (item != null) {
    		item.setTitle(clipboardHasText() ? Lookup.getSearchStringTitle() : res.getString(R.string.menu_select));
    	}
	return true;
    }

    private void updateBigWidget(boolean showProgressDialog) {
        // if (DeckManager.deckIsOpenedInBigWidget(DeckManager.getMainDeckPath())) {
        // Log.i(AnkiDroidApp.TAG, "Reviewer: updateBigWidget");
        // AnkiDroidWidgetBig.setCard(mCurrentCard);
        // AnkiDroidWidgetBig.updateWidget(AnkiDroidWidgetBig.UpdateService.VIEW_SHOW_QUESTION, showProgressDialog);
        // }
    }


    private void reloadCollection(Bundle savedInstanceState) {
    	mSavedInstanceState = savedInstanceState;
        DeckTask.launchDeckTask(
                DeckTask.TASK_TYPE_OPEN_COLLECTION,
                new DeckTask.TaskListener() {

                    @Override
                    public void onPostExecute(DeckTask.TaskData result) {
                        if (mOpenCollectionDialog.isShowing()) {
                            try {
                            	mOpenCollectionDialog.dismiss();
                            } catch (Exception e) {
                                Log.e(AnkiDroidApp.TAG, "onPostExecute - Dialog dismiss Exception = " + e.getMessage());
                            }
                        }
                        if (AnkiDroidApp.colIsOpen()) {
                            onCreate(mSavedInstanceState);                        	
                        } else {
                            finish();
                        }
                    }


                    @Override
                    public void onPreExecute() {
                    	mOpenCollectionDialog = StyledOpenCollectionDialog.show(Reviewer.this, getResources().getString(R.string.open_collection), new OnCancelListener() {
                                    @Override
                                    public void onCancel(DialogInterface arg0) {
                                        finish();
                                    }
                                });
                    }


                    @Override
                    public void onProgressUpdate(DeckTask.TaskData... values) {
                    }
                },
                new DeckTask.TaskData(AnkiDroidApp.getCurrentAnkiDroidDirectory()
                        + AnkiDroidApp.COLLECTION_PATH, 0, true));
    }


    // These three methods use a deprecated API - they should be updated to possibly use its more modern version.
    private boolean clipboardHasText() {
        return mClipboard != null && mClipboard.hasText();
    }


    private void clipboardSetText(CharSequence text) {
        if (mClipboard != null) {
        	mClipboard.setText(text);
        }
    }


    private CharSequence clipboardGetText() {
        if (mClipboard != null) {
            return mClipboard.getText();
        } else {
        	return "";
        }
    }


    @Override
    public void onOptionsMenuClosed(Menu menu) {
        if (mPrefFullscreenReview) {
            // Restore top bar
            mTextBarRed.setVisibility(View.VISIBLE);
            mTextBarBlack.setVisibility(View.VISIBLE);
            mTextBarBlue.setVisibility(View.VISIBLE);
            mChosenAnswer.setVisibility(View.VISIBLE);
            if (mShowTimer) {
                mCardTimer.setVisibility(View.VISIBLE);
            }
            if (mShowProgressBars) {
                mProgressBars.setVisibility(View.VISIBLE);
            }

            // Restore fullscreen preference
            getWindow().setFlags(WindowManager.LayoutParams.FLAG_FULLSCREEN,
                    WindowManager.LayoutParams.FLAG_FULLSCREEN);
        }
        setFullScreen(mPrefFullscreenReview);
    }


    /** Handles item selections. */
    @Override
    public boolean onOptionsItemSelected(MenuItem item) {
        switch (item.getItemId()) {

            case android.R.id.home:
                closeReviewer(AnkiDroidApp.RESULT_TO_HOME, true);
                return true;

            case MENU_WHITEBOARD:
                // Toggle mShowWhiteboard value
                mShowWhiteboard = !mShowWhiteboard;
                if (mShowWhiteboard) {
                    // Show whiteboard
                    mWhiteboard.setVisibility(View.VISIBLE);
                    item.setTitle(R.string.hide_whiteboard);
                    MetaDB.storeWhiteboardState(this, mCurrentCard.getDid(), 1);
                } else {
                    // Hide whiteboard
                    mWhiteboard.setVisibility(View.GONE);
                    item.setTitle(R.string.show_whiteboard);
                    MetaDB.storeWhiteboardState(this, mCurrentCard.getDid(), 0);
                }
                return true;

            case MENU_CLEAR_WHITEBOARD:
                mWhiteboard.clear();
                return true;

            case MENU_EDIT:
                return editCard();

            case MENU_REMOVE_BURY:
                setNextCardAnimation(false);
                DeckTask.launchDeckTask(DeckTask.TASK_TYPE_DISMISS_NOTE, mDismissCardHandler, new DeckTask.TaskData(
                        mSched, mCurrentCard, 0));
                return true;

            case MENU_REMOVE_SUSPEND_CARD:
                setNextCardAnimation(false);
                DeckTask.launchDeckTask(DeckTask.TASK_TYPE_DISMISS_NOTE, mDismissCardHandler, new DeckTask.TaskData(
                        mSched, mCurrentCard, 1));
                return true;

            case MENU_REMOVE_SUSPEND_NOTE:
                setNextCardAnimation(false);
                DeckTask.launchDeckTask(DeckTask.TASK_TYPE_DISMISS_NOTE, mDismissCardHandler, new DeckTask.TaskData(
                        mSched, mCurrentCard, 2));
                return true;

            case MENU_REMOVE_DELETE:
                showDeleteNoteDialog();
                return true;

            case MENU_SEARCH:
                lookUpOrSelectText();
                return true;

            case MENU_MARK:
                DeckTask.launchDeckTask(DeckTask.TASK_TYPE_MARK_CARD, mMarkCardHandler, new DeckTask.TaskData(mSched,
                        mCurrentCard, 0));
                return true;

            case MENU_UNDO:
                undo();
                return true;

            default:
                return super.onOptionsItemSelected(item);
        }
    }


    @Override
    protected void onActivityResult(int requestCode, int resultCode, Intent data) {
        super.onActivityResult(requestCode, resultCode, data);

        if (resultCode == DeckPicker.RESULT_DB_ERROR) {
            closeReviewer(DeckPicker.RESULT_DB_ERROR, false);
        }

        if (resultCode == AnkiDroidApp.RESULT_TO_HOME) {
            closeReviewer(AnkiDroidApp.RESULT_TO_HOME, true);
        } else if (resultCode == DeckPicker.RESULT_MEDIA_EJECTED) {
            finishNoStorageAvailable();
        }
        if (requestCode == EDIT_CURRENT_CARD) {
            setInAnimation(true);
            if (resultCode != RESULT_CANCELED) {
                Log.i(AnkiDroidApp.TAG, "Saving card...");
                DeckTask.launchDeckTask(DeckTask.TASK_TYPE_UPDATE_FACT, mUpdateCardHandler, new DeckTask.TaskData(
                        mSched, mCurrentCard, true));
            } else {
                fillFlashcard(mShowAnimations);
            }
        }
        if (mPrefTextSelection) {
            clipboardSetText("");
        }
    }


    // ----------------------------------------------------------------------------
    // CUSTOM METHODS
    // ----------------------------------------------------------------------------

    /**
     * Show/dismiss dialog when sd card is ejected/remounted (collection is saved by SdCardReceiver)
     */
    private void registerExternalStorageListener() {
        if (mUnmountReceiver == null) {
            mUnmountReceiver = new BroadcastReceiver() {
                @Override
                public void onReceive(Context context, Intent intent) {
                    if (intent.getAction().equals(SdCardReceiver.MEDIA_EJECT)) {
                        finish();
                    }
                }
            };
            IntentFilter iFilter = new IntentFilter();
            iFilter.addAction(SdCardReceiver.MEDIA_EJECT);
            registerReceiver(mUnmountReceiver, iFilter);
        }
    }


    private void stopTimer() {
        // Stop visible timer and card timer
    	if (mCardTimer != null) {
            mCardTimer.stop();
    	}
        if (mCurrentCard != null) {
             mCurrentCard.stopTimer();
        }
    }


    private void restartTimer() {
        // Restart visible timer and card timer
        if (mCurrentCard != null) {
            mCardTimer.setBase(SystemClock.elapsedRealtime() - mCurrentCard.timeTaken());
            mCardTimer.start();
            mCurrentCard.resumeTimer();
        }
    }


     private void undo() {
    	if (mSched.getCol().undoAvailable()) {
            setNextCardAnimation(true);
            if (mProgressDialog != null && mProgressDialog.isShowing()) {
                mProgressDialog.setMessage(getResources().getString(R.string.saving_changes));
            } else {
                mProgressDialog = StyledProgressDialog.show(Reviewer.this, "",
                        getResources().getString(R.string.saving_changes), true);
            }
            DeckTask.launchDeckTask(DeckTask.TASK_TYPE_UNDO, mAnswerCardHandler, new DeckTask.TaskData(mSched));    		
    	}
    }


    private void finishNoStorageAvailable() {
        Reviewer.this.setResult(DeckPicker.RESULT_MEDIA_EJECTED);
        finish();
    }


    private boolean editCard() {
        Intent editCard = new Intent(Reviewer.this, CardEditor.class);
        editCard.putExtra(CardEditor.EXTRA_CALLER, CardEditor.CALLER_REVIEWER);
        sEditorCard = mCurrentCard;
        setOutAnimation(true);
        startActivityForResultWithAnimation(editCard, EDIT_CURRENT_CARD, ActivityTransitionAnimation.LEFT);
        return true;
    }


    private void lookUpOrSelectText() {
        if (clipboardHasText()) {
            Log.i(AnkiDroidApp.TAG, "Clipboard has text = " + clipboardHasText());
            lookUp();
        } else {
            selectAndCopyText();
        }
    }


    private boolean lookUp() {
        mLookUpIcon.setVisibility(View.GONE);
        mIsSelecting = false;
        if (Lookup.lookUp(clipboardGetText().toString())) {
            clipboardSetText("");
        }
        return true;
    }

    private void showLookupButtonIfNeeded() {
        if (mPrefTextSelection && mClipboard != null) {
            if (clipboardGetText().length() != 0 && Lookup.isAvailable() && mLookUpIcon.getVisibility() != View.VISIBLE) {
                mLookUpIcon.setVisibility(View.VISIBLE);
                enableViewAnimation(mLookUpIcon, ViewAnimation.fade(ViewAnimation.FADE_IN, mFadeDuration, 0));
            } else if (mLookUpIcon.getVisibility() == View.VISIBLE) {
                mLookUpIcon.setVisibility(View.GONE);
                enableViewAnimation(mLookUpIcon, ViewAnimation.fade(ViewAnimation.FADE_OUT, mFadeDuration, 0));
            }
        }
    }

    private void hideLookupButton() {
        if (mPrefTextSelection && mLookUpIcon.getVisibility() != View.GONE) {
            mLookUpIcon.setVisibility(View.GONE);
            enableViewAnimation(mLookUpIcon, ViewAnimation.fade(ViewAnimation.FADE_OUT, mFadeDuration, 0));
            clipboardSetText("");
        }
    }

    private void showDeleteNoteDialog() {
        Dialog dialog;
        Resources res = getResources();
        StyledDialog.Builder builder = new StyledDialog.Builder(this);
        builder.setTitle(res.getString(R.string.delete_card_title));
        builder.setIcon(R.drawable.ic_dialog_alert);
        builder.setMessage(String.format(res.getString(R.string.delete_note_message),
                Utils.stripHTML(mCurrentCard.getQuestion(true))));
        builder.setPositiveButton(res.getString(R.string.yes), new DialogInterface.OnClickListener() {
            @Override
            public void onClick(DialogInterface dialog, int which) {
                setNextCardAnimation(false);
                DeckTask.launchDeckTask(DeckTask.TASK_TYPE_DISMISS_NOTE, mDismissCardHandler, new DeckTask.TaskData(
                        mSched, mCurrentCard, 3));
            }
        });
        builder.setNegativeButton(res.getString(R.string.no), null);
        dialog = builder.create();
        dialog.show();
    }


    private int getRecommendedEase(boolean easy) {
    	try {
            switch (mSched.answerButtons(mCurrentCard)) {
            case 2:
                return EASE_HARD;
            case 3:
                return easy ? EASE_MID : EASE_HARD;
            case 4:
                return easy ? EASE_EASY : EASE_MID;
            default:
                return 0;
            }    		
    	} catch (RuntimeException e) {
			AnkiDroidApp.saveExceptionReportFile(e, "Reviewer-getRecommendedEase");
            closeReviewer(DeckPicker.RESULT_DB_ERROR, true);
    		return 0;
    	}
    }

    private void answerCard(int ease) {
        if (mInAnswer) {
            return;
        }
        mIsSelecting = false;
        if (mPrefTextSelection) {
            hideLookupButton();
        }
        switch (ease) {
            case EASE_FAILED:
                mChosenAnswer.setText("\u2022");
                mChosenAnswer.setTextColor(mNext1.getTextColors());
                // if ((deck.getDueCount() + deck.getNewCountToday()) == 1) {
                // mIsLastCard = true;
                // }
                break;
            case EASE_HARD:
                mChosenAnswer.setText("\u2022\u2022");
                mChosenAnswer.setTextColor(mNext2.getTextColors());
                break;
            case EASE_MID:
                mChosenAnswer.setText("\u2022\u2022\u2022");
                mChosenAnswer.setTextColor(mNext3.getTextColors());
                break;
            case EASE_EASY:
                mChosenAnswer.setText("\u2022\u2022\u2022\u2022");
                mChosenAnswer.setTextColor(mNext4.getTextColors());
                break;
        }

        // remove chosen answer hint after a while
        mTimerHandler.removeCallbacks(removeChosenAnswerText);
        mTimerHandler.postDelayed(removeChosenAnswerText, mShowChosenAnswerLength);
        Sound.stopSounds();
        mCurrentEase = ease;

        // Increment number reps counter
        mSessionCurrReps++;

        setNextCardAnimation(false);
        DeckTask.launchDeckTask(DeckTask.TASK_TYPE_ANSWER_CARD, mAnswerCardHandler, new DeckTask.TaskData(mSched,
                mCurrentCard, mCurrentEase));
    }


    // Set the content view to the one provided and initialize accessors.
    private void initLayout(Integer layout) {
        setContentView(layout);

        mMainLayout = findViewById(R.id.main_layout);
        Themes.setContentStyle(mMainLayout, Themes.CALLER_REVIEWER);

        mCardContainer = (FrameLayout) findViewById(R.id.flashcard_frame);
        setInAnimation(false);

        findViewById(R.id.top_bar).setOnClickListener(mCardStatisticsListener);

        mCardFrame = (FrameLayout) findViewById(R.id.flashcard);
        mTouchLayer = (FrameLayout) findViewById(R.id.touch_layer);
        mTouchLayer.setOnTouchListener(mGestureListener);
        if (mPrefTextSelection && mLongClickWorkaround) {
            mTouchLayer.setOnLongClickListener(mLongClickListener);
        }
        if (mPrefTextSelection) {
            mClipboard = (ClipboardManager) getSystemService(Context.CLIPBOARD_SERVICE);
        }
        mCardFrame.removeAllViews();
        if (!mChangeBorderStyle) {
            ((View) findViewById(R.id.flashcard_border)).setVisibility(View.VISIBLE);
        }
        // hunt for input issue 720, like android issue 3341
        if (AnkiDroidApp.SDK_VERSION <= 7 && (mCard != null)) {
            mCard.setFocusableInTouchMode(true);
        }

        // Initialize swipe
        gestureDetector = new GestureDetector(new MyGestureDetector());

        mProgressBar = (ProgressBar) findViewById(R.id.flashcard_progressbar);

        // initialise shake detection
        if (mShakeEnabled) {
            mSensorManager = (SensorManager) getSystemService(Context.SENSOR_SERVICE);
            mSensorManager.registerListener(mSensorListener,
                    mSensorManager.getDefaultSensor(Sensor.TYPE_ACCELEROMETER), SensorManager.SENSOR_DELAY_NORMAL);
            mAccel = 0.00f;
            mAccelCurrent = SensorManager.GRAVITY_EARTH;
            mAccelLast = SensorManager.GRAVITY_EARTH;
        }

        Resources res = getResources();

        mEase1 = (Button) findViewById(R.id.ease1);
        mEase1.setTextColor(res.getColor(R.color.next_time_failed_color));
        mEase1Layout = (LinearLayout) findViewById(R.id.flashcard_layout_ease1);
        mEase1Layout.setOnClickListener(mSelectEaseHandler);

        mEase2 = (Button) findViewById(R.id.ease2);
        mEase2.setTextColor(res.getColor(R.color.next_time_usual_color));
        mEase2Layout = (LinearLayout) findViewById(R.id.flashcard_layout_ease2);
        mEase2Layout.setOnClickListener(mSelectEaseHandler);

        mEase3 = (Button) findViewById(R.id.ease3);
        mEase3Layout = (LinearLayout) findViewById(R.id.flashcard_layout_ease3);
        mEase3Layout.setOnClickListener(mSelectEaseHandler);

        mEase4 = (Button) findViewById(R.id.ease4);
        mEase4Layout = (LinearLayout) findViewById(R.id.flashcard_layout_ease4);
        mEase4Layout.setOnClickListener(mSelectEaseHandler);

        mNext1 = (TextView) findViewById(R.id.nextTime1);
        mNext2 = (TextView) findViewById(R.id.nextTime2);
        mNext3 = (TextView) findViewById(R.id.nextTime3);
        mNext4 = (TextView) findViewById(R.id.nextTime4);

        mNext1.setTextColor(res.getColor(R.color.next_time_failed_color));
        mNext2.setTextColor(res.getColor(R.color.next_time_usual_color));

        if (!mshowNextReviewTime) {
            ((TextView) findViewById(R.id.nextTimeflip)).setVisibility(View.GONE);
            mNext1.setVisibility(View.GONE);
            mNext2.setVisibility(View.GONE);
            mNext3.setVisibility(View.GONE);
            mNext4.setVisibility(View.GONE);
        }

        mFlipCard = (Button) findViewById(R.id.flip_card);
        mFlipCardLayout = (LinearLayout) findViewById(R.id.flashcard_layout_flip);
        mFlipCardLayout.setOnClickListener(mFlipCardListener);

        mTextBarRed = (TextView) findViewById(R.id.red_number);
        mTextBarBlack = (TextView) findViewById(R.id.black_number);
        mTextBarBlue = (TextView) findViewById(R.id.blue_number);

        if (mShowProgressBars) {
            mSessionProgressTotalBar = (View) findViewById(R.id.daily_bar);
            mSessionProgressBar = (View) findViewById(R.id.session_progress);
            mProgressBars = (LinearLayout) findViewById(R.id.progress_bars);
        }

        mCardTimer = (Chronometer) findViewById(R.id.card_time);
        if (mShowProgressBars && mProgressBars.getVisibility() != View.VISIBLE) {
            switchVisibility(mProgressBars, View.VISIBLE);
        }

        mChosenAnswer = (TextView) findViewById(R.id.choosen_answer);

        if (mPrefWhiteboard) {
            mWhiteboard = new Whiteboard(this, mInvertedColors, mBlackWhiteboard);
            FrameLayout.LayoutParams lp2 = new FrameLayout.LayoutParams(LayoutParams.FILL_PARENT,
                    LayoutParams.FILL_PARENT);
            mWhiteboard.setLayoutParams(lp2);
            FrameLayout fl = (FrameLayout) findViewById(R.id.whiteboard);
            fl.addView(mWhiteboard);

            mWhiteboard.setOnTouchListener(new View.OnTouchListener() {
                @Override
                public boolean onTouch(View v, MotionEvent event) {
                    if (mShowWhiteboard) {
                        return false;
                    }
                    if (gestureDetector.onTouchEvent(event)) {
                        return true;
                    }
                    return false;
                }
            });
        }
        mAnswerField = (EditText) findViewById(R.id.answer_field);

        mNextTimeTextColor = getResources().getColor(R.color.next_time_usual_color);
        mNextTimeTextRecomColor = getResources().getColor(R.color.next_time_recommended_color);
        mForegroundColor = getResources().getColor(R.color.next_time_usual_color);
        if (mInvertedColors) {
            invertColors(true);
        }

        mLookUpIcon = findViewById(R.id.lookup_button);
        mLookUpIcon.setVisibility(View.GONE);
        mLookUpIcon.setOnClickListener(new OnClickListener() {

            @Override
            public void onClick(View arg0) {
                if (clipboardHasText()) {
                    lookUp();
                }
            }

        });
        initControls();
    }


    private WebView createWebView() {
        WebView webView = new MyWebView(this);
        webView.setWillNotCacheDrawing(true);
        webView.setScrollBarStyle(WebView.SCROLLBARS_OUTSIDE_OVERLAY);
        if (mZoomEnabled) {
            webView.getSettings().setBuiltInZoomControls(true);
        }
        webView.getSettings().setJavaScriptEnabled(true);
        webView.setWebChromeClient(new AnkiDroidWebChromeClient());
        webView.addJavascriptInterface(new JavaScriptInterface(this), "ankidroid");
        if (AnkiDroidApp.SDK_VERSION > 7) {
            webView.setFocusableInTouchMode(false);
        }
        AnkiDroidApp.getCompat().setScrollbarFadingEnabled(webView, mPrefFadeScrollbars);
        Log.i(AnkiDroidApp.TAG, "Focusable = " + webView.isFocusable() + ", Focusable in touch mode = " + webView.isFocusableInTouchMode());

        return webView;
    }


    private void invertColors(boolean invert) {
        Resources res = getResources();

        int[] colors = Themes.setNightMode(this, mMainLayout, invert);
        mForegroundColor = colors[0];
        mNextTimeTextColor = mForegroundColor;
        mNextTimeTextRecomColor = colors[1];

        mFlipCard.setTextColor(mForegroundColor);
        mNext4.setTextColor(mNextTimeTextColor);
        mEase4.setTextColor(mNextTimeTextColor);
        mCardTimer.setTextColor(mForegroundColor);
        mTextBarRed.setTextColor(invert ? res.getColor(R.color.night_blue) : res.getColor(R.color.blue));
        mTextBarBlack.setTextColor(invert ? res.getColor(R.color.night_red) : res.getColor(R.color.red));
        mTextBarBlue.setTextColor(invert ? res.getColor(R.color.night_green) : res.getColor(R.color.green));
        mAnswerField.setTextColor(mForegroundColor);

        if (mSimpleCard != null) {
            mSimpleCard.setBackgroundColor(mCurrentBackgroundColor);
            mSimpleCard.setTextColor(mForegroundColor);
        }
        if (mCard != null) {
            mCard.setBackgroundColor(mCurrentBackgroundColor);
        }

        int fgColor = R.color.studyoptions_progressbar_frame_light;
        int bgColor = R.color.studyoptions_progressbar_background_nightmode;
        findViewById(R.id.progress_bars_border1).setBackgroundResource(fgColor);
        findViewById(R.id.progress_bars_border2).setBackgroundResource(fgColor);
        findViewById(R.id.progress_bars_back1).setBackgroundResource(bgColor);
        findViewById(R.id.progress_bars_back2).setBackgroundResource(bgColor);
        AnkiDroidApp.getCompat().setActionBarBackground(this, invert ? R.color.white_background_night : R.color.actionbar_background);
    }

    private void showEaseButtons() {
        Resources res = getResources();

        // hide flipcard button
        switchVisibility(mFlipCardLayout, View.GONE);

        int buttonCount;
        try {
        	buttonCount = mSched.answerButtons(mCurrentCard);
    	} catch (RuntimeException e) {
    		AnkiDroidApp.saveExceptionReportFile(e, "Reviewer-showEaseButtons");
            closeReviewer(DeckPicker.RESULT_DB_ERROR, true);
            return;
    	}

        // Set correct label for each button
        switch (buttonCount) {
        case 2:
            mEase1.setText(res.getString(R.string.ease1_successive));
            mEase2.setText(res.getString(R.string.ease3_successive));
            switchVisibility(mEase1Layout, View.VISIBLE);
            switchVisibility(mEase2Layout, View.VISIBLE);
            mEase2Layout.requestFocus();
            mNext2.setTextColor(mNextTimeTextRecomColor);
            mEase2.setTextColor(mNextTimeTextRecomColor);
            mNext3.setTextColor(mNextTimeTextColor);
            mEase3.setTextColor(mNextTimeTextColor);
            break;
        case 3:
            mEase1.setText(res.getString(R.string.ease1_successive));
            mEase2.setText(res.getString(R.string.ease3_successive));
            mEase3.setText(res.getString(R.string.ease3_learning));
            switchVisibility(mEase1Layout, View.VISIBLE);
            switchVisibility(mEase2Layout, View.VISIBLE);
            switchVisibility(mEase3Layout, View.VISIBLE);
            mEase2Layout.requestFocus();
            mNext2.setTextColor(mNextTimeTextRecomColor);
            mEase2.setTextColor(mNextTimeTextRecomColor);
            mNext3.setTextColor(mNextTimeTextColor);
            mEase3.setTextColor(mNextTimeTextColor);
            break;
        default:
            mEase1.setText(res.getString(R.string.ease1_successive));
            mEase2.setText(res.getString(R.string.ease2_successive));
            mEase3.setText(res.getString(R.string.ease3_successive));
            mEase4.setText(res.getString(R.string.ease3_learning));
            switchVisibility(mEase1Layout, View.VISIBLE);
            switchVisibility(mEase2Layout, View.VISIBLE);
            switchVisibility(mEase3Layout, View.VISIBLE);
            switchVisibility(mEase4Layout, View.VISIBLE);
            mEase3Layout.requestFocus();
            mNext2.setTextColor(mNextTimeTextColor);
            mEase2.setTextColor(mNextTimeTextColor);
            mNext3.setTextColor(mNextTimeTextRecomColor);
            mEase3.setTextColor(mNextTimeTextRecomColor);
        }

        // Show next review time
        if (mshowNextReviewTime) {
            mNext1.setText(mSched.nextIvlStr(mCurrentCard, 1));
            mNext2.setText(mSched.nextIvlStr(mCurrentCard, 2));
        if (buttonCount > 2) {
                mNext3.setText(mSched.nextIvlStr(mCurrentCard, 3));
        }
        if (buttonCount > 3) {
                mNext4.setText(mSched.nextIvlStr(mCurrentCard, 4));
        }
        }
    }


    private void hideEaseButtons() {
        switchVisibility(mEase1Layout, View.GONE);
        switchVisibility(mEase2Layout, View.GONE);
        switchVisibility(mEase3Layout, View.GONE);
        switchVisibility(mEase4Layout, View.GONE);

        if (mFlipCardLayout.getVisibility() != View.VISIBLE) {
            switchVisibility(mFlipCardLayout, View.VISIBLE);
            mFlipCardLayout.requestFocus();
        } else if (typeAnswer()) {
            mAnswerField.requestFocus();

            // Show soft keyboard
            InputMethodManager inputMethodManager = (InputMethodManager) getSystemService(Context.INPUT_METHOD_SERVICE);
            inputMethodManager.showSoftInput(mAnswerField, InputMethodManager.SHOW_FORCED);
        }
    }


    private void switchVisibility(View view, int visible) {
        switchVisibility(view, visible, mShowAnimations && !mConfigurationChanged);
    }


    private void switchVisibility(View view, int visible, boolean fade) {
        view.setVisibility(visible);
        if (fade) {
            int duration = mShowAnimations ? mAnimationDurationTurn / 2 : mFadeDuration;
            if (visible == View.VISIBLE) {
                enableViewAnimation(view,
                        ViewAnimation.fade(ViewAnimation.FADE_IN, duration, mShowAnimations ? duration : 0));
            } else {
                enableViewAnimation(view, ViewAnimation.fade(ViewAnimation.FADE_OUT, duration, 0));
            }
        }
    }


    private void switchTopBarVisibility(int visible) {
        if (mShowTimer) {
            switchVisibility(mCardTimer, visible, true);
        }
        if (mShowProgressBars) {
            switchVisibility(mProgressBars, visible, true);
        }
        switchVisibility(mTextBarRed, visible, true);
        switchVisibility(mTextBarBlack, visible, true);
        switchVisibility(mTextBarBlue, visible, true);
        switchVisibility(mChosenAnswer, visible, true);
    }


    private void initControls() {
        mCardFrame.setVisibility(View.VISIBLE);
        mTextBarRed.setVisibility(View.VISIBLE);
        mTextBarBlack.setVisibility(View.VISIBLE);
        mTextBarBlue.setVisibility(View.VISIBLE);
        mChosenAnswer.setVisibility(View.VISIBLE);
        mFlipCardLayout.setVisibility(View.VISIBLE);

        if (mPrefWhiteboard) {
            mWhiteboard.setVisibility(mShowWhiteboard ? View.VISIBLE : View.GONE);
        }
        mAnswerField.setVisibility(typeAnswer() ? View.VISIBLE : View.GONE);
    }


    private SharedPreferences restorePreferences() {
        SharedPreferences preferences = AnkiDroidApp.getSharedPrefs(getBaseContext());
        mPrefHideDueCount = preferences.getBoolean("hideDueCount", false);
        mPrefOvertime = preferences.getBoolean("overtime", true);
        mPrefWhiteboard = preferences.getBoolean("whiteboard", false);
        mPrefWriteAnswers = preferences.getBoolean("writeAnswers", true);
        mPrefTextSelection = preferences.getBoolean("textSelection", true);
        mLongClickWorkaround = preferences.getBoolean("textSelectionLongclickWorkaround", false);
        // mDeckFilename = preferences.getString("deckFilename", "");
        mNightMode = preferences.getBoolean("invertedColors", false);
        mInvertedColors = mNightMode;
        mBlackWhiteboard = preferences.getBoolean("blackWhiteboard", true);
        mPrefFullscreenReview = preferences.getBoolean("fullscreenReview", false);
        mshowNextReviewTime = preferences.getBoolean("showNextReviewTime", true);
        mZoomEnabled = preferences.getBoolean("zoom", false);
        mDisplayFontSize = preferences.getInt("relativeDisplayFontSize", 100);// Card.DEFAULT_FONT_SIZE_RATIO);
        mRelativeButtonSize = preferences.getInt("answerButtonSize", 100);
        mInputWorkaround = preferences.getBoolean("inputWorkaround", false);
        mPrefFixArabic = preferences.getBoolean("fixArabicText", false);
        mSpeakText = preferences.getBoolean("tts", false);
        mShowProgressBars = preferences.getBoolean("progressBars", true);
        mPrefFadeScrollbars = preferences.getBoolean("fadeScrollbars", false);
        mPrefUseTimer = preferences.getBoolean("timeoutAnswer", false);
        mWaitAnswerSecond = preferences.getInt("timeoutAnswerSeconds", 20);
        mWaitQuestionSecond = preferences.getInt("timeoutQuestionSeconds", 60);
        mScrollingButtons = preferences.getBoolean("scrolling_buttons", false);
        mDoubleScrolling = preferences.getBoolean("double_scrolling", false);

        mGesturesEnabled = AnkiDroidApp.initiateGestures(this, preferences);
        if (mGesturesEnabled) {
            mGestureShake = Integer.parseInt(preferences.getString("gestureShake", "0"));
            if (mGestureShake != 0) {
                mShakeEnabled = true;
            }
            mShakeIntensity = preferences.getInt("minShakeIntensity", 70);

            mGestureSwipeUp = Integer.parseInt(preferences.getString("gestureSwipeUp", "9"));
            mGestureSwipeDown = Integer.parseInt(preferences.getString("gestureSwipeDown", "0"));
            mGestureSwipeLeft = Integer.parseInt(preferences.getString("gestureSwipeLeft", "8"));
            mGestureSwipeRight = Integer.parseInt(preferences.getString("gestureSwipeRight", "17"));
            mGestureDoubleTap = Integer.parseInt(preferences.getString("gestureDoubleTap", "7"));
            mGestureTapLeft = Integer.parseInt(preferences.getString("gestureTapLeft", "3"));
            mGestureTapRight = Integer.parseInt(preferences.getString("gestureTapRight", "6"));
            mGestureTapTop = Integer.parseInt(preferences.getString("gestureTapTop", "12"));
            mGestureTapBottom = Integer.parseInt(preferences.getString("gestureTapBottom", "2"));
            mGestureLongclick = Integer.parseInt(preferences.getString("gestureLongclick", "11"));
        }
        if (mPrefTextSelection && mLongClickWorkaround) {
            mGestureLongclick = GESTURE_LOOKUP;
        }
        mShowAnimations = preferences.getBoolean("themeAnimations", false);
        if (mShowAnimations) {
            int animationDuration = preferences.getInt("animationDuration", 500);
            mAnimationDurationTurn = animationDuration;
            mAnimationDurationMove = animationDuration;
        }

        // allow screen orientation in reviewer only when fix preference is not set
        if (preferences.getBoolean("fixOrientation", false)) {
            if (getResources().getConfiguration().orientation == Configuration.ORIENTATION_LANDSCAPE) {
                setRequestedOrientation(ActivityInfo.SCREEN_ORIENTATION_LANDSCAPE);
            } else if (getResources().getConfiguration().orientation == Configuration.ORIENTATION_PORTRAIT) {
                setRequestedOrientation(ActivityInfo.SCREEN_ORIENTATION_PORTRAIT);
            }
        }

        if (preferences.getBoolean("keepScreenOn", false)) {
            this.getWindow().addFlags(WindowManager.LayoutParams.FLAG_KEEP_SCREEN_ON);
        }

        mSimpleInterface = preferences.getBoolean("simpleInterface", false);
        if (mSimpleInterface) {
        	String tags = preferences.getString("simpleInterfaceExcludeTags", "").replace(",", " ");
        	mSimpleInterfaceExcludeTags = new ArrayList<String>();
        	for (String t : tags.split(" ")) {
        		if (t.length() > 0) {
        			mSimpleInterfaceExcludeTags.add(t);
        		}
        	}
        }

        return preferences;
    }

    private void setInterface() {
    	if (mCurrentCard == null) {
    		return;
    	}
    	if (mSimpleInterface) {
        	Note note = mCurrentCard.note();
        	mCurrentSimpleInterface = true;
        	for (String s : mSimpleInterfaceExcludeTags) {
        		if (note.hasTag(s)) {
        			mCurrentSimpleInterface = false;
        			break;
        		}
        	}
    	}
		if (mCurrentSimpleInterface) {
			if (mSimpleCard == null) {
	            mSimpleCard = new ScrollTextView(this);
	            Themes.setRegularFont(mSimpleCard);
	            mSimpleCard.setTextSize(mSimpleCard.getTextSize() * mDisplayFontSize / 100);
	            mSimpleCard.setGravity(Gravity.CENTER);
	            try {
	                mSetTextIsSelectable = TextView.class.getMethod("setTextIsSelectable", boolean.class);
	            } catch (Throwable e) {
	                Log.i(AnkiDroidApp.TAG, "mSetTextIsSelectable could not be found due to a too low Android version (< 3.0)");
	                mSetTextIsSelectable = null;
	            }
	            if (mSetTextIsSelectable != null) {
	                try {
	                    mSetTextIsSelectable.invoke(mSimpleCard, true);
	                } catch (Exception e) {
	                    Log.e(AnkiDroidApp.TAG, e.toString());
	                }
	            }
	            mSimpleCard.setClickable(true);
	            mCardFrame.addView(mSimpleCard);

	            mSimpleCard.setBackgroundColor(mCurrentBackgroundColor);
	            mSimpleCard.setTextColor(mForegroundColor);
			}
			if (mSimpleCard.getVisibility() != View.VISIBLE || (mCard != null && mCard.getVisibility() == View .VISIBLE)) {
				mSimpleCard.setVisibility(View.VISIBLE);
				mCard.setVisibility(View.GONE);				
			}
		} else {
			if (mCard == null) {
	            mCard = createWebView();
	            mCardFrame.addView(mCard);				
	            if (mRefreshWebview) {
	                mNextCard = createWebView();
	                mNextCard.setVisibility(View.GONE);
	                mCardFrame.addView(mNextCard, 0);
		            mCard.setBackgroundColor(mCurrentBackgroundColor);        	

	                mCustomFontStyle = getCustomFontsStyle() + getDefaultFontStyle();
	            }
			}
			if (mCard.getVisibility() != View.VISIBLE || (mSimpleCard != null && mSimpleCard.getVisibility() == View .VISIBLE)) {
				mSimpleCard.setVisibility(View.GONE);
				mCard.setVisibility(View.VISIBLE);				
			}
		}
    }

    private void setDueMessage() {
        // Decks deck = DeckManager.getMainDeck();
        // if (mCurrentCard != null && deck != null && deck.getScheduler().equals("reviewEarly") &&
        // mCurrentCard.getType() != Card.TYPE_FAILED) {
        // mChosenAnswer.setTextColor(mForegroundColor);
        // mChosenAnswer.setText(Utils.fmtTimeSpan(mCurrentCard.getCombinedDue() - Utils.now(), Utils.TIME_FORMAT_IN));
        // }
    }


    private void updateForNewCard() {
        updateScreenCounts();
        if (mShowProgressBars) {
            updateStatisticBars();
        }

        // Clean answer field
        if (typeAnswer()) {
            mAnswerField.setText("");
        }

        if (mPrefWhiteboard && !mShowAnimations) {
            mWhiteboard.clear();
        }
    }


    private void updateScreenCounts() {
        if (mCurrentCard == null) {
            return;
        }

        try {
            String[] title = mSched.getCol().getDecks().get(mCurrentCard.getDid()).getString("name").split("::");
            AnkiDroidApp.getCompat().setTitle(this, title[title.length - 1], mInvertedColors);
        } catch (JSONException e) {
            throw new RuntimeException(e);
        }

        int[] counts = mSched.counts(mCurrentCard);

        int eta = mSched.eta(counts, false);
        AnkiDroidApp.getCompat().setSubtitle(this, getResources().getQuantityString(R.plurals.reviewer_window_title, eta, eta), mInvertedColors);

        SpannableString newCount = new SpannableString(String.valueOf(counts[0]));
        SpannableString lrnCount = new SpannableString(String.valueOf(counts[1]));
        SpannableString revCount = new SpannableString(String.valueOf(counts[2]));
        if (mPrefHideDueCount) {
            revCount = new SpannableString("???");
        }

        switch (mCurrentCard.getQueue()) {
            case Card.TYPE_NEW:
                newCount.setSpan(new UnderlineSpan(), 0, newCount.length(), 0);
                break;
            case Card.TYPE_LRN:
                lrnCount.setSpan(new UnderlineSpan(), 0, lrnCount.length(), 0);
                break;
            case Card.TYPE_REV:
                revCount.setSpan(new UnderlineSpan(), 0, revCount.length(), 0);
                break;
        }

        mTextBarRed.setText(newCount);
        mTextBarBlack.setText(lrnCount);
        mTextBarBlue.setText(revCount);
    }


    private void updateStatisticBars() {
        if (mStatisticBarsMax == 0) {
            View view = findViewById(R.id.progress_bars_back1);
            mStatisticBarsMax = view.getWidth();
            mStatisticBarsHeight = view.getHeight();
        }
        float[] progress = mSched.progressToday(null, mCurrentCard, false);
        Utils.updateProgressBars(mSessionProgressBar,
                (int) (mStatisticBarsMax * progress[0]), mStatisticBarsHeight);
        Utils.updateProgressBars(mSessionProgressTotalBar,
                (int) (mStatisticBarsMax * progress[1]), mStatisticBarsHeight);
    }

    /*
     * Handler for the delay in auto showing question and/or answer One toggle for both question and answer, could set
     * longer delay for auto next question
     */
    private Handler mTimeoutHandler = new Handler();

    private Runnable mShowQuestionTask = new Runnable() {
        public void run() {
            // Assume hitting the "Again" button when auto next question
            if (mEase1Layout.isEnabled() == true && mEase1Layout.getVisibility() == View.VISIBLE) {
                mEase1Layout.performClick();
            }
        }
    };

    private Runnable mShowAnswerTask = new Runnable() {
        public void run() {
            if (mFlipCardLayout.isEnabled() == true && mFlipCardLayout.getVisibility() == View.VISIBLE) {
                mFlipCardLayout.performClick();
            }
        }
    };

    private void initTimer() {
        mShowTimer = mCurrentCard.showTimer();
        if (mShowTimer && mCardTimer.getVisibility() == View.INVISIBLE) {
        	switchVisibility(mCardTimer, View.VISIBLE);        	
        } else if (!mShowTimer && mCardTimer.getVisibility() != View.INVISIBLE) {
        	switchVisibility(mCardTimer, View.INVISIBLE);
        }
        mCardTimer.setBase(SystemClock.elapsedRealtime());
        mCardTimer.start();
    }

    private void displayCardQuestion() {
    	// show timer, if activated in the deck's preferences
    	initTimer();

        sDisplayAnswer = false;

        if (mButtonHeight == 0 && mRelativeButtonSize != 100) {
            mButtonHeight = mFlipCard.getHeight() * mRelativeButtonSize / 100;
            mFlipCard.setHeight(mButtonHeight);
            mEase1.setHeight(mButtonHeight);
            mEase2.setHeight(mButtonHeight);
            mEase3.setHeight(mButtonHeight);
            mEase4.setHeight(mButtonHeight);
        }

        setInterface();

        String question = mCurrentCard.getQuestion(mCurrentSimpleInterface);
        question = typeAnsQuestionFilter(question);

        if (mPrefFixArabic) {
            question = ArabicUtilities.reshapeSentence(question, true);
        }

        Log.i(AnkiDroidApp.TAG, "question: '" + question + "'");

        String displayString = "";

        if (mCurrentSimpleInterface) {
            mCardContent = convertToSimple(question);
            if (mCardContent.length() == 0) {
                SpannableString hint = new SpannableString(getResources().getString(R.string.simple_interface_hint,
                        R.string.card_details_question));
                hint.setSpan(new StyleSpan(Typeface.ITALIC), 0, mCardContent.length(), Spanned.SPAN_EXCLUSIVE_EXCLUSIVE);
                mCardContent = hint;
            }
        } else {
            // If the user wants to write the answer
            if (typeAnswer()) {
                mAnswerField.setVisibility(View.VISIBLE);

                // Show soft keyboard
                InputMethodManager inputMethodManager = (InputMethodManager) getSystemService(Context.INPUT_METHOD_SERVICE);
                inputMethodManager.showSoftInput(mAnswerField, InputMethodManager.SHOW_FORCED);
            }

            displayString = enrichWithQADiv(question, false);

            if (mSpeakText) {
                // ReadText.setLanguageInformation(Model.getModel(DeckManager.getMainDeck(),
                // mCurrentCard.getCardModelId(), false).getId(), mCurrentCard.getCardModelId());
            }
        }

        updateCard(displayString);
        hideEaseButtons();

        // If the user want to show answer automatically
        if (mPrefUseTimer) {
            mTimeoutHandler.removeCallbacks(mShowAnswerTask);
            mTimeoutHandler.postDelayed(mShowAnswerTask, mWaitAnswerSecond * 1000);
        }
    }


    private void displayCardAnswer() {
        Log.i(AnkiDroidApp.TAG, "displayCardAnswer");

        // prevent answering (by e.g. gestures) before card is loaded
        if (mCurrentCard == null) {
            return;
        }

        sDisplayAnswer = true;
        setFlipCardAnimation();

        String answer = mCurrentCard.getAnswer(mCurrentSimpleInterface);
        answer = typeAnsAnswerFilter(answer);

        String displayString = "";

        if (mCurrentSimpleInterface) {
            mCardContent = convertToSimple(answer);
            if (mCardContent.length() == 0) {
                SpannableString hint = new SpannableString(getResources().getString(R.string.simple_interface_hint,
                        R.string.card_details_answer));
                hint.setSpan(new StyleSpan(Typeface.ITALIC), 0, mCardContent.length(), Spanned.SPAN_EXCLUSIVE_EXCLUSIVE);
                mCardContent = hint;
            }
        } else {
            Sound.stopSounds();

            if (mPrefFixArabic) {
                // reshape
                answer = ArabicUtilities.reshapeSentence(answer, true);
            }

            // If the user wrote an answer
            if (typeAnswer()) {
                mAnswerField.setVisibility(View.GONE);
                if (mCurrentCard != null) {
                    if (mPrefFixArabic) {
                        // reshape
                        mTypeCorrect = ArabicUtilities.reshapeSentence(mTypeCorrect, true);
                    }
                    // Obtain the user answer and the correct answer
                    String userAnswer = mAnswerField.getText().toString();
                    Matcher matcher = sSpanPattern.matcher(Utils.stripHTMLMedia(mTypeCorrect));
                    String correctAnswer = matcher.replaceAll("");
                    matcher = sBrPattern.matcher(correctAnswer);
                    correctAnswer = matcher.replaceAll("\n");
                    matcher = Sound.sSoundPattern.matcher(correctAnswer);
                    correctAnswer = matcher.replaceAll("");
                    Log.i(AnkiDroidApp.TAG, "correct answer = " + correctAnswer);

                    // Obtain the diff and send it to updateCard
                    DiffEngine diff = new DiffEngine();

                    StringBuffer span = new StringBuffer();
                    span.append("<span style=\"font-family: '").append(mTypeFont)
                    .append("'; font-size: ").append(mTypeSize).append("px\">");
                    span.append(diff.diff_prettyHtml(diff.diff_main(userAnswer, correctAnswer), mNightMode));
                    span.append("</span>");
                    span.append("<br/>").append(answer);
                    displayString = enrichWithQADiv(span.toString(), true);
                }

                // Hide soft keyboard
                InputMethodManager inputMethodManager = (InputMethodManager) getSystemService(Context.INPUT_METHOD_SERVICE);
                inputMethodManager.hideSoftInputFromWindow(mAnswerField.getWindowToken(), 0);
            } else {
                displayString = enrichWithQADiv(answer, true);
            }
        }

        mIsSelecting = false;
        updateCard(displayString);
        showEaseButtons();

        // If the user want to show next question automatically
        if (mPrefUseTimer) {
            mTimeoutHandler.removeCallbacks(mShowQuestionTask);
            mTimeoutHandler.postDelayed(mShowQuestionTask, mWaitQuestionSecond * 1000);
        }
    }


    private void updateCard(String content) {
        Log.i(AnkiDroidApp.TAG, "updateCard");

        Lookup.initialize(this, mCurrentCard.getDid());

        if (mCurrentSimpleInterface) {
            fillFlashcard(mShowAnimations);
        } else {

            // Check whether there is a hard coded font-size in the content and apply the relative font size
            // Check needs to be done before CSS is applied to content;
            content = recalculateHardCodedFontSize(content, mDisplayFontSize);

            // Add CSS for font color and font size
            if (mCurrentCard == null) {
                mCard.getSettings().setDefaultFontSize(calculateDynamicFontSize(content));
            }

            // don't play question sound again when displaying answer
            String question = "";
            String answer = "";

            Sound.resetSounds();

            int qa = MetaDB.LANGUAGES_QA_QUESTION;
            if (sDisplayAnswer) {
                qa = MetaDB.LANGUAGES_QA_ANSWER;
            }
            answer = Sound.parseSounds(mBaseUrl, content, mSpeakText, qa);

            content = question + answer;

            // In order to display the bold style correctly, we have to change
            // font-weight to 700
            content = content.replace("font-weight:600;", "font-weight:700;");

<<<<<<< HEAD
            // CSS class for card-specific styling
            String cardClass = "card card" + (mCurrentCard.getOrd()+1);
            
            // Log.i(AnkiDroidApp.TAG, "content card = \n" + content);
=======
            Log.i(AnkiDroidApp.TAG, "content card = \n" + content);
>>>>>>> 51e8088a
            StringBuilder style = new StringBuilder();
            style.append(mCustomFontStyle);
            Log.i(AnkiDroidApp.TAG, "::style::" + style);

            if (mNightMode) {
                content = HtmlColors.invertColors(content);
            }

            content = SmpToHtmlEntity(content);
            mCardContent = new SpannedString(mCardTemplate.replace("::content::", content).replace("::style::",
<<<<<<< HEAD
                    style.toString()).replace("::class::", cardClass));
            // Log.i(AnkiDroidApp.TAG, "base url = " + mBaseUrl);
=======
                    style.toString()));
            Log.i(AnkiDroidApp.TAG, "base url = " + mBaseUrl);
>>>>>>> 51e8088a

            fillFlashcard(mShowAnimations);
        }

        if (!mConfigurationChanged) {
            playSounds();
    	}
	}

    /**
     * Converts characters in Unicode Supplementary Multilingual Plane (SMP) to their equivalent Html Entities.
     * This is done because webview has difficulty displaying these characters.
     * @param text
     * @return
     */
    private String SmpToHtmlEntity(String text) {
        StringBuffer sb = new StringBuffer();
        Matcher m = Pattern.compile("([^\u0000-\uFFFF])").matcher(text);
        while (m.find()) {
            String a = "&#x" + Integer.toHexString(m.group(1).codePointAt(0)) + ";";
            m.appendReplacement(sb, a);
        }
        m.appendTail(sb);
        return sb.toString();
    }

    /**
     * Plays sounds (or TTS, if configured) for current shown side of card
     */
    private void playSounds() {
    	// first check, if sound is activated for the current deck
    	try {
		long did = mCurrentCard.getODid();
			if (!mSched.getCol().getDecks().confForDid(did == 0 ? mCurrentCard.getDid() : did).getBoolean("autoplay")) {
				return;
			}

	        // We need to play the sounds from the proper side of the card
	        if (!mSpeakText) {
	            Sound.playSounds(sDisplayAnswer ? MetaDB.LANGUAGES_QA_ANSWER : MetaDB.LANGUAGES_QA_QUESTION);
	        } else {
	            if (sDisplayAnswer) {
	            	if (mSched.getCol().getDecks().confForDid(mCurrentCard.getDid()).getBoolean("replayq")) {
		                ReadText.textToSpeech(Utils.stripHTML(mCurrentCard.getQuestion(mCurrentSimpleInterface)), mCurrentCard.getDid(), mCurrentCard.getOrd(), MetaDB.LANGUAGES_QA_QUESTION);
	    			}
	                ReadText.textToSpeech(Utils.stripHTML(mCurrentCard.getPureAnswerForReading()), mCurrentCard.getDid(), mCurrentCard.getOrd(), MetaDB.LANGUAGES_QA_ANSWER);
	            } else {
	                ReadText.textToSpeech(Utils.stripHTML(mCurrentCard.getQuestion(mCurrentSimpleInterface)), mCurrentCard.getDid(), mCurrentCard.getOrd(), MetaDB.LANGUAGES_QA_QUESTION);
	            }
	        }
		} catch (JSONException e) {
			throw new RuntimeException(e);
		}
    }


    private void setFlipCardAnimation() {
        mNextAnimation = ANIMATION_TURN;
    }


    private void setNextCardAnimation(boolean reverse) {
        if (mCardContainer.getVisibility() == View.INVISIBLE) {
            setInAnimation(reverse);
        } else {
            mNextAnimation = reverse ? ANIMATION_NEXT_CARD_FROM_LEFT : ANIMATION_NEXT_CARD_FROM_RIGHT;
        }
    }


    private void setInAnimation(boolean reverse) {
        mNextAnimation = reverse ? ANIMATION_SLIDE_IN_FROM_LEFT : ANIMATION_SLIDE_IN_FROM_RIGHT;
    }


    private void setOutAnimation(boolean reverse) {
        mNextAnimation = reverse ? ANIMATION_SLIDE_OUT_TO_RIGHT : ANIMATION_SLIDE_OUT_TO_LEFT;
        if (mCardContainer.getVisibility() == View.VISIBLE && mShowAnimations) {
            fillFlashcard(true);
        }
    }


    public void fillFlashcard(boolean flip) {
        if (!flip) {
            Log.i(AnkiDroidApp.TAG, "base url = " + mBaseUrl);
            if (mCurrentSimpleInterface && mSimpleCard != null) {
                mSimpleCard.setText(mCardContent);
            } else if (mRefreshWebview && mCard != null && mNextCard != null) {
                mNextCard.setBackgroundColor(mCurrentBackgroundColor);
                mNextCard.loadDataWithBaseURL(mBaseUrl, mCardContent.toString(), "text/html", "utf-8", null);
                mNextCard.setVisibility(View.VISIBLE);
                mCardFrame.removeView(mCard);
                mCard.destroy();
                mCard = mNextCard;
                mNextCard = createWebView();
                mNextCard.setVisibility(View.GONE);
                mCardFrame.addView(mNextCard, 0);
                // hunt for input issue 720, like android issue 3341
                if (AnkiDroidApp.SDK_VERSION <= 7) {
                    mCard.setFocusableInTouchMode(true);
                }
            } else if (mCard != null) {
                mCard.loadDataWithBaseURL(mBaseUrl, mCardContent.toString(), "text/html", "utf-8", null);
                mCard.setBackgroundColor(mCurrentBackgroundColor);
            }
            if (mChangeBorderStyle) {
                switch (mCurrentBackgroundColor) {
                    case Color.WHITE:
                        if (mInvertedColors) {
                            mInvertedColors = false;
                            invertColors(false);
                        }
                        break;
                    case Color.BLACK:
                        if (!mInvertedColors) {
                            mInvertedColors = true;
                            invertColors(true);
                        }
                        break;
                    default:
                        if (Themes.getTheme() != Themes.THEME_BLUE) {
                            mMainLayout.setBackgroundColor(mCurrentBackgroundColor);
                        }
                        if (mInvertedColors != mNightMode) {
                            mInvertedColors = mNightMode;
                            invertColors(mNightMode);
                        }
                }
            }
            if (!mShowAnimations && mCardTimer.getVisibility() == View.INVISIBLE) {
                switchTopBarVisibility(View.VISIBLE);
            }
            if (!sDisplayAnswer) {
                updateForNewCard();
                if (mShowWhiteboard) {
                    mWhiteboard.clear();
                }
                setNextCardAnimation(false);
            }
        } else {
            Animation3D rotation;
            boolean directionToLeft = true;
            switch (mNextAnimation) {
                case ANIMATION_TURN:
                    rotation = new Animation3D(mCardContainer.getWidth(), mCardContainer.getHeight(), 9,
                            Animation3D.ANIMATION_TURN, true, true, this);
                    rotation.setDuration(mAnimationDurationTurn);
                    rotation.setInterpolator(new AccelerateDecelerateInterpolator());
                    break;
                case ANIMATION_NEXT_CARD_FROM_LEFT:
                    directionToLeft = false;
                case ANIMATION_NEXT_CARD_FROM_RIGHT:
                    rotation = new Animation3D(mCardContainer.getWidth(), mCardContainer.getHeight(), 0,
                            Animation3D.ANIMATION_EXCHANGE_CARD, directionToLeft, true, this);
                    rotation.setDuration(mAnimationDurationMove);
                    rotation.setInterpolator(new AccelerateDecelerateInterpolator());
                    break;
                case ANIMATION_SLIDE_OUT_TO_RIGHT:
                    directionToLeft = false;
                case ANIMATION_SLIDE_OUT_TO_LEFT:
                    fillFlashcard(false);
                    rotation = new Animation3D(mCardContainer.getWidth(), mCardContainer.getHeight(), 0,
                            Animation3D.ANIMATION_SLIDE_OUT_CARD, directionToLeft, true, this);
                    rotation.setDuration(mAnimationDurationMove);
                    rotation.setInterpolator(new AccelerateInterpolator());
                    switchTopBarVisibility(View.INVISIBLE);
                    break;
                case ANIMATION_SLIDE_IN_FROM_LEFT:
                    directionToLeft = false;
                case ANIMATION_SLIDE_IN_FROM_RIGHT:
                    fillFlashcard(false);
                    rotation = new Animation3D(mCardContainer.getWidth(), mCardContainer.getHeight(), 0,
                            Animation3D.ANIMATION_SLIDE_IN_CARD, directionToLeft, true, this);
                    rotation.setDuration(mAnimationDurationMove);
                    rotation.setInterpolator(new DecelerateInterpolator());
                    switchTopBarVisibility(View.VISIBLE);
                    break;
                case ANIMATION_NO_ANIMATION:
                default:
                    return;
            }

            rotation.reset();
            mCardContainer.setDrawingCacheEnabled(true);
            mCardContainer.setDrawingCacheBackgroundColor(Themes.getBackgroundColor());
            mCardContainer.clearAnimation();
            mCardContainer.startAnimation(rotation);
        }
    }


    public void showFlashcard(boolean visible) {
        mCardContainer.setVisibility(visible ? View.VISIBLE : View.INVISIBLE);
    }


    /**
     * Returns the CSS used to handle custom fonts.
     * <p>
     * Custom fonts live in fonts directory in the directory used to store decks.
     * <p>
     * Each font is mapped to the font family by the same name as the name of the font fint without the extension.
     */
    private String getCustomFontsStyle() {
        StringBuilder builder = new StringBuilder();
        for (AnkiFont font : mCustomFonts.values()) {
            builder.append(font.getDeclaration());
            builder.append('\n');
        }
        return builder.toString();
    }


    /** Returns the CSS used to set the default font. */
    private String getDefaultFontStyle() {
        if (mCustomDefaultFontCss == null) {
            SharedPreferences preferences = AnkiDroidApp.getSharedPrefs(getBaseContext());
            String defaultFont = preferences.getString("defaultFont", null);
            if (defaultFont != null && !"".equals(defaultFont) && mCustomFonts.containsKey(defaultFont)) {
                mCustomDefaultFontCss = "BODY .question, BODY .answer { " + mCustomFonts.get(defaultFont).getCSS() + " }\n";
            } else {
                defaultFont = Themes.getReviewerFontName();
                if (defaultFont == null || "".equals(defaultFont)) {
                    mCustomDefaultFontCss = "";
                } else {
                    mCustomDefaultFontCss = "BODY .question BODY .answer { font-family: '" + defaultFont +
                            "' font-weight: normal; font-style: normal; font-stretch: normal; }\n";
                }
            }
        }
        return mCustomDefaultFontCss;
    }


    public static Card getEditorCard() {
        return sEditorCard;
    }


    /**
     * Adds a div html tag around the contents to have an indication, where answer/question is displayed
     * 
     * @param content
     * @param isAnswer if true then the class attribute is set to "answer", "question" otherwise.
     * @return
     */
    private static String enrichWithQADiv(String content, boolean isAnswer) {
        StringBuffer sb = new StringBuffer();
        sb.append("<div class=\"");
        if (isAnswer) {
            sb.append(ANSWER_CLASS);
        } else {
            sb.append(QUESTION_CLASS);
        }
        sb.append("\">");
        sb.append(content);
        sb.append("</div>");
        return sb.toString();
    }


    /**
     * Parses content in question and answer to see, whether someone has hard coded the font size in a card layout.
     * If this is so, then the font size must be replaced with one corrected by the relative font size. If a relative
     * CSS unit measure is used (e.g. 'em'), then only the outer tag 'span' or 'div' tag in a hierarchy of such tags
     * is adjusted.
     * This is not bullet-proof, a combination of font-size in span and in css classes will break this logic, but let's
     * just avoid building an HTML parser for this feature.
     * Anything that threatens common sense will break this logic, eg nested span/divs with CSS classes having font-size
     * declarations with relative units (40% dif inside 120% div inside 60% div). Broken HTML also breaks this.
     * Feel free to improve, but please keep it short and fast.
     * 
     * @param content The HTML content that will be font-size-adjusted.
     * @param percentage The relative font size percentage defined in preferences
     * @return
     */
    private String recalculateHardCodedFontSize(String content, int percentage) {
        if (percentage == 100 || null == content || 0 == content.trim().length()) {
            return content.trim();
        }
        StringBuffer sb = new StringBuffer();
        int tagDepth = 0; // to find out whether a relative CSS unit measure is within another one
        int lastRelUnitnTagDepth = 100; // the hierarchy depth of the current outer relative span
        double doubleSize; // for relative css measurement values

        int lastMatch = 0;
        String contentPart;
        Matcher m2;
        Matcher m = fFontSizePattern.matcher(content);
        while (m.find()) {
            contentPart = content.substring(lastMatch, m.start());
            m2 = fSpanDivPattern.matcher(contentPart);
            while (m2.find()) {
                if (m2.group(1).equals("/")) {
                    --tagDepth;
                } else {
                    ++tagDepth;
                }
                if (tagDepth < lastRelUnitnTagDepth) {
                    // went outside of previous scope
                    lastRelUnitnTagDepth = 100;
                }
            }
            lastMatch = m.end();

            try {
                doubleSize = Double.parseDouble(m.group(1));
                doubleSize = doubleSize * percentage / 100;
            } catch (NumberFormatException e) {
                continue; // ignore this one
            }

            if (fRelativeCssUnits.contains(m.group(2))) {
                // handle relative units
                if (lastRelUnitnTagDepth < tagDepth) {
                    m.appendReplacement(sb, m.group());
                    continue;
                }
                lastRelUnitnTagDepth = tagDepth;
            }
            m.appendReplacement(sb, String.format(Locale.US, "font-size:%.2f%s;", doubleSize, m.group(2)));
        }
        m.appendTail(sb);
        String a = sb.toString();
        return a;
    }


    /**
     * @return true if the AnkiDroid preference for writing answer is true and if the Anki Deck CardLayout specifies a
     *         field to query
     */
    private final boolean typeAnswer() {
        if (mPrefWriteAnswers && null != mTypeCorrect) {
            return true;
        }
        return false;
    }

    /**
     * Calculates a dynamic font size depending on the length of the contents taking into account that the input string
     * contains html-tags, which will not be displayed and therefore should not be taken into account.
     * 
     * @param htmlContents
     * @return font size respecting MIN_DYNAMIC_FONT_SIZE and MAX_DYNAMIC_FONT_SIZE
     */
    private static int calculateDynamicFontSize(String htmlContent) {
        // Replace each <br> with 15 spaces, each <hr> with 30 spaces, then
        // remove all html tags and spaces
        String realContent = htmlContent.replaceAll("\\<br.*?\\>", " ");
        realContent = realContent.replaceAll("\\<hr.*?\\>", " ");
        realContent = realContent.replaceAll("\\<.*?\\>", "");
        realContent = realContent.replaceAll("&nbsp;", " ");
        return Math.max(DYNAMIC_FONT_MIN_SIZE, DYNAMIC_FONT_MAX_SIZE
                - (int) (realContent.length() / DYNAMIC_FONT_FACTOR));
    }


    private void unblockControls() {
        mCardFrame.setEnabled(true);
        mFlipCardLayout.setEnabled(true);

        switch (mCurrentEase) {
            case EASE_FAILED:
                mEase1Layout.setClickable(true);
                mEase2Layout.setEnabled(true);
                mEase3Layout.setEnabled(true);
                mEase4Layout.setEnabled(true);
                break;

            case EASE_HARD:
                mEase1Layout.setEnabled(true);
                mEase2Layout.setClickable(true);
                mEase3Layout.setEnabled(true);
                mEase4Layout.setEnabled(true);
                break;

            case EASE_MID:
                mEase1Layout.setEnabled(true);
                mEase2Layout.setEnabled(true);
                mEase3Layout.setClickable(true);
                mEase4Layout.setEnabled(true);
                break;

            case EASE_EASY:
                mEase1Layout.setEnabled(true);
                mEase2Layout.setEnabled(true);
                mEase3Layout.setEnabled(true);
                mEase4Layout.setClickable(true);
                break;

            default:
                mEase1Layout.setEnabled(true);
                mEase2Layout.setEnabled(true);
                mEase3Layout.setEnabled(true);
                mEase4Layout.setEnabled(true);
                break;
        }

        if (mPrefWhiteboard) {
            mWhiteboard.setEnabled(true);
        }

        if (typeAnswer()) {
            mAnswerField.setEnabled(true);
        }
        mTouchLayer.setVisibility(View.VISIBLE);
        mInAnswer = false;
    }


    private void blockControls() {
        mCardFrame.setEnabled(false);
        mFlipCardLayout.setEnabled(false);
        mTouchLayer.setVisibility(View.INVISIBLE);
        mInAnswer = true;

        switch (mCurrentEase) {
            case EASE_FAILED:
                mEase1Layout.setClickable(false);
                mEase2Layout.setEnabled(false);
                mEase3Layout.setEnabled(false);
                mEase4Layout.setEnabled(false);
                break;

            case EASE_HARD:
                mEase1Layout.setEnabled(false);
                mEase2Layout.setClickable(false);
                mEase3Layout.setEnabled(false);
                mEase4Layout.setEnabled(false);
                break;

            case EASE_MID:
                mEase1Layout.setEnabled(false);
                mEase2Layout.setEnabled(false);
                mEase3Layout.setClickable(false);
                mEase4Layout.setEnabled(false);
                break;

            case EASE_EASY:
                mEase1Layout.setEnabled(false);
                mEase2Layout.setEnabled(false);
                mEase3Layout.setEnabled(false);
                mEase4Layout.setClickable(false);
                break;

            default:
                mEase1Layout.setEnabled(false);
                mEase2Layout.setEnabled(false);
                mEase3Layout.setEnabled(false);
                mEase4Layout.setEnabled(false);
                break;
        }

        if (mPrefWhiteboard) {
            mWhiteboard.setEnabled(false);
        }

        if (typeAnswer()) {
            mAnswerField.setEnabled(false);
        }
    }


    /**
     * Select Text in the webview and automatically sends the selected text to the clipboard. From
     * http://cosmez.blogspot.com/2010/04/webview-emulateshiftheld-on-android.html
     */
    private void selectAndCopyText() {
        try {
            KeyEvent shiftPressEvent = new KeyEvent(0, 0, KeyEvent.ACTION_DOWN, KeyEvent.KEYCODE_SHIFT_LEFT, 0, 0);
            if (mCurrentSimpleInterface) {
                shiftPressEvent.dispatch(mSimpleCard);
            } else {
                shiftPressEvent.dispatch(mCard);
            }
            shiftPressEvent.isShiftPressed();
            mIsSelecting = true;
        } catch (Exception e) {
            throw new AssertionError(e);
        }
    }


    public boolean getRefreshWebviewAndInitializeWebviewVariables() {
        List<AnkiFont> fonts = Utils.getCustomFonts(getBaseContext());
        mCustomFonts = new HashMap<String, AnkiFont>();
        for (AnkiFont f : fonts) {
            mCustomFonts.put(f.getName(), f);
        }
        for (String s : new String[] { "nook" }) {
            if (android.os.Build.DEVICE.toLowerCase().indexOf(s) != -1
                    || android.os.Build.MODEL.toLowerCase().indexOf(s) != -1) {
                return true;
            }
        }
        if (mCustomFonts.size() != 0) {
            return true;
        }
        return false;
    }


    private void executeCommand(int which) {
        switch (which) {
            case GESTURE_NOTHING:
                break;
            case GESTURE_SHOW_ANSWER:
                if (!sDisplayAnswer) {
                    displayCardAnswer();
                }
                break;
            case GESTURE_ANSWER_EASE1:
                if (sDisplayAnswer) {
                    answerCard(EASE_FAILED);
                } else {
                    displayCardAnswer();
                }
                break;
            case GESTURE_ANSWER_EASE2:
                if (sDisplayAnswer) {
                    answerCard(EASE_HARD);
                } else {
                    displayCardAnswer();
                }
                break;
            case GESTURE_ANSWER_EASE3:
                if (sDisplayAnswer) {
                    answerCard(EASE_MID);
                } else {
                    displayCardAnswer();
                }
                break;
            case GESTURE_ANSWER_EASE4:
                if (sDisplayAnswer) {
                    answerCard(EASE_EASY);
                } else {
                    displayCardAnswer();
                }
                break;
            case GESTURE_ANSWER_RECOMMENDED:
                if (sDisplayAnswer) {
                    answerCard(getRecommendedEase(false));
                } else {
                    displayCardAnswer();
                }
                break;
            case GESTURE_ANSWER_BETTER_THAN_RECOMMENDED:
                if (sDisplayAnswer) {
                    answerCard(getRecommendedEase(true));
                }
                break;
            case GESTURE_EXIT:
                closeReviewer(RESULT_DEFAULT, false);
                break;
            case GESTURE_UNDO:
            	if(mSched.getCol().undoAvailable()) {
                	undo();            		
            	}
            	break;
            case GESTURE_EDIT:
                editCard();
                break;
     		case GESTURE_MARK:
     			DeckTask.launchDeckTask(DeckTask.TASK_TYPE_MARK_CARD, mMarkCardHandler, new DeckTask.TaskData(mSched, mCurrentCard, 0));
     			break;
            case GESTURE_LOOKUP:
                lookUpOrSelectText();
                break;
         	case GESTURE_BURY:
                setNextCardAnimation(false);
                DeckTask.launchDeckTask(DeckTask.TASK_TYPE_DISMISS_NOTE, mDismissCardHandler, new DeckTask.TaskData(
                        mSched, mCurrentCard, 0));
                break;
         	case GESTURE_SUSPEND:
                setNextCardAnimation(false);
                DeckTask.launchDeckTask(DeckTask.TASK_TYPE_DISMISS_NOTE, mDismissCardHandler, new DeckTask.TaskData(
                        mSched, mCurrentCard, 1));
                break;
            case GESTURE_DELETE:
                showDeleteNoteDialog();
                break;
            case GESTURE_CLEAR_WHITEBOARD:
                if (mPrefWhiteboard) {
                    mWhiteboard.clear();
                }
                break;
            case GESTURE_PLAY_MEDIA:
                playSounds();
                break;
        }
    }

    // ----------------------------------------------------------------------------
    // INNER CLASSES
    // ----------------------------------------------------------------------------

    /**
     * Provides a hook for calling "alert" from javascript. Useful for debugging your javascript.
     */
    public final class AnkiDroidWebChromeClient extends WebChromeClient {
        @Override
        public boolean onJsAlert(WebView view, String url, String message, JsResult result) {
            Log.i(AnkiDroidApp.TAG, message);
            result.confirm();
            return true;
        }
    }

    public final class JavaScriptInterface {
        private Reviewer mCtx;

        JavaScriptInterface(Reviewer ctx) {
            mCtx = ctx;
        }

        /**
         * This is not called on the UI thread. Send a message that will be handled on the UI thread.
         */
        public void playSound(String soundPath) {
            Message msg = Message.obtain();
            msg.obj = soundPath;
            mHandler.sendMessage(msg);
        }
        public int getAvailableWidth() {
            if (mCtx.mAvailableInCardWidth == 0) {
                mCtx.mAvailableInCardWidth = mCtx.calcAvailableInCardWidth();
            }
            return mCtx.mAvailableInCardWidth;
        }
    }

    /** Calculate the width that is available to the webview for content */
    public int calcAvailableInCardWidth() {
        // The available width of the webview equals to the container's width, minus the container's padding
        // divided by the default scale factor used by the WebView, and minus the WebView's padding
        if (mCard != null && mCardFrame != null) {
            return Math.round((mCardFrame.getWidth() - mCardFrame.getPaddingLeft() - mCardFrame.getPaddingRight()
                    - mCard.getPaddingLeft() - mCard.getPaddingRight()) / mCard.getScale());
        }
        return 0;
    }

    private void closeReviewer(int result, boolean saveDeck) {
    	AnkiDroidApp.getCol().setOvertime(false);
        mTimeoutHandler.removeCallbacks(mShowAnswerTask);
        mTimeoutHandler.removeCallbacks(mShowQuestionTask);
        mTimerHandler.removeCallbacks(removeChosenAnswerText);
        longClickHandler.removeCallbacks(longClickTestRunnable);
        longClickHandler.removeCallbacks(startLongClickAction);

        Reviewer.this.setResult(result);

        setOutAnimation(true);

        // updateBigWidget(!mCardFrame.isEnabled());

        if (saveDeck) {
            UIUtils.saveCollectionInBackground();
        }
        finish();
        if (AnkiDroidApp.SDK_VERSION > 4) {
            ActivityTransitionAnimation.slide(Reviewer.this, ActivityTransitionAnimation.RIGHT);
        }
    }

    private void refreshActionBar() {
        AnkiDroidApp.getCompat().invalidateOptionsMenu(Reviewer.this);
    }

    /** Fixing bug 720: <input> focus, thanks to pablomouzo on android issue 7189 */
    class MyWebView extends WebView {

        public MyWebView(Context context) {
            super(context);
        }

        @Override
        public boolean onCheckIsTextEditor() {
            if (mInputWorkaround) {
                return true;
            } else {
                return super.onCheckIsTextEditor();
            }
        }

		@Override
		protected void onScrollChanged (int horiz, int vert, int oldHoriz, int oldVert) {
			super.onScrollChanged(horiz, vert, oldHoriz, oldVert);
			if (Math.abs(horiz - oldHoriz) > Math.abs(vert - oldVert)) {
	        	mIsXScrolling = true;
				scrollHandler.removeCallbacks(scrollXRunnable);
				scrollHandler.postDelayed(scrollXRunnable, 300);
			} else {
	        	mIsYScrolling = true;
				scrollHandler.removeCallbacks(scrollYRunnable);
				scrollHandler.postDelayed(scrollYRunnable, 300);
			}
		}

	    private final Handler scrollHandler = new Handler();
	    private final Runnable scrollXRunnable = new Runnable() {
	        public void run() {
	        	mIsXScrolling = false;
	        }
	    };
	    private final Runnable scrollYRunnable = new Runnable() {
	        public void run() {
	        	mIsYScrolling = false;
	        }
	    };

    }

    class MyGestureDetector extends SimpleOnGestureListener {

        @Override
        public boolean onFling(MotionEvent e1, MotionEvent e2, float velocityX, float velocityY) {
            if (mGesturesEnabled) {
                try {
                    if (e2.getY() - e1.getY() > AnkiDroidApp.sSwipeMinDistance
                            && Math.abs(velocityY) > AnkiDroidApp.sSwipeThresholdVelocity
                            && Math.abs(e1.getX() - e2.getX()) < AnkiDroidApp.sSwipeMaxOffPath && !mIsYScrolling) {
                        // down
                        executeCommand(mGestureSwipeDown);
                    } else if (e1.getY() - e2.getY() > AnkiDroidApp.sSwipeMinDistance
                            && Math.abs(velocityY) > AnkiDroidApp.sSwipeThresholdVelocity
                            && Math.abs(e1.getX() - e2.getX()) < AnkiDroidApp.sSwipeMaxOffPath && !mIsYScrolling) {
                        // up
                        executeCommand(mGestureSwipeUp);
                    } else if (e2.getX() - e1.getX() > AnkiDroidApp.sSwipeMinDistance
                            && Math.abs(velocityX) > AnkiDroidApp.sSwipeThresholdVelocity
                            && Math.abs(e1.getY() - e2.getY()) < AnkiDroidApp.sSwipeMaxOffPath && !mIsXScrolling
                            && !mIsSelecting) {
                        // right
                        executeCommand(mGestureSwipeRight);
                    } else if (e1.getX() - e2.getX() > AnkiDroidApp.sSwipeMinDistance
                            && Math.abs(velocityX) > AnkiDroidApp.sSwipeThresholdVelocity
                            && Math.abs(e1.getY() - e2.getY()) < AnkiDroidApp.sSwipeMaxOffPath && !mIsXScrolling
                            && !mIsSelecting) {
                        // left
                        executeCommand(mGestureSwipeLeft);
                    }
                } catch (Exception e) {
                    Log.e(AnkiDroidApp.TAG, "onFling Exception = " + e.getMessage());
                }
            }
            return false;
        }


        @Override
        public boolean onDoubleTap(MotionEvent e) {
            if (mGesturesEnabled) {
                executeCommand(mGestureDoubleTap);
            }
            return true;
        }


        @Override
        public boolean onSingleTapUp(MotionEvent e) {
            if (mTouchStarted) {
                longClickHandler.removeCallbacks(longClickTestRunnable);
                mTouchStarted = false;
            }
            return false;
        }


        @Override
        public boolean onSingleTapConfirmed(MotionEvent e) {
            if (mGesturesEnabled && !mIsSelecting) {
                int height = mTouchLayer.getHeight();
                int width = mTouchLayer.getWidth();
                float posX = e.getX();
                float posY = e.getY();
                if (posX > posY / height * width) {
                    if (posY > height * (1 - posX / width)) {
                        executeCommand(mGestureTapRight);
                    } else {
                        executeCommand(mGestureTapTop);
                    }
                } else {
                    if (posY > height * (1 - posX / width)) {
                        executeCommand(mGestureTapBottom);
                    } else {
                        executeCommand(mGestureTapLeft);
                    }
                }
            }
            mIsSelecting = false;
            showLookupButtonIfNeeded();
            return false;
        }
    }


    @Override
    public boolean onTouchEvent(MotionEvent event) {
        if (gestureDetector.onTouchEvent(event))
            return true;
        else
            return false;
    }

    class ScrollTextView extends TextView {

		public ScrollTextView(Context context) {
			super(context);
		}

		@Override
		protected void onScrollChanged (int horiz, int vert, int oldHoriz, int oldVert) {
			super.onScrollChanged(horiz, vert, oldHoriz, oldVert);
			if (Math.abs(horiz - oldHoriz) > Math.abs(vert - oldVert)) {
	        	mIsXScrolling = true;
				scrollHandler.removeCallbacks(scrollXRunnable);
				scrollHandler.postDelayed(scrollXRunnable, 300);
			} else {
	        	mIsYScrolling = true;
				scrollHandler.removeCallbacks(scrollYRunnable);
				scrollHandler.postDelayed(scrollYRunnable, 300);
			}
		}

	    private final Handler scrollHandler = new Handler();
	    private final Runnable scrollXRunnable = new Runnable() {
	        public void run() {
	        	mIsXScrolling = false;
	        }
	    };
	    private final Runnable scrollYRunnable = new Runnable() {
	        public void run() {
	        	mIsYScrolling = false;
	        }
	    };

    }

    private TagHandler mSimpleInterfaceTagHandler = new TagHandler () {

        public void handleTag(boolean opening, String tag, Editable output,
                XMLReader xmlReader) {
//            if(tag.equalsIgnoreCase("div")) {
//            	output.append("\n");
//            } else 
        	if(tag.equalsIgnoreCase("strike") || tag.equals("s")) {
                int len = output.length();
                if(opening) {
                    output.setSpan(new StrikethroughSpan(), len, len, Spannable.SPAN_MARK_MARK);
                } else {
                    Object obj = getLast(output, StrikethroughSpan.class);
                    int where = output.getSpanStart(obj);

                    output.removeSpan(obj);

                    if (where != len) {
                        output.setSpan(new StrikethroughSpan(), where, len, Spannable.SPAN_EXCLUSIVE_EXCLUSIVE);
                    }
                }
            }
        }

        private Object getLast(Editable text, Class kind) {
            Object[] objs = text.getSpans(0, text.length(), kind);

            if (objs.length == 0) {
                return null;
            } else {
                for(int i = objs.length;i>0;i--) {
                    if(text.getSpanFlags(objs[i-1]) == Spannable.SPAN_MARK_MARK) {
                        return objs[i-1];
                    }
                }
                return null;
            }
        }
    };

    private Html.ImageGetter mSimpleInterfaceImagegetter = new Html.ImageGetter () {

        public Drawable getDrawable(String source) {
            String path = AnkiDroidApp.getCurrentAnkiDroidDirectory() + "/collection.media/" + source;
            if ((new File(path)).exists()) {
                Drawable d = Drawable.createFromPath(path);
                d.setBounds(0,0,d.getIntrinsicWidth(),d.getIntrinsicHeight());
                return d;            	
            } else {
            	return null;
            }
        }
    };

    private Spanned convertToSimple(String text) {
    	text = text.replaceAll("</div>$", "").replaceAll("(</div>)*<div>", "<br>");
    	return Html.fromHtml(text, mSimpleInterfaceImagegetter, mSimpleInterfaceTagHandler);
    }
}<|MERGE_RESOLUTION|>--- conflicted
+++ resolved
@@ -2456,14 +2456,10 @@
             // font-weight to 700
             content = content.replace("font-weight:600;", "font-weight:700;");
 
-<<<<<<< HEAD
             // CSS class for card-specific styling
             String cardClass = "card card" + (mCurrentCard.getOrd()+1);
             
-            // Log.i(AnkiDroidApp.TAG, "content card = \n" + content);
-=======
             Log.i(AnkiDroidApp.TAG, "content card = \n" + content);
->>>>>>> 51e8088a
             StringBuilder style = new StringBuilder();
             style.append(mCustomFontStyle);
             Log.i(AnkiDroidApp.TAG, "::style::" + style);
@@ -2474,13 +2470,8 @@
 
             content = SmpToHtmlEntity(content);
             mCardContent = new SpannedString(mCardTemplate.replace("::content::", content).replace("::style::",
-<<<<<<< HEAD
                     style.toString()).replace("::class::", cardClass));
-            // Log.i(AnkiDroidApp.TAG, "base url = " + mBaseUrl);
-=======
-                    style.toString()));
             Log.i(AnkiDroidApp.TAG, "base url = " + mBaseUrl);
->>>>>>> 51e8088a
 
             fillFlashcard(mShowAnimations);
         }
