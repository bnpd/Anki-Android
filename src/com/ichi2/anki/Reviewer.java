/***************************************************************************************
 * This program is free software; you can redistribute it and/or modify it under        *
 * the terms of the GNU General Public License as published by the Free Software        *
 * Foundation; either version 3 of the License, or (at your option) any later           *
 * version.                                                                             *
 *                                                                                      *
 * This program is distributed in the hope that it will be useful, but WITHOUT ANY      *
 * WARRANTY; without even the implied warranty of MERCHANTABILITY or FITNESS FOR A      *
 * PARTICULAR PURPOSE. See the GNU General Public License for more details.             *
 *                                                                                      *
 * You should have received a copy of the GNU General Public License along with         *
 * this program.  If not, see <http://www.gnu.org/licenses/>.                           *
 ****************************************************************************************/

package com.ichi2.anki;

import java.io.BufferedReader;
import java.io.File;
import java.io.FileInputStream;
import java.io.IOException;
import java.io.InputStreamReader;
import java.lang.reflect.InvocationTargetException;
import java.lang.reflect.Method;
import java.text.DecimalFormat;
import java.text.DecimalFormatSymbols;
import java.text.ParseException;
import java.util.Locale;
import java.util.regex.Matcher;
import java.util.regex.Pattern;

import org.json.JSONException;

import android.app.Activity;
import android.app.Dialog;
import android.content.BroadcastReceiver;
import android.content.Context;
import android.content.DialogInterface;
import android.content.Intent;
import android.content.IntentFilter;
import android.content.SharedPreferences;
import android.content.DialogInterface.OnCancelListener;
import android.content.pm.ActivityInfo;
import android.content.res.Configuration;
import android.content.res.Resources;
import android.graphics.Color;
import android.graphics.Typeface;
import android.graphics.drawable.Drawable;
import android.hardware.Sensor;
import android.hardware.SensorEvent;
import android.hardware.SensorEventListener;
import android.hardware.SensorManager;
import android.media.AudioManager;
import android.os.Bundle;
import android.os.Handler;
import android.os.Message;
import android.os.SystemClock;
import android.os.Vibrator;
import android.text.ClipboardManager;
import android.text.Html;
import android.text.SpannableString;
import android.text.SpannableStringBuilder;
import android.text.Spanned;
import android.text.SpannedString;
import android.text.style.ForegroundColorSpan;
import android.text.style.StyleSpan;
import android.text.style.UnderlineSpan;
import android.util.Log;
import android.view.GestureDetector;
import android.view.GestureDetector.SimpleOnGestureListener;
import android.view.Gravity;
import android.view.KeyEvent;
import android.view.Menu;
import android.view.MenuItem;
import android.view.MotionEvent;
import android.view.SubMenu;
import android.view.View;
import android.view.Window;
import android.view.WindowManager;
import android.view.View.OnClickListener;
import android.view.animation.AccelerateDecelerateInterpolator;
import android.view.animation.AccelerateInterpolator;
import android.view.animation.DecelerateInterpolator;
import android.view.inputmethod.InputMethodManager;
import android.webkit.JsResult;
import android.webkit.WebChromeClient;
import android.webkit.WebView;
import android.widget.Button;
import android.widget.Chronometer;
import android.widget.EditText;
import android.widget.FrameLayout;
import android.widget.FrameLayout.LayoutParams;
import android.widget.LinearLayout;
import android.widget.TextView;

import com.ichi2.anim.ActivityTransitionAnimation;
import com.ichi2.anim.Animation3D;
import com.ichi2.anim.ViewAnimation;
import com.ichi2.themes.StyledDialog;
import com.ichi2.themes.StyledProgressDialog;
import com.ichi2.themes.Themes;
import com.ichi2.utils.DiffEngine;
import com.ichi2.utils.RubyParser;
import com.ichi2.widget.AnkiDroidWidgetBig;
import com.ichi2.widget.WidgetStatus;
import com.tomgibara.android.veecheck.util.PrefSettings;

import org.amr.arabic.ArabicUtilities;

//zeemote imports
import com.zeemote.zc.event.ButtonEvent;
import com.zeemote.zc.event.IButtonListener;
import com.zeemote.zc.util.JoystickToButtonAdapter;

public class Reviewer extends Activity implements IButtonListener{
    /**
     * Result codes that are returned when this activity finishes.
     */
    public static final int RESULT_DEFAULT = 50;
    public static final int RESULT_SESSION_COMPLETED = 51;
    public static final int RESULT_NO_MORE_CARDS = 52;
    public static final int RESULT_EDIT_CARD_RESET = 53;
    public static final int RESULT_ANSWERING_ERROR = 54;
    public static final int RESULT_DECK_CLOSED = 55;

    /**
     * Possible values for update card handler
     */
    public static final int UPDATE_CARD_NEW_CARD = 0;
    public static final int UPDATE_CARD_SHOW_QUESTION = 1;
    public static final int UPDATE_CARD_SHOW_ANSWER = 2;
    
    /**
     * Available options performed by other activities.
     */
    public static final int EDIT_CURRENT_CARD = 0;

    /** Constant for class attribute signaling answer */
    public static final String ANSWER_CLASS = "answer";

    /** Constant for class attribute signaling question */
    public static final String QUESTION_CLASS = "question";

    /** Max size of the font for dynamic calculation of font size */
    private static final int DYNAMIC_FONT_MAX_SIZE = 14;

    /** Min size of the font for dynamic calculation of font size */
    private static final int DYNAMIC_FONT_MIN_SIZE = 3;
    private static final int DYNAMIC_FONT_FACTOR = 5;

    private static final int TOTAL_WIDTH_PADDING = 10;

    /**
     * Menus
     */
    private static final int MENU_WHITEBOARD = 0;
    private static final int MENU_CLEAR_WHITEBOARD = 1;
    private static final int MENU_EDIT = 2;
    private static final int MENU_REMOVE = 3;
    private static final int MENU_REMOVE_BURY = 31;
    private static final int MENU_REMOVE_SUSPEND = 32;
    private static final int MENU_REMOVE_DELETE = 33;
    private static final int MENU_SEARCH = 4;
    private static final int MENU_MARK = 5;
    private static final int MENU_UNDO = 6;
    private static final int MENU_REDO = 7;

    public static final int EASE_FAILED = 1;
    public static final int EASE_HARD = 2;
    public static final int EASE_MID = 3;
    public static final int EASE_EASY = 4;

    /** Zeemote messages */
    private static final int MSG_ZEEMOTE_BUTTON_A = 0x110;
    private static final int MSG_ZEEMOTE_BUTTON_B = MSG_ZEEMOTE_BUTTON_A+1;
    private static final int MSG_ZEEMOTE_BUTTON_C = MSG_ZEEMOTE_BUTTON_A+2;
    private static final int MSG_ZEEMOTE_BUTTON_D = MSG_ZEEMOTE_BUTTON_A+3;
    private static final int MSG_ZEEMOTE_STICK_UP = MSG_ZEEMOTE_BUTTON_A+4;
    private static final int MSG_ZEEMOTE_STICK_DOWN = MSG_ZEEMOTE_BUTTON_A+5;
    private static final int MSG_ZEEMOTE_STICK_LEFT = MSG_ZEEMOTE_BUTTON_A+6;
    private static final int MSG_ZEEMOTE_STICK_RIGHT = MSG_ZEEMOTE_BUTTON_A+7;
    
    /** Regex pattern used in removing tags from text before diff */
    private static final Pattern sSpanPattern = Pattern.compile("</?span[^>]*>");
    private static final Pattern sBrPattern = Pattern.compile("<br\\s?/?>");

    /**
     * Regex patterns used in identifying and fixing Hebrew words, so we can reverse them
     */
    private static final Pattern sHebrewPattern = Pattern.compile(
    // Two cases caught below:
            // Either a series of characters, starting from a hebrew character...
            "([[\\u0591-\\u05F4][\\uFB1D-\\uFB4F]]" +
            // ...followed by hebrew characters, punctuation,
                    // parenthesis, spaces, numbers or numerical symbols...
                    "[[\\u0591-\\u05F4][\\uFB1D-\\uFB4F],.?!;:\"'\\[\\](){}+\\-*/%=0-9\\s]*" +
                    // ...and ending with hebrew character, punctuation or
                    // numerical symbol
                    "[[\\u0591-\\u05F4][\\uFB1D-\\uFB4F],.?!;:0-9%])|" +
                    // or just a single Hebrew character
                    "([[\\u0591-\\u05F4][\\uFB1D-\\uFB4F]])");
    private static final Pattern sHebrewVowelsPattern = Pattern
            .compile("[[\\u0591-\\u05BD][\\u05BF\\u05C1\\u05C2\\u05C4\\u05C5\\u05C7]]");
    // private static final Pattern sBracketsPattern =
    // Pattern.compile("[()\\[\\]{}]");
    // private static final Pattern sNumeralsPattern =
    // Pattern.compile("[0-9][0-9%]+");

    /** Hide Question In Answer choices */
    private static final int HQIA_DO_HIDE = 0;
    private static final int HQIA_DO_SHOW = 1;
    private static final int HQIA_CARD_MODEL = 2;

    private static Card sEditorCard; // To be assigned as the currentCard or a
    // new card to be sent to and from
    // editor

    private static boolean sDisplayAnswer = false; // Indicate if "show answer"
    // button has been pressed

    /** The percentage of the absolute font size specified in the deck. */
    private int mDisplayFontSize = 100;
    
    /** The absolute CSS measurement units inclusive semicolon for pattern search */
    private static final String[] ABSOLUTE_CSS_UNITS = {"px;", "pt;", "in;", "cm;", "mm;", "pc;"};
    
    /** The relative CSS measurement units inclusive semicolon for pattern search */
    private static final String[] RELATIVE_CSS_UNITS = {"%;", "em;"};

    /**
     * Broadcast that informs us when the sd card is about to be unmounted
     */
    private BroadcastReceiver mUnmountReceiver = null;

    private boolean mInBackground = false;

    /**
     * Variables to hold preferences
     */
    private boolean mPrefTimer;
    private boolean mPrefWhiteboard;
    private boolean mPrefWriteAnswers;
    private boolean mPrefTextSelection;
    private boolean mInputWorkaround;
    private boolean mLongClickWorkaround;
    private boolean mPrefFullscreenReview;
    private boolean mshowNextReviewTime;
<<<<<<< HEAD
    private boolean mZoomEnabled;
    private boolean mZeemoteEnabled;    
=======
    private boolean mZoomEnabled;    
//    private boolean mZeemoteEnabled;    
>>>>>>> 48b8dbc8
    private boolean mPrefUseRubySupport; // Parse for ruby annotations
    private String mDeckFilename;
    private int mPrefHideQuestionInAnswer; // Hide the question when showing the
    // answer
    private int mRelativeButtonSize;
    private boolean mDoubleScrolling;
    private boolean mScrollingButtons;
    private boolean mGesturesEnabled;
    private boolean mShakeEnabled = false;
    private int mShakeIntensity;
    private boolean mShakeActionStarted = false;
    private boolean mPrefFixHebrew; // Apply manual RTL for hebrew text - bug in Android WebView
    private boolean mPrefFixArabic;
    // Android WebView
    private boolean mSpeakText;
    private boolean mPlaySoundsAtStart;
    private boolean mInvertedColors = false;
    private int mCurrentBackgroundColor;
    private boolean mBlackWhiteboard = true;
    private boolean mSwapQA = false;
    private boolean mNightMode = false;
    private boolean mIsLastCard = false;
    private boolean mShowProgressBars;
    private boolean mPrefUseTimer;
    private boolean mShowAnimations = false;
    private boolean mSimpleInterface = false;
    private String mLocale;

    private boolean mIsSelecting = false;
    private boolean mTouchStarted = false;
    private boolean mIsAnswering = false;

//    @SuppressWarnings("unused")
//    private boolean mUpdateNotifications; // TODO use Veecheck only if this is true

    private String mCardTemplate;

    private String mMediaDir;

    private boolean mInEditor = false;
    
    /**
     * Variables to hold layout objects that we need to update or handle events for
     */
    private View mMainLayout;
    private View mLookUpIcon;
    private FrameLayout mCardContainer;
    private WebView mCard;
    private TextView mSimpleCard;
    private WebView mNextCard;
    private LinearLayout mCardFrame;
    private FrameLayout mTouchLayer;
    private TextView mTextBarRed;
    private TextView mTextBarBlack;
    private TextView mTextBarBlue;
    private TextView mChosenAnswer;
    private LinearLayout mProgressBars;
    private View mSessionYesBar;
    private View mSessionProgressBar;
    private TextView mNext1;
    private TextView mNext2;
    private TextView mNext3;
    private TextView mNext4;
    private Button mFlipCard;
    private EditText mAnswerField;
    private Button mEase1;
    private Button mEase2;
    private Button mEase3;
    private Button mEase4;
    private LinearLayout mFlipCardLayout;
    private LinearLayout mEase1Layout;
    private LinearLayout mEase2Layout;
    private LinearLayout mEase3Layout;
    private LinearLayout mEase4Layout;
    private Chronometer mCardTimer;
    private Whiteboard mWhiteboard;
	private ClipboardManager mClipboard;
    private StyledProgressDialog mProgressDialog;

    private Card mCurrentCard;
    private int mCurrentEase;
    private Scheduler mCurrentScheduler;

    private long mSessionTimeLimit;
    private int mSessionCurrReps;
    private float mScaleInPercent;
    private boolean mShowWhiteboard = false;

    private int mNextTimeTextColor;
    private int mNextTimeTextRecomColor;

    private int mForegroundColor;
    private boolean mChangeBorderStyle;
    
    private int mButtonHeight = 0;

    private boolean mConfigurationChanged = false;
    private int mShowChosenAnswerLength = 2000;

    private boolean mShowCongrats = false;

    private int mStatisticBarsMax;
    private int mStatisticBarsHeight;
    private int mStatisticsTodaysCount;
    private int mStatisticsTodaysNoCount;
    private int mStatisticsMatureCount;
    private int mStatisticsMatureNoCount;
    private boolean mReloadStatistics = true;

    private long mSavedTimer = 0;

    private boolean mRefreshWebview = false;
    private String[] mCustomFontFiles;
    private String mCustomDefaultFontCss;
    private String mCustomFontStyle;

	/** 
	 * Shake Detection
	 */
	private SensorManager mSensorManager;
	private float mAccel; // acceleration apart from gravity
	private float mAccelCurrent; // current acceleration including gravity
	private float mAccelLast; // last acceleration including gravity

	/**
     * Swipe Detection
     */
    private GestureDetector gestureDetector;
    View.OnTouchListener gestureListener;

    /**
     * Gesture Allocation
     */
<<<<<<< HEAD
    private int mGestureSwipeUp;
    private int mGestureSwipeDown;
    private int mGestureSwipeLeft;
    private int mGestureSwipeRight;
    private int mGestureShake;
    private int mGestureDoubleTap;
    private int mGestureTapLeft;
    private int mGestureTapRight;
    private int mGestureTapTop;
    private int mGestureTapBottom;

    private static final int GESTURE_NOTHING = 0;
    private static final int GESTURE_ANSWER_EASE1 = 1;
    private static final int GESTURE_ANSWER_EASE2 = 2;
    private static final int GESTURE_ANSWER_EASE3 = 3;
    private static final int GESTURE_ANSWER_EASE4 = 4;
    private static final int GESTURE_ANSWER_RECOMMENDED = 5;
    private static final int GESTURE_ANSWER_BETTER_THAN_RECOMMENDED = 6;
    private static final int GESTURE_UNDO = 7;
    private static final int GESTURE_REDO = 8;
    private static final int GESTURE_EDIT = 9;
    private static final int GESTURE_MARK = 10;
    private static final int GESTURE_LOOKUP = 11;
    private static final int GESTURE_BURY = 12;
    private static final int GESTURE_SUSPEND = 13;
    private static final int GESTURE_DELETE = 14;
    private static final int GESTURE_CLEAR_WHITEBOARD = 15;
    private static final int GESTURE_EXIT = 16;
=======
 	private int mGestureSwipeUp;
 	private int mGestureSwipeDown;
 	private int mGestureSwipeLeft;
 	private int mGestureSwipeRight;
 	private int mGestureShake;
 	private int mGestureDoubleTap;
 	private int mGestureTapLeft;
 	private int mGestureTapRight;
 	private int mGestureTapTop;
 	private int mGestureTapBottom;
 	private int mGestureLongclick;

 	private static final int GESTURE_NOTHING = 0;
 	private static final int GESTURE_ANSWER_EASE1 = 1;
 	private static final int GESTURE_ANSWER_EASE2 = 2;
 	private static final int GESTURE_ANSWER_EASE3 = 3;
 	private static final int GESTURE_ANSWER_EASE4 = 4;
 	private static final int GESTURE_ANSWER_RECOMMENDED = 5;
 	private static final int GESTURE_ANSWER_BETTER_THAN_RECOMMENDED = 6;
 	private static final int GESTURE_UNDO = 7;
 	private static final int GESTURE_REDO = 8;
 	private static final int GESTURE_EDIT = 9;
 	private static final int GESTURE_MARK = 10;
 	private static final int GESTURE_LOOKUP = 11;
 	private static final int GESTURE_BURY= 12;
 	private static final int GESTURE_SUSPEND = 13;
 	private static final int GESTURE_DELETE = 14;
 	private static final int GESTURE_CLEAR_WHITEBOARD = 15;
 	private static final int GESTURE_EXIT = 16;
>>>>>>> 48b8dbc8

 	private Spanned mCardContent;
 	private String mBaseUrl;

 	private static final int ANIMATION_NO_ANIMATION = 0;
 	private static final int ANIMATION_TURN = 1;
 	private static final int ANIMATION_NEXT_CARD_FROM_RIGHT = 2;
 	private static final int ANIMATION_NEXT_CARD_FROM_LEFT = 3;
 	private static final int ANIMATION_SLIDE_OUT_TO_LEFT = 4;
 	private static final int ANIMATION_SLIDE_OUT_TO_RIGHT = 5;
 	private static final int ANIMATION_SLIDE_IN_FROM_RIGHT = 6;
 	private static final int ANIMATION_SLIDE_IN_FROM_LEFT = 7;

 	private int mNextAnimation = 0;
    private int mAnimationDurationTurn = 500;
    private int mAnimationDurationMove = 500;

    private int mFadeDuration = 300;

	private Method mSetScrollbarBarFading = null;
	private Method mSetTextIsSelectable = null;

 	/**
 	 * Zeemote controller
 	 */
	protected JoystickToButtonAdapter adapter;

//    private int zEase;
    
    /**
     * The answer in the compare to field for the current card if answer should be given by learner.
     * Null if the CardLayout in the deck says do not type answer. See also Card.getComparedFieldAnswer().
    */
    private String comparedFieldAnswer = null;
    
    /** The class attribute of the comparedField for formatting */
    private String comparedFieldClass = null;


    // ----------------------------------------------------------------------------
    // LISTENERS
    // ----------------------------------------------------------------------------

    /**
     * From http://stackoverflow.com/questions/2317428/android-i-want-to-shake-it Thilo Koehler
     */
 	private final SensorEventListener mSensorListener = new SensorEventListener() {
 	    public void onSensorChanged(SensorEvent se) {

 	      float x = se.values[0];
 	      float y = se.values[1];
 	      float z = se.values[2] / 2;
 	      mAccelLast = mAccelCurrent;
 	      mAccelCurrent = (float) Math.sqrt((double) (x*x + y*y + z*z));
 	      float delta = mAccelCurrent - mAccelLast;
 	      mAccel = mAccel * 0.9f + delta; // perform low-cut filter
 	      if (!mShakeActionStarted && mAccel >= (mShakeIntensity / 10)) {
 	    	  mShakeActionStarted = true;
 	    	  executeCommand(mGestureShake);
 	      }
 	    }

 	    public void onAccuracyChanged(Sensor sensor, int accuracy) {
 	    }
 	  };

 	  
    private Handler mHandler = new Handler() {

        @Override
        public void handleMessage(Message msg) {
            Sound.stopSounds();
            Sound.playSound((String) msg.obj, false);
        }
    };


    private final Handler longClickHandler = new Handler();
    private final Runnable longClickTestRunnable = new Runnable() {
        public void run() {
    		Log.i(AnkiDroidApp.TAG, "onEmulatedLongClick");
        	Vibrator vibratorManager = (Vibrator) getSystemService(Context.VIBRATOR_SERVICE);
            vibratorManager.vibrate(50);
            longClickHandler.postDelayed(startLongClickAction, 300);
        }
    };
    private final Runnable startLongClickAction = new Runnable() {
        public void run() {
            executeCommand(mGestureLongclick);
        }
    };


    private View.OnClickListener mCardStatisticsListener = new View.OnClickListener() {
        @Override
        public void onClick(View view) {
            Log.i(AnkiDroidApp.TAG, "Show card statistics");
            stopTimer();
			Themes.htmlOkDialog(Reviewer.this, getResources().getString(R.string.card_browser_card_details), mCurrentCard.getCardDetails(Reviewer.this, false), new DialogInterface.OnClickListener() {
				@Override
				public void onClick(DialogInterface dialog, int which) {
					restartTimer();
				}
			}, new OnCancelListener() {
				@Override
				public void onCancel(DialogInterface arg0) {
					restartTimer();
				}
			}).show();
        }
    };


    // Handler for the "show answer" button
    private View.OnClickListener mFlipCardListener = new View.OnClickListener() {
        @Override
        public void onClick(View view) {
            Log.i(AnkiDroidApp.TAG, "Flip card changed:");
            mTimeoutHandler.removeCallbacks(mShowAnswerTask);
            displayCardAnswer();
        }
    };


    private View.OnClickListener mSelectEaseHandler = new View.OnClickListener() {
        @Override
        public void onClick(View view) {
        	mTimeoutHandler.removeCallbacks(mShowQuestionTask);
        	if (mIsAnswering) {
        		return;
        	}
            switch (view.getId()) {
<<<<<<< HEAD
                case R.id.ease1:
                    answerCard(EASE_FAILED);
                    break;
                case R.id.ease2:
                    answerCard(EASE_HARD);
                    break;
                case R.id.ease3:
                    answerCard(EASE_MID);
                    break;
                case R.id.ease4:
                    answerCard(EASE_EASY);
=======
                case R.id.flashcard_layout_ease1:
                    answerCard(Card.EASE_FAILED);
                    break;
                case R.id.flashcard_layout_ease2:
                	answerCard(Card.EASE_HARD);
                    break;
                case R.id.flashcard_layout_ease3:
                	answerCard(Card.EASE_MID);
                    break;
                case R.id.flashcard_layout_ease4:
                	answerCard(Card.EASE_EASY);
>>>>>>> 48b8dbc8
                    break;
                default:
                    mCurrentEase = 0;
                    return;
            }
        }
    };


    private View.OnTouchListener mGestureListener = new View.OnTouchListener() {
        @Override
        public boolean onTouch(View v, MotionEvent event) {
        	if (mIsAnswering) {
        		return true;
        	}
            if (gestureDetector.onTouchEvent(event)) {
                return true;
            }
            if (mPrefTextSelection && !mLongClickWorkaround) {
            	switch (event.getAction()) {
            	case MotionEvent.ACTION_DOWN:
            		mTouchStarted = true;
            		longClickHandler.postDelayed(longClickTestRunnable, 800);
            		break;
            	case MotionEvent.ACTION_UP:
            	case MotionEvent.ACTION_MOVE:
                    if(mTouchStarted) {
                        longClickHandler.removeCallbacks(longClickTestRunnable);
                    	mTouchStarted = false;
                    }
            		break;
            	}
            }
            try {
                if (event != null) {
                	if (mSimpleInterface) {
                		mSimpleCard.dispatchTouchEvent(event);
                	} else {
        	            mCard.dispatchTouchEvent(event);	
                	}   	            
                }            	
            } catch (NullPointerException e) {
            	Log.e(AnkiDroidApp.TAG, "Error on dispatching touch event: " + e);
            	if (mInputWorkaround) {
                	Log.e(AnkiDroidApp.TAG, "Error on using InputWorkaround: " + e + " --> disabled");
                	PrefSettings.getSharedPrefs(getBaseContext()).edit().putBoolean("inputWorkaround", false).commit();            		
                	finish();
            	}
            }
            return false;
        }
    };

    
    private View.OnLongClickListener mLongClickListener = new View.OnLongClickListener() {

    	@Override
    	public boolean onLongClick(View view) {
    		if (mIsSelecting) {
    			return false;
    		}
    		Log.i(AnkiDroidApp.TAG, "onLongClick");
    		Vibrator vibratorManager = (Vibrator) getSystemService(Context.VIBRATOR_SERVICE);
    		vibratorManager.vibrate(50);
            longClickHandler.postDelayed(startLongClickAction, 300);
    		return true;
    	}
    };


    private DeckTask.TaskListener mMarkCardHandler = new DeckTask.TaskListener() {
        @Override
        public void onPreExecute() {
<<<<<<< HEAD
            Resources res = getResources();
            mProgressDialog = ProgressDialog.show(Reviewer.this, "", res.getString(R.string.saving_changes), true);
=======
        	Resources res = getResources();
            mProgressDialog = StyledProgressDialog.show(Reviewer.this, "", res.getString(R.string.saving_changes), true);
>>>>>>> 48b8dbc8
        }


        @Override
        public void onProgressUpdate(DeckTask.TaskData... values) {
            mCurrentCard = values[0].getCard();
        }


        @Override
        public void onPostExecute(DeckTask.TaskData result) {
            if (!result.getBoolean()) {
            	// RuntimeException occured on marking cards
                closeReviewer(RESULT_ANSWERING_ERROR, true);
            }
            mProgressDialog.dismiss();
        }
    };

    private DeckTask.TaskListener mDismissCardHandler = new DeckTask.TaskListener() {
    	boolean mSessionComplete;
    	boolean mNoMoreCards;

        @Override
        public void onPreExecute() {
        }


        @Override
        public void onProgressUpdate(DeckTask.TaskData... values) {
        	boolean[] results = postAnswerCard(values);
        	mSessionComplete = results[0];
        	mNoMoreCards = results[1];
        }


        @Override
        public void onPostExecute(DeckTask.TaskData result) {
            if (!result.getBoolean()) {
            	// RuntimeException occured on dismissing cards
                Reviewer.this.setResult(RESULT_ANSWERING_ERROR);
                closeReviewer(RESULT_ANSWERING_ERROR, true);
                return;
            }
            // Check for no more cards before session complete. If they are both true,
            // no more cards will take precedence when returning to study options.
            if (mNoMoreCards) {
                mShowCongrats = true;
                closeReviewer(RESULT_NO_MORE_CARDS, true);
            } else if (mSessionComplete) {
                closeReviewer(RESULT_SESSION_COMPLETED, true);
            }
        }
    };

    private DeckTask.TaskListener mUpdateCardHandler = new DeckTask.TaskListener() {
        @Override
        public void onPreExecute() {
<<<<<<< HEAD
            Resources res = getResources();
            mProgressDialog = ProgressDialog.show(Reviewer.this, "", res.getString(R.string.saving_changes), true);
=======
        	Resources res = getResources();
		try {
	        	mProgressDialog = StyledProgressDialog.show(Reviewer.this, "", res.getString(R.string.saving_changes), true);
		} catch (IllegalArgumentException e) {
			Log.e(AnkiDroidApp.TAG, "Reviewer: Error on showing progress dialog: " + e);
		}
>>>>>>> 48b8dbc8
        }


        @Override
        public void onProgressUpdate(DeckTask.TaskData... values) {
            mCurrentCard = values[0].getCard();
            int showQuestion = values[0].getInt();
            if (mPrefWhiteboard) {
                mWhiteboard.clear();
            }

            if (mPrefTimer) {
                mCardTimer.setBase(SystemClock.elapsedRealtime());
                mCardTimer.start();
            }
            if (showQuestion == UPDATE_CARD_SHOW_ANSWER) {
                displayCardAnswer();            	
            } else {
                displayCardQuestion();
            }
            try {
                if (mProgressDialog != null && mProgressDialog.isShowing()) {
			mProgressDialog.dismiss();
                }
            } catch (IllegalArgumentException e) {
                Log.e(AnkiDroidApp.TAG, "Reviewer: Error on dismissing progress dialog: " + e);
                mProgressDialog = null;
            }
        }


        @Override
        public void onPostExecute(DeckTask.TaskData result) {
            if (!result.getBoolean()) {
            	// RuntimeException occured on update cards
                closeReviewer(RESULT_ANSWERING_ERROR, true);
                return;
            }
            mShakeActionStarted = false;
            String str = result.getString();
            if (str != null) {
                if (str.equals(Deck.UNDO_TYPE_SUSPEND_CARD)) {
                	Themes.showThemedToast(Reviewer.this, getResources().getString(R.string.card_unsuspended), true);
                } else if (str.equals("redo suspend")) {
                	Themes.showThemedToast(Reviewer.this, getResources().getString(R.string.card_suspended), true);           	
                }            	
            }
            mInEditor = false;
        }
    };

    private DeckTask.TaskListener mAnswerCardHandler = new DeckTask.TaskListener() {
        private boolean mSessionComplete;
        private boolean mNoMoreCards;


        @Override
        public void onPreExecute() {
            Reviewer.this.setProgressBarIndeterminateVisibility(true);
            if (mPrefTimer) {
                mCardTimer.stop();
            }
            blockControls();
        }


        @Override
        public void onProgressUpdate(DeckTask.TaskData... values) {
        	boolean[] results = postAnswerCard(values);
        	mSessionComplete = results[0];
        	mNoMoreCards = results[1];
        }


        @Override
        public void onPostExecute(DeckTask.TaskData result) {
            if (!result.getBoolean()) {
            	// RuntimeException occured on answering cards
                closeReviewer(RESULT_ANSWERING_ERROR, true);
                return;
            }
            // Check for no more cards before session complete. If they are both true,
            // no more cards will take precedence when returning to study options.
            if (mNoMoreCards) {
                mShowCongrats = true;
                closeReviewer(RESULT_NO_MORE_CARDS, true);
            } else if (mSessionComplete) {
                closeReviewer(RESULT_SESSION_COMPLETED, true);
            }
        }
    };

    DeckTask.TaskListener mSaveAndResetDeckHandler = new DeckTask.TaskListener() {
        @Override
        public void onPreExecute() {
<<<<<<< HEAD
            if (mProgressDialog != null && mProgressDialog.isShowing()) {
                mProgressDialog.setMessage(getResources().getString(R.string.saving_changes));
            } else {
                mProgressDialog = ProgressDialog.show(Reviewer.this, "", getResources().getString(
                        R.string.saving_changes), true);
            }
=======
        	if (mProgressDialog != null && mProgressDialog.isShowing()) {
        		mProgressDialog.setMessage(getResources().getString(R.string.saving_changes));
        	} else {
                mProgressDialog = StyledProgressDialog.show(Reviewer.this, "", getResources()
                        .getString(R.string.saving_changes), true);
        	}
>>>>>>> 48b8dbc8
        }


        @Override
        public void onPostExecute(DeckTask.TaskData result) {
            if (mProgressDialog.isShowing()) {
                try {
                    mProgressDialog.dismiss();
                } catch (Exception e) {
                    Log.e(AnkiDroidApp.TAG, "onPostExecute - Dialog dismiss Exception = " + e.getMessage());
                }
            }
        	finish();
        	if (Integer.valueOf(android.os.Build.VERSION.SDK) > 4) {
        		if (mShowCongrats) {
        			ActivityTransitionAnimation.slide(Reviewer.this, ActivityTransitionAnimation.FADE);
        		} else {
        			ActivityTransitionAnimation.slide(Reviewer.this, ActivityTransitionAnimation.RIGHT);
        		}
        	}
        }


        @Override
        public void onProgressUpdate(DeckTask.TaskData... values) {
            // Pass
        }
    };

    private Handler mTimerHandler = new Handler();

    private Runnable removeChosenAnswerText = new Runnable() {
    	public void run() {
    		mChosenAnswer.setText("");
    		setDueMessage();
    	}
    };
    
    //Zeemote handler
	Handler ZeemoteHandler = new Handler() {
		public void handleMessage(Message msg){
			switch(msg.what){
			case MSG_ZEEMOTE_STICK_UP:
				if (sDisplayAnswer) {
   						answerCard(Card.EASE_EASY);
					} 			
				break;
			case MSG_ZEEMOTE_STICK_DOWN:
				if (sDisplayAnswer) {
   						answerCard(Card.EASE_FAILED);
					} 			
				break;
			case MSG_ZEEMOTE_STICK_LEFT:
				if (sDisplayAnswer) {
   						answerCard(Card.EASE_HARD);
					} 			
				break;
			case MSG_ZEEMOTE_STICK_RIGHT:
				if (sDisplayAnswer) {
   						answerCard(Card.EASE_MID);
					} 			
				break;
			case MSG_ZEEMOTE_BUTTON_A:
				if (!sDisplayAnswer) {
					try {
	                Sound.playSounds(Utils.stripHTML(getQuestion()), MetaDB.LANGUAGES_QA_QUESTION);
					}
					catch (Exception ex){
		        		Log.e("Zeemote","Error on playing question audio: "+ex.getMessage());
		        	}
	            } else {
	            	try {
	            	Sound.playSounds(Utils.stripHTML(getAnswer()), MetaDB.LANGUAGES_QA_ANSWER);
	            	}
					catch (Exception ex){
		        		Log.e("Zeemote","Error on playing answer audio: "+ex.getMessage());
		        	}
	            }
				break;
			case MSG_ZEEMOTE_BUTTON_B:
				closeReviewer(RESULT_DEFAULT, false);
				break;
			case MSG_ZEEMOTE_BUTTON_C:
				if (DeckManager.getMainDeck().undoAvailable()){
            	setNextCardAnimation(true);
            	DeckTask.launchDeckTask(DeckTask.TASK_TYPE_UNDO, mUpdateCardHandler, new DeckTask.TaskData(UPDATE_CARD_SHOW_QUESTION,
                        DeckManager.getMainDeck(), mCurrentCard.getId(), false));
				}
				break;
			case MSG_ZEEMOTE_BUTTON_D:
				if (!sDisplayAnswer) {
						displayCardAnswer(); 
					}				
				break;
			}
			super.handleMessage(msg);
		}
	};
	private int mWaitAnswerSecond;
	private int mWaitQuestionSecond;


    // ----------------------------------------------------------------------------
    // ANDROID METHODS
    // ----------------------------------------------------------------------------

    @Override
    protected void onCreate(Bundle savedInstanceState) {
    	Themes.applyTheme(this);
        super.onCreate(savedInstanceState);
        Log.i(AnkiDroidApp.TAG, "Reviewer - onCreate");

        mChangeBorderStyle = Themes.getTheme() == Themes.THEME_ANDROID_LIGHT || Themes.getTheme() == Themes.THEME_ANDROID_DARK;

        // The hardware buttons should control the music volume while reviewing.
        setVolumeControlStream(AudioManager.STREAM_MUSIC);

        // Make sure a deck is loaded before continuing.
        Deck deck = DeckManager.getMainDeck();
        if (deck == null) {
        	finishNoStorageAvailable();
			return;
        } else {
            mCurrentScheduler = deck.getSched();
            mMediaDir = setupMedia(deck);
            restorePreferences();

            deck.resetUndo();
            // Remove the status bar and title bar
            if (mPrefFullscreenReview) {
                getWindow().setFlags(WindowManager.LayoutParams.FLAG_FULLSCREEN,
                        WindowManager.LayoutParams.FLAG_FULLSCREEN);
                // Do not hide the title bar in Honeycomb, since it contains the action bar.
                if (Integer.valueOf(android.os.Build.VERSION.SDK) < 11) {
                    requestWindowFeature(Window.FEATURE_NO_TITLE);
                }
            }

            requestWindowFeature(Window.FEATURE_INDETERMINATE_PROGRESS);

            registerExternalStorageListener();

            if (mNightMode) {
            	mCurrentBackgroundColor = Themes.getNightModeCardBackground(this);
            } else {
            	mCurrentBackgroundColor = Color.WHITE;
            }

            mRefreshWebview = getRefreshWebviewAndInitializeWebviewVariables();

            initLayout(R.layout.flashcard);
            if (mPrefTextSelection) {
                clipboardSetText("");
                Lookup.initialize(this, mDeckFilename);
            }

            // Load the template for the card and set on it the available width for images
            try {
                mCardTemplate = Utils.convertStreamToString(getAssets().open("card_template.html"));
                mCardTemplate = mCardTemplate.replaceFirst("var availableWidth = \\d*;", "var availableWidth = "
                        + getAvailableWidthInCard() + ";");
            } catch (IOException e) {
                e.printStackTrace();
            }

            // Initialize session limits
            //long timelimit = deck.getSessionTimeLimit() * 1000;
            //Log.i(AnkiDroidApp.TAG, "SessionTimeLimit: " + timelimit + " ms.");
            //mSessionTimeLimit = System.currentTimeMillis() + timelimit;
            mSessionCurrReps = 0;

            // Initialize text-to-speech. This is an asynchronous operation.
            if (mSpeakText && Integer.valueOf(android.os.Build.VERSION.SDK) > 3) {
                ReadText.initializeTts(this, mDeckFilename);
            }

            // Get last whiteboard state
            if (mPrefWhiteboard && MetaDB.getWhiteboardState(this, mDeckFilename) == 1) {
                mShowWhiteboard = true;
                mWhiteboard.setVisibility(View.VISIBLE);
            }

            // Load the first card and start reviewing. Uses the answer card
            // task to load a card, but since we send null
            // as the card to answer, no card will be answered.
            DeckTask.launchDeckTask(DeckTask.TASK_TYPE_ANSWER_CARD, mAnswerCardHandler, new DeckTask.TaskData(0,
                    deck, null));
        }
    }


    // Saves deck each time Reviewer activity loses focus
    @Override
    protected void onPause() {
        super.onPause();
        Log.i(AnkiDroidApp.TAG, "Reviewer - onPause()");

    	mTimeoutHandler.removeCallbacks(mShowAnswerTask);
    	mTimeoutHandler.removeCallbacks(mShowQuestionTask);
    	longClickHandler.removeCallbacks(longClickTestRunnable);
    	longClickHandler.removeCallbacks(startLongClickAction);

        stopTimer();

        if (mShakeEnabled) {
            mSensorManager.unregisterListener(mSensorListener);
        }

        Sound.stopSounds();

        if ((AnkiDroidApp.zeemoteController() != null) && (AnkiDroidApp.zeemoteController().isConnected())){ 
        	Log.d("Zeemote","Removing listener in onPause");
        	AnkiDroidApp.zeemoteController().removeButtonListener(this);
        	AnkiDroidApp.zeemoteController().removeJoystickListener(adapter);
    		adapter.removeButtonListener(this);
    		adapter = null;
            getWindow().clearFlags(WindowManager.LayoutParams.FLAG_KEEP_SCREEN_ON);
        }
    }


    @Override
    protected void onResume() {
    	mInBackground = false;
      super.onResume();
      Deck deck = DeckManager.getMainDeck();
      if (deck == null) {
    	  Log.e(AnkiDroidApp.TAG, "Reviewer: Deck already closed, returning to study options");
    	  closeReviewer(RESULT_DECK_CLOSED, false);
    	  return;
      }

      // check if deck is already opened in big widget. If yes, reload card (to make sure it's not answered yet)
      if (DeckManager.deckIsOpenedInBigWidget(deck.getDeckPath()) && mCurrentCard != null && !mInEditor) {
    	  Log.i(AnkiDroidApp.TAG, "Reviewer: onResume: get card from big widget");
    	  blockControls();
    	  AnkiDroidWidgetBig.updateWidget(AnkiDroidWidgetBig.UpdateService.VIEW_NOT_SPECIFIED, true);
    	  DeckTask.launchDeckTask(DeckTask.TASK_TYPE_ANSWER_CARD, mAnswerCardHandler, new DeckTask.TaskData(0, deck, null));
      } else {
    	  restartTimer();
      }

      if (mShakeEnabled) {
          mSensorManager.registerListener(mSensorListener, mSensorManager.getDefaultSensor(Sensor.TYPE_ACCELEROMETER), SensorManager.SENSOR_DELAY_NORMAL);    	  
      }
      if ((AnkiDroidApp.zeemoteController() != null) && (AnkiDroidApp.zeemoteController().isConnected())){
    	  Log.d("Zeemote","Adding listener in onResume");
    	  AnkiDroidApp.zeemoteController().addButtonListener(this);
      	  adapter = new JoystickToButtonAdapter();
      	  AnkiDroidApp.zeemoteController().addJoystickListener(adapter);
      	  adapter.addButtonListener(this);
      	  getWindow().addFlags(WindowManager.LayoutParams.FLAG_KEEP_SCREEN_ON);
      }
    }


    @Override
    protected void onStop() {
    	mInBackground = true;
      if (mShakeEnabled) {
          mSensorManager.unregisterListener(mSensorListener);
      }
      super.onStop();
      Deck deck = DeckManager.getMainDeck();
      if (!isFinishing()) {
          // Save changes
          updateBigWidget(!mCardFrame.isEnabled());
          DeckTask.waitToFinish();
          if (deck != null) {
	         	deck.commitToDB();
          }
      }
    WidgetStatus.update(this, WidgetStatus.getDeckStatus(deck));
    }


    @Override
    protected void onDestroy() {
        super.onDestroy();
        Log.i(AnkiDroidApp.TAG, "Reviewer - onDestroy()");
        if (mUnmountReceiver != null) {
            unregisterReceiver(mUnmountReceiver);
        }
        if (mSpeakText && Integer.valueOf(android.os.Build.VERSION.SDK) > 3) {
            ReadText.releaseTts();
        }
    }


    @Override
    public boolean onKeyDown(int keyCode, KeyEvent event) {
        if (keyCode == KeyEvent.KEYCODE_BACK && event.getRepeatCount() == 0) {
<<<<<<< HEAD
            Log.i(AnkiDroidApp.TAG, "Reviewer - onBackPressed()");
            closeReviewer();
            return true;
=======
        	Log.i(AnkiDroidApp.TAG, "Reviewer - onBackPressed()");
        	closeReviewer(RESULT_DEFAULT, false);
        	return true;
>>>>>>> 48b8dbc8
        }
         /** Enhancement 722: Hardware buttons for scrolling, I.Z. */
        if (!mSimpleInterface) {
            if (keyCode == 92)  {
            	mCard.pageUp(false);
            	if (mDoubleScrolling)  {
            		mCard.pageUp(false);
            	}
            	return true;
            }
            if (keyCode == 93)  {
            	mCard.pageDown(false);
            	if (mDoubleScrolling)  {
            		mCard.pageDown(false);
            	}
            	return true;
            }
            if (mScrollingButtons && keyCode == 94)  {
            	mCard.pageUp(false);
            	if (mDoubleScrolling)  {
            		mCard.pageUp(false);
            	}
            	return true;
            }
            if (mScrollingButtons && keyCode == 95)  {
            	mCard.pageDown(false);
            	if (mDoubleScrolling)  {
            		mCard.pageDown(false);
            	}
            	return true;
            }        	
        }

        return super.onKeyDown(keyCode, event);
    }


    @Override
    public void onConfigurationChanged(Configuration newConfig) {
        super.onConfigurationChanged(newConfig);
        setLanguage(mLocale);
        Log.i(AnkiDroidApp.TAG, "onConfigurationChanged");

        mConfigurationChanged = true;

        long savedTimer = mCardTimer.getBase();
        CharSequence savedAnswerField = mAnswerField.getText();
        boolean cardVisible = mCardContainer.getVisibility() == View.VISIBLE;
        int lookupButtonVis = mLookUpIcon.getVisibility();

        // Reload layout
        initLayout(R.layout.flashcard);
        
       	if (mRelativeButtonSize != 100) {
       		mFlipCard.setHeight(mButtonHeight);
       		mEase1.setHeight(mButtonHeight);
       		mEase2.setHeight(mButtonHeight);
       		mEase3.setHeight(mButtonHeight);
       		mEase4.setHeight(mButtonHeight);        	
       	}

        // Modify the card template to indicate the new available width and refresh card
        mCardTemplate = mCardTemplate.replaceFirst("var availableWidth = \\d*;", "var availableWidth = "
                + getAvailableWidthInCard() + ";");

        if (typeAnswer()) {
            mAnswerField.setText(savedAnswerField);
        }
        if (mPrefWhiteboard) {
            mWhiteboard.rotate();
        }
        if (mInvertedColors) {
            invertColors(true);
        }

        // If the card hasn't loaded yet, don't refresh it
        // Also skipping the counts (because we don't know which one to underline)
        // They will be updated when the card loads anyway
        if (mCurrentCard != null) {
        	if (cardVisible) {
                fillFlashcard(false);
                if (mPrefTimer) {
                    mCardTimer.setBase(savedTimer);
                    mCardTimer.start();
                }        		
        		if (sDisplayAnswer) {
        			updateForNewCard();
            	}
        	} else {
        		mCardContainer.setVisibility(View.INVISIBLE);
        		switchVisibility(mProgressBars, View.INVISIBLE);
        		switchVisibility(mCardTimer, View.INVISIBLE);
        	}
    		if (sDisplayAnswer) {
        		showEaseButtons();
        	}
        }
        mLookUpIcon.setVisibility(lookupButtonVis);
        mConfigurationChanged = false;
    }


    @Override
    public boolean onCreateOptionsMenu(Menu menu) {
        MenuItem item;
        Resources res = getResources();
        if (mPrefWhiteboard) {
            if (mShowWhiteboard) {
                Utils.addMenuItemInActionBar(menu, Menu.NONE, MENU_WHITEBOARD, Menu.NONE, R.string.hide_whiteboard,
                        R.drawable.ic_menu_compose);
            } else {
                Utils.addMenuItemInActionBar(menu, Menu.NONE, MENU_WHITEBOARD, Menu.NONE, R.string.show_whiteboard,
                        R.drawable.ic_menu_compose);
            }
            Utils.addMenuItemInActionBar(menu, Menu.NONE, MENU_CLEAR_WHITEBOARD, Menu.NONE, R.string.clear_whiteboard,
                    R.drawable.ic_menu_clear_playlist);
        }
        Utils.addMenuItem(menu, Menu.NONE, MENU_EDIT, Menu.NONE, R.string.menu_edit_card, R.drawable.ic_menu_edit);

        SubMenu removeDeckSubMenu = menu.addSubMenu(Menu.NONE, MENU_REMOVE, Menu.NONE, R.string.menu_remove_card);
        removeDeckSubMenu.setIcon(R.drawable.ic_menu_stop);
        removeDeckSubMenu.add(Menu.NONE, MENU_REMOVE_BURY, Menu.NONE, R.string.menu_bury_card);
        removeDeckSubMenu.add(Menu.NONE, MENU_REMOVE_SUSPEND, Menu.NONE, R.string.menu_suspend_card);
        removeDeckSubMenu.add(Menu.NONE, MENU_REMOVE_DELETE, Menu.NONE, R.string.card_browser_delete_card);
        if (mPrefTextSelection) {
            item = menu.add(Menu.NONE, MENU_SEARCH, Menu.NONE, res.getString(R.string.menu_select));
            item.setIcon(R.drawable.ic_menu_search);
        }
        item = menu.add(Menu.NONE, MENU_MARK, Menu.NONE, R.string.menu_mark_card);
        Utils.addMenuItemInActionBar(menu, Menu.NONE, MENU_UNDO, Menu.NONE, R.string.undo, R.drawable.ic_menu_revert);
        Utils.addMenuItemInActionBar(menu, Menu.NONE, MENU_REDO, Menu.NONE, R.string.redo, R.drawable.ic_menu_redo);
        return true;
    }


<<<<<<< HEAD
=======
    private void updateBigWidget(boolean showProgressDialog) {
    	if (DeckManager.deckIsOpenedInBigWidget(DeckManager.getMainDeckPath())) {
      	  	Log.i(AnkiDroidApp.TAG, "Reviewer: updateBigWidget");
      	  	AnkiDroidWidgetBig.setCard(mCurrentCard);
      	  	AnkiDroidWidgetBig.updateWidget(AnkiDroidWidgetBig.UpdateService.VIEW_SHOW_QUESTION, showProgressDialog);
    	}
    }


    //These three methods use a deprecated API - they should be updated to possibly use its more modern version.
    private boolean clipboardHasText() {
        return mClipboard.hasText();
    }

    private void clipboardSetText(CharSequence text) {
        mClipboard.setText(text);
    }

    private CharSequence clipboardGetText() {
        return mClipboard.getText();
    }

>>>>>>> 48b8dbc8
    @Override
    public boolean onPrepareOptionsMenu(Menu menu) {
        MenuItem item = menu.findItem(MENU_MARK);
        if (mCurrentCard == null) {
            return false;
        }
        // if (mCurrentCard.isMarked()) {
        // item.setTitle(R.string.menu_marked);
        // item.setIcon(R.drawable.ic_menu_star_on);
        // } else {
        // item.setTitle(R.string.menu_mark_card);
        // item.setIcon(R.drawable.ic_menu_star_off);
        // }
        if (mPrefTextSelection) {
            item = menu.findItem(MENU_SEARCH);
            if (clipboardHasText()) {
            	item.setTitle(Lookup.getSearchStringTitle());
        		item.setEnabled(Lookup.isAvailable());
            } else {
            	item.setTitle(getResources().getString(R.string.menu_select));
        		item.setEnabled(true);
            }
        }
        if (mPrefFullscreenReview) {
            // Temporarily remove top bar to avoid annoying screen flickering
            mTextBarRed.setVisibility(View.GONE);
            mTextBarBlack.setVisibility(View.GONE);
            mTextBarBlue.setVisibility(View.GONE);
            mChosenAnswer.setVisibility(View.GONE);
            if (mPrefTimer) {
                mCardTimer.setVisibility(View.GONE);
            }
            if (mShowProgressBars) {
                mProgressBars.setVisibility(View.GONE);
            }

            getWindow().setFlags(0, WindowManager.LayoutParams.FLAG_FULLSCREEN);
        }
        menu.findItem(MENU_UNDO).setEnabled(DeckManager.getMainDeck().undoAvailable());
        menu.findItem(MENU_REDO).setEnabled(DeckManager.getMainDeck().redoAvailable());
        return true;
    }


    @Override
    public void onOptionsMenuClosed(Menu menu) {
        if (mPrefFullscreenReview) {
            // Restore top bar
            mTextBarRed.setVisibility(View.VISIBLE);
            mTextBarBlack.setVisibility(View.VISIBLE);
            mTextBarBlue.setVisibility(View.VISIBLE);
            mChosenAnswer.setVisibility(View.VISIBLE);
            if (mPrefTimer) {
                mCardTimer.setVisibility(View.VISIBLE);
            }
            if (mShowProgressBars) {
                mProgressBars.setVisibility(View.VISIBLE);
            }

            // Restore fullscreen preference
            getWindow()
                    .setFlags(WindowManager.LayoutParams.FLAG_FULLSCREEN, WindowManager.LayoutParams.FLAG_FULLSCREEN);
        }
    }


    /** Handles item selections. */
    @Override
    public boolean onOptionsItemSelected(MenuItem item) {
        switch (item.getItemId()) {
            case MENU_WHITEBOARD:
                // Toggle mShowWhiteboard value
                mShowWhiteboard = !mShowWhiteboard;
                if (mShowWhiteboard) {
                    // Show whiteboard
                    mWhiteboard.setVisibility(View.VISIBLE);
                    item.setTitle(R.string.hide_whiteboard);
                    MetaDB.storeWhiteboardState(this, mDeckFilename, 1);
                } else {
                    // Hide whiteboard
                    mWhiteboard.setVisibility(View.GONE);
                    item.setTitle(R.string.show_whiteboard);
                    MetaDB.storeWhiteboardState(this, mDeckFilename, 0);
                }
                return true;

            case MENU_CLEAR_WHITEBOARD:
                mWhiteboard.clear();
                return true;

            case MENU_EDIT:
                return editCard();

            case MENU_REMOVE_BURY:
            	setNextCardAnimation(false);
                DeckTask.launchDeckTask(DeckTask.TASK_TYPE_BURY_CARD, mDismissCardHandler, new DeckTask.TaskData(0,
                        DeckManager.getMainDeck(), mCurrentCard));
                return true;

            case MENU_REMOVE_SUSPEND:
            	setNextCardAnimation(false);
                DeckTask.launchDeckTask(DeckTask.TASK_TYPE_SUSPEND_CARD, mDismissCardHandler, new DeckTask.TaskData(0,
                        DeckManager.getMainDeck(), mCurrentCard));
                return true;

            case MENU_REMOVE_DELETE:
                showDeleteCardDialog();
                return true;

            case MENU_SEARCH:
            	lookUpOrSelectText();
                return true;

            case MENU_MARK:
                DeckTask.launchDeckTask(DeckTask.TASK_TYPE_MARK_CARD, mMarkCardHandler, new DeckTask.TaskData(0,
                        DeckManager.getMainDeck(), mCurrentCard));
                return true;

            case MENU_UNDO:
            	setNextCardAnimation(true);
            	DeckTask.launchDeckTask(DeckTask.TASK_TYPE_UNDO, mUpdateCardHandler, new DeckTask.TaskData(UPDATE_CARD_SHOW_QUESTION,
                        DeckManager.getMainDeck(), mCurrentCard.getId(), false));
                return true;

            case MENU_REDO:
                DeckTask.launchDeckTask(DeckTask.TASK_TYPE_REDO, mUpdateCardHandler, new DeckTask.TaskData(UPDATE_CARD_SHOW_QUESTION,
                        DeckManager.getMainDeck(), mCurrentCard.getId(), false));
                return true;
        }
        return false;
    }


    @Override
    protected void onActivityResult(int requestCode, int resultCode, Intent data) {
        super.onActivityResult(requestCode, resultCode, data);

        if (requestCode == EDIT_CURRENT_CARD) {
        	setInAnimation(true);
            if (resultCode == RESULT_OK || resultCode == RESULT_EDIT_CARD_RESET) {
                Log.i(AnkiDroidApp.TAG, "Saving card...");
                int showQuestion = sDisplayAnswer ? UPDATE_CARD_SHOW_ANSWER : UPDATE_CARD_SHOW_QUESTION;
                if (resultCode == RESULT_EDIT_CARD_RESET) {
                	showQuestion = UPDATE_CARD_NEW_CARD;
                }
                DeckTask.launchDeckTask(DeckTask.TASK_TYPE_UPDATE_FACT, mUpdateCardHandler, new DeckTask.TaskData(showQuestion,
                        DeckManager.getMainDeck(), mCurrentCard));
            } else if (resultCode == StudyOptions.CONTENT_NO_EXTERNAL_STORAGE) {
                finishNoStorageAvailable();
            } else {
            	mInEditor = false;
            	fillFlashcard(mShowAnimations);
            }
        }
        if (mPrefTextSelection) {
        	clipboardSetText("");
        }
    }


    private boolean isCramming() {
<<<<<<< HEAD
        // return (AnkiDroidApp.deck() != null) &&
        // (AnkiDroidApp.deck().name().compareTo("cram") == 0);
        return false;
=======
        return (DeckManager.getMainDeck() != null) && (DeckManager.getMainDeck().name().compareTo("cram") == 0);
>>>>>>> 48b8dbc8
    }


    // ----------------------------------------------------------------------------
    // CUSTOM METHODS
    // ----------------------------------------------------------------------------

    /**
     * Registers an intent to listen for ACTION_MEDIA_EJECT notifications. The intent will call
     * closeExternalStorageFiles() if the external media is going to be ejected, so applications can clean up any files
     * they have open.
     */
    private void registerExternalStorageListener() {
        if (mUnmountReceiver == null) {
            mUnmountReceiver = new BroadcastReceiver() {
                @Override
                public void onReceive(Context context, Intent intent) {
                    String action = intent.getAction();
                    if (action.equals(Intent.ACTION_MEDIA_EJECT)) {
                        Log.i(AnkiDroidApp.TAG, "mUnmountReceiver - Action = Media Eject");
                        finishNoStorageAvailable();
                    }
                }
            };
            IntentFilter iFilter = new IntentFilter();
            iFilter.addAction(Intent.ACTION_MEDIA_EJECT);
            iFilter.addDataScheme("file");
            registerReceiver(mUnmountReceiver, iFilter);
        }
    }


    private void stopTimer() {
        // Stop visible timer and card timer 
        if (mPrefTimer) {
            mSavedTimer = SystemClock.elapsedRealtime() - mCardTimer.getBase();
            mCardTimer.stop();
        }
        if (mCurrentCard != null) {
           mCurrentCard.stopTimer();
        }
    }


    private void restartTimer() {
        if (mCurrentCard != null) {
            mCurrentCard.resumeTimer();
        }
        if (mPrefTimer && mSavedTimer != 0) {
            mCardTimer.setBase(SystemClock.elapsedRealtime() - mSavedTimer);
            mCardTimer.start();
        }
    }


    private void setLanguage(String language) {
    	Locale locale;
    	if (language.equals("")) {
        	locale = Locale.getDefault();
    	} else {
        	locale = new Locale(language);
    	}
        Configuration config = new Configuration();
        config.locale = locale;
        this.getResources().updateConfiguration(config, this.getResources().getDisplayMetrics());
    }


    private void finishNoStorageAvailable() {
        closeReviewer(StudyOptions.CONTENT_NO_EXTERNAL_STORAGE, false);
    }


    private boolean editCard() {
        if (isCramming()) {
        	Themes.showThemedToast(Reviewer.this, getResources().getString(R.string.cram_edit_warning), true);
            return false;
        } else {
        	mInEditor = true;
            Intent editCard = new Intent(Reviewer.this, CardEditor.class);
            editCard.putExtra(CardEditor.EXTRA_CALLER, CardEditor.CALLER_REVIEWER);
            editCard.putExtra(CardEditor.EXTRA_DECKPATH, DeckManager.getMainDeckPath());
        	sEditorCard = mCurrentCard;
        	setOutAnimation(true);
            startActivityForResult(editCard, EDIT_CURRENT_CARD);
            if (Integer.valueOf(android.os.Build.VERSION.SDK) > 4) {
                ActivityTransitionAnimation.slide(Reviewer.this, ActivityTransitionAnimation.LEFT);
            }
            return true;
        }
    }


    private void lookUpOrSelectText() {
        if (clipboardHasText()) {
            Log.i(AnkiDroidApp.TAG, "Clipboard has text = " + clipboardHasText());
            lookUp();
    	} else {
        	selectAndCopyText();
    	}
    }


    private boolean lookUp() {
    	mLookUpIcon.setVisibility(View.GONE);
	    mIsSelecting = false;
	    if (Lookup.lookUp(clipboardGetText().toString(), mCurrentCard)) {
	        clipboardSetText("");
	    }
	    return true;
    }


    private void showDeleteCardDialog() {
        Dialog dialog;
        Resources res = getResources();
        StyledDialog.Builder builder = new StyledDialog.Builder(this);
        builder.setTitle(res.getString(R.string.delete_card_title));
        builder.setIcon(android.R.drawable.ic_dialog_alert);
        builder.setMessage(String.format(res.getString(R.string.delete_card_message), Utils.stripHTML(mCurrentCard.getQuestion()), Utils.stripHTML(mCurrentCard.getAnswer())));
        builder.setPositiveButton(res.getString(R.string.yes),
                new DialogInterface.OnClickListener() {
                    @Override
                    public void onClick(DialogInterface dialog, int which) {
                    	setNextCardAnimation(false);
                        DeckTask.launchDeckTask(DeckTask.TASK_TYPE_DELETE_CARD, mDismissCardHandler, new DeckTask.TaskData(0, DeckManager.getMainDeck(), mCurrentCard));
                    }
                });
        builder.setNegativeButton(res.getString(R.string.no), null);
        dialog = builder.create();
        dialog.show();
    }


    private void answerCard(int ease) {
        mIsSelecting = false;
        mIsAnswering = true;
        if (mPrefTextSelection) {
            clipboardSetText("");
            if (mLookUpIcon.getVisibility() == View.VISIBLE) {
                mLookUpIcon.setVisibility(View.GONE);
                mLookUpIcon.setAnimation(ViewAnimation.fade(ViewAnimation.FADE_OUT, mFadeDuration, 0));        	
            }        	
        }
        Deck deck = DeckManager.getMainDeck();
    	switch (ease) {
    		case Card.EASE_FAILED:
    		    mChosenAnswer.setText("\u2022");
    		    mChosenAnswer.setTextColor(mNext1.getTextColors());
    	    	if ((deck.getDueCount() + deck.getNewCountToday()) == 1) {
    	    		mIsLastCard  = true;
                }
                break;
            case EASE_HARD:
                mChosenAnswer.setText("\u2022\u2022");
                mChosenAnswer.setTextColor(mNext2.getTextColors());
                break;
            case EASE_MID:
                mChosenAnswer.setText("\u2022\u2022\u2022");
                mChosenAnswer.setTextColor(mNext3.getTextColors());
                break;
            case EASE_EASY:
                mChosenAnswer.setText("\u2022\u2022\u2022\u2022");
                mChosenAnswer.setTextColor(mNext4.getTextColors());
                break;
        }
        mStatisticsTodaysCount++;
        if (mature) {
            mStatisticsMatureCount++;
        }
        mTimerHandler.removeCallbacks(removeChosenAnswerText);
        mTimerHandler.postDelayed(removeChosenAnswerText, mShowChosenAnswerLength);
        Sound.stopSounds();
        mCurrentEase = ease;
        // Increment number reps counter
        mSessionCurrReps++;
        setNextCardAnimation(false);
        DeckTask.launchDeckTask(DeckTask.TASK_TYPE_ANSWER_CARD, mAnswerCardHandler, new DeckTask.TaskData(
                mCurrentEase, deck, mCurrentCard));
    }

    // Set the content view to the one provided and initialize accessors.
    private void initLayout(Integer layout) {
        setContentView(layout);

        mMainLayout = findViewById(R.id.main_layout);
        Themes.setContentStyle(mMainLayout, Themes.CALLER_REVIEWER);

        mCardContainer = (FrameLayout) findViewById(R.id.flashcard_frame);
		setInAnimation(false);

        findViewById(R.id.top_bar).setOnClickListener(mCardStatisticsListener);

        mCardFrame = (LinearLayout) findViewById(R.id.flashcard);
        mTouchLayer = (FrameLayout) findViewById(R.id.touch_layer);
        mTouchLayer.setOnTouchListener(mGestureListener);
    	if (mPrefTextSelection && mLongClickWorkaround) {
            mTouchLayer.setOnLongClickListener(mLongClickListener);
    	}
        if (mPrefTextSelection) {
            mClipboard = (ClipboardManager) getSystemService(Context.CLIPBOARD_SERVICE);
        }
        mCardFrame.removeAllViews();
        if (mSimpleInterface) {
        	mSimpleCard = new TextView(this);
        	Themes.setRegularFont(mSimpleCard);
        	mSimpleCard.setTextSize(mSimpleCard.getTextSize() * mDisplayFontSize / 100);
        	mSimpleCard.setGravity(Gravity.CENTER);
	        try {
	        	mSetTextIsSelectable = TextView.class.getMethod("setTextIsSelectable", boolean.class);
	        } catch (Throwable e) {
	        	Log.i(AnkiDroidApp.TAG, "mSetTextIsSelectable could not be found due to a too low Android version (< 3.0)");
	        	mSetTextIsSelectable = null;
	        }
        	if (mSetTextIsSelectable != null) {
	            	try {
						mSetTextIsSelectable.invoke(mSimpleCard, true);
					} catch (Exception e) {
						Log.e(AnkiDroidApp.TAG, e.toString());
					}
        	}
        	mSimpleCard.setClickable(true);
        	mCardFrame.addView(mSimpleCard);
        } else {
            mCard = createWebView();
            mCardFrame.addView(mCard);
        }
        if (!mChangeBorderStyle) {
            ((View)findViewById(R.id.flashcard_border)).setVisibility(View.VISIBLE);        	
        }
        
        if (mRefreshWebview && !mSimpleInterface) {
            mNextCard = createWebView();
            mNextCard.setVisibility(View.GONE);
            mCardFrame.addView(mNextCard, 0);

            mCustomFontStyle = getCustomFontsStyle() + getDefaultFontStyle();
        }

        // hunt for input issue 720, like android issue 3341
        if (Integer.parseInt(android.os.Build.VERSION.SDK) < 8 && !mSimpleInterface) {
            mCard.setFocusableInTouchMode(true);
        }
        
        // Initialize swipe
        gestureDetector = new GestureDetector(new MyGestureDetector());

        // initialise shake detection
        if (mShakeEnabled) {
            mSensorManager = (SensorManager) getSystemService(Context.SENSOR_SERVICE);
            mSensorManager.registerListener(mSensorListener,
                    mSensorManager.getDefaultSensor(Sensor.TYPE_ACCELEROMETER), SensorManager.SENSOR_DELAY_NORMAL);
            mAccel = 0.00f;
            mAccelCurrent = SensorManager.GRAVITY_EARTH;
            mAccelLast = SensorManager.GRAVITY_EARTH;
        }

        Resources res = getResources();

        mEase1 = (Button) findViewById(R.id.ease1);
        mEase1.setTextColor(res.getColor(R.color.next_time_failed_color));
        mEase1Layout = (LinearLayout) findViewById(R.id.flashcard_layout_ease1);
        mEase1Layout.setOnClickListener(mSelectEaseHandler);

        mEase2 = (Button) findViewById(R.id.ease2);
        mEase2.setTextColor(res.getColor(R.color.next_time_usual_color));
        mEase2Layout = (LinearLayout) findViewById(R.id.flashcard_layout_ease2);
        mEase2Layout.setOnClickListener(mSelectEaseHandler);

        mEase3 = (Button) findViewById(R.id.ease3);
        mEase3Layout = (LinearLayout) findViewById(R.id.flashcard_layout_ease3);
        mEase3Layout.setOnClickListener(mSelectEaseHandler);

        mEase4 = (Button) findViewById(R.id.ease4);
        mEase4Layout = (LinearLayout) findViewById(R.id.flashcard_layout_ease4);
        mEase4Layout.setOnClickListener(mSelectEaseHandler);

        mNext1 = (TextView) findViewById(R.id.nextTime1);
        mNext2 = (TextView) findViewById(R.id.nextTime2);
        mNext3 = (TextView) findViewById(R.id.nextTime3);
        mNext4 = (TextView) findViewById(R.id.nextTime4);

        mNext1.setTextColor(res.getColor(R.color.next_time_failed_color));
        mNext2.setTextColor(res.getColor(R.color.next_time_usual_color));

        if (!mshowNextReviewTime) {
        	((TextView)findViewById(R.id.nextTimeflip)).setVisibility(View.GONE);
            mNext1.setVisibility(View.GONE);
            mNext2.setVisibility(View.GONE);
            mNext3.setVisibility(View.GONE);
            mNext4.setVisibility(View.GONE);
        }

        mFlipCard = (Button) findViewById(R.id.flip_card);
        mFlipCardLayout = (LinearLayout) findViewById(R.id.flashcard_layout_flip);
        mFlipCardLayout.setOnClickListener(mFlipCardListener);


        mTextBarRed = (TextView) findViewById(R.id.red_number);
        mTextBarBlack = (TextView) findViewById(R.id.black_number);
        mTextBarBlue = (TextView) findViewById(R.id.blue_number);

        if (mShowProgressBars) {
        	mSessionYesBar = (View) findViewById(R.id.daily_bar);
            mSessionProgressBar = (View) findViewById(R.id.session_progress);
            mProgressBars = (LinearLayout) findViewById(R.id.progress_bars);
        }

        mCardTimer = (Chronometer) findViewById(R.id.card_time);
    	if (mPrefTimer && (mConfigurationChanged)) {
    		switchVisibility(mCardTimer, View.VISIBLE);
    	}
    	if (mShowProgressBars && (mConfigurationChanged)) {
    		switchVisibility(mProgressBars, View.VISIBLE);
    	}

        mChosenAnswer = (TextView) findViewById(R.id.choosen_answer);

        if (mPrefWhiteboard) {
            mWhiteboard = new Whiteboard(this, mInvertedColors, mBlackWhiteboard);
            FrameLayout.LayoutParams lp2 = new FrameLayout.LayoutParams(LayoutParams.FILL_PARENT, LayoutParams.FILL_PARENT);
            mWhiteboard.setLayoutParams(lp2);
            FrameLayout fl = (FrameLayout) findViewById(R.id.whiteboard);
            fl.addView(mWhiteboard);

            mWhiteboard.setOnTouchListener(new View.OnTouchListener() {
                @Override
                public boolean onTouch(View v, MotionEvent event) {
                    if (mShowWhiteboard) {
                        return false;
                    }
                    if (gestureDetector.onTouchEvent(event)) {
                        return true;
                    }
                    return false;
                }
            });
        }
        mAnswerField = (EditText) findViewById(R.id.answer_field);

        mNextTimeTextColor = getResources().getColor(R.color.next_time_usual_color);
        mNextTimeTextRecomColor = getResources().getColor(R.color.next_time_recommended_color);        	
        mForegroundColor = getResources().getColor(R.color.next_time_usual_color);
        if (mInvertedColors) {
            invertColors(true);
        }

        mLookUpIcon = findViewById(R.id.lookup_button);
        mLookUpIcon.setVisibility(View.GONE);
        mLookUpIcon.setOnClickListener(new OnClickListener() {

			@Override
			public void onClick(View arg0) {
				if (clipboardHasText()) {
					lookUp();
				}
			}
        	
        });
        initControls();
    }


    private WebView createWebView() {
        WebView webView = new MyWebView(this);
        webView.setWillNotCacheDrawing(true);
        webView.setScrollBarStyle(WebView.SCROLLBARS_OUTSIDE_OVERLAY);
        if (mZoomEnabled) {
            webView.getSettings().setBuiltInZoomControls(true);
        }
        webView.getSettings().setJavaScriptEnabled(true);
        webView.setWebChromeClient(new AnkiDroidWebChromeClient());
        webView.addJavascriptInterface(new JavaScriptInterface(), "interface");
        if (Integer.parseInt(android.os.Build.VERSION.SDK) > 7) {
            webView.setFocusableInTouchMode(false);
        }
        Log.i(AnkiDroidApp.TAG, "Focusable = " + webView.isFocusable() + ", Focusable in touch mode = " + webView.isFocusableInTouchMode());
        if (mSetScrollbarBarFading != null) {
            try {
            	mSetScrollbarBarFading.invoke(webView, false);
            } catch (Throwable e) {
            	Log.i(AnkiDroidApp.TAG, "setScrollbarFadingEnabled could not be set due to a too low Android version (< 2.1)");
            	mSetScrollbarBarFading = null;
            }
        }
        mScaleInPercent = webView.getScale();
        return webView;
    }


    private void invertColors(boolean invert) {
        Resources res = getResources();        

        int[] colors = Themes.setNightMode(this, mMainLayout, invert);
        mForegroundColor = colors[0];
        mNextTimeTextColor = mForegroundColor;
        mNextTimeTextRecomColor = colors[1];

        mFlipCard.setTextColor(mForegroundColor);
        mNext4.setTextColor(mNextTimeTextColor);
        mEase4.setTextColor(mNextTimeTextColor);
        mCardTimer.setTextColor(mForegroundColor);
        mTextBarBlack.setTextColor(mForegroundColor);
        mTextBarBlue.setTextColor(invert ? res.getColor(R.color.textbar_blue_color_inv) : res.getColor(R.color.textbar_blue_color));

        if (mSimpleInterface) {
            mSimpleCard.setBackgroundColor(mCurrentBackgroundColor);
            mSimpleCard.setTextColor(mForegroundColor);
        } else {
            mCard.setBackgroundColor(mCurrentBackgroundColor);        	
        }

        int fgColor = R.color.studyoptions_progressbar_frame_light;
        int bgColor = R.color.studyoptions_progressbar_background_nightmode;
        findViewById(R.id.progress_bars_border1).setBackgroundResource(fgColor);
        findViewById(R.id.progress_bars_border2).setBackgroundResource(fgColor);
        findViewById(R.id.progress_bars_back1).setBackgroundResource(bgColor);
        findViewById(R.id.progress_bars_back2).setBackgroundResource(bgColor);

    }


    private boolean[] postAnswerCard(DeckTask.TaskData... values) {
        Resources res = getResources();
        boolean sessionComplete = false;
        boolean noMoreCards = false;

        // if in background, actualise widget
    	if (mInBackground) {
    		updateBigWidget(false);
        }

        // Check to see if session rep or time limit has been reached
        Deck deck = DeckManager.getMainDeck();
        if (deck == null) {
        	return new boolean[] {false, false};
        }
        long sessionRepLimit = deck.getSessionRepLimit();
        long sessionTime = deck.getSessionTimeLimit();
        String sessionMessage = null;
        String leechMessage;
        Log.i(AnkiDroidApp.TAG, "reviewer leech flag: " + values[0].isPreviousCardLeech() + " " + values[0].isPreviousCardSuspended());

        if (values[0].isPreviousCardLeech()) {
            if (values[0].isPreviousCardSuspended()) {
                leechMessage = res.getString(R.string.leech_suspend_notification);
            } else {
                leechMessage = res.getString(R.string.leech_notification);
            }
            Themes.showThemedToast(Reviewer.this, leechMessage, true);
        }

        if ((sessionRepLimit > 0) && (mSessionCurrReps >= sessionRepLimit)) {
        	sessionComplete = true;
            sessionMessage = res.getString(R.string.session_question_limit_reached);
        } else if ((sessionTime > 0) && (System.currentTimeMillis() >= mSessionTimeLimit)) {
            // session time limit reached, flag for halt once async task has completed.
        	sessionComplete = true;
            sessionMessage = res.getString(R.string.session_time_limit_reached);
        } else if (mIsLastCard) {
        	noMoreCards = true;
            mProgressDialog = StyledProgressDialog.show(Reviewer.this, "", getResources()
                    .getString(R.string.saving_changes), true);
            setOutAnimation(true);
        } else {
            // session limits not reached, show next card
        	mCurrentCard = values[0].getCard();

            // If the card is null means that there are no more cards scheduled for review.
            if (mCurrentCard == null) {
            	noMoreCards = true;
                mProgressDialog = StyledProgressDialog.show(Reviewer.this, "", getResources()
                        .getString(R.string.saving_changes), true);
                setOutAnimation(false);
                return new boolean[] {sessionComplete, noMoreCards};
            }

            // Start reviewing next card
            if (mPrefWriteAnswers) { //only bother query deck if needed
            	String[] answer = mCurrentCard.getComparedFieldAnswer();
            	comparedFieldAnswer = answer[0];
            	comparedFieldClass = answer[1];
            } else {
            	comparedFieldAnswer = null;
            }
            Reviewer.this.setProgressBarIndeterminateVisibility(false);
            // Reviewer.this.enableControls();
            Reviewer.this.unblockControls();
            Reviewer.this.displayCardQuestion();
        }
        if (mChosenAnswer.getText().equals("")) {
            setDueMessage();
        }
        // Show a message to user if a session limit has been reached.
        if (sessionMessage != null) {
        	Themes.showThemedToast(Reviewer.this, sessionMessage, true);
        }
        return new boolean[] {sessionComplete, noMoreCards};
    }


    private void showEaseButtons() {
        Resources res = getResources();

        // hide flipcard button
        switchVisibility(mFlipCardLayout, View.GONE);

        // Set correct label for each button
        if (mCurrentCard.isRev()) {
            mEase1.setText(res.getString(R.string.ease1_successive));
            mEase2.setText(res.getString(R.string.ease2_successive));
            mEase3.setText(res.getString(R.string.ease3_successive));
            mEase4.setText(res.getString(R.string.ease4_successive));
        } else {
            mEase1.setText(res.getString(R.string.ease1_learning));
            mEase2.setText(res.getString(R.string.ease2_learning));
            mEase3.setText(res.getString(R.string.ease3_learning));
            mEase4.setText(res.getString(R.string.ease4_learning));
        }

        // Show buttons
        switchVisibility(mEase1Layout, View.VISIBLE);
        switchVisibility(mEase2Layout, View.VISIBLE);
        switchVisibility(mEase3Layout, View.VISIBLE);
        switchVisibility(mEase4Layout, View.VISIBLE);
        
        // Focus default button
        if (mCurrentCard.isRev()) {
            mEase3Layout.requestFocus();
            mNext2.setTextColor(mNextTimeTextColor);
            mEase2.setTextColor(mNextTimeTextColor);
            mNext3.setTextColor(mNextTimeTextRecomColor);
<<<<<<< HEAD
=======
            mEase3.setTextColor(mNextTimeTextRecomColor);
        } else {
            mEase2Layout.requestFocus();
            mNext2.setTextColor(mNextTimeTextRecomColor);
            mEase2.setTextColor(mNextTimeTextRecomColor);
            mNext3.setTextColor(mNextTimeTextColor);
            mEase3.setTextColor(mNextTimeTextColor);
>>>>>>> 48b8dbc8
        }

        // Show next review time
        if (mshowNextReviewTime) {
                mNext1.setText(mCurrentScheduler.nextIvlStr(mCurrentCard, 1));
                mNext2.setText(mCurrentScheduler.nextIvlStr(mCurrentCard, 2));
                mNext3.setText(mCurrentScheduler.nextIvlStr(mCurrentCard, 3));
                mNext4.setText(mCurrentScheduler.nextIvlStr(mCurrentCard, 4));
        switchVisibility(mNext1, View.VISIBLE);
        switchVisibility(mNext2, View.VISIBLE);
        switchVisibility(mNext3, View.VISIBLE);
        switchVisibility(mNext4, View.VISIBLE);
        }
    }


    private void hideEaseButtons() {
    	switchVisibility(mEase1Layout, View.GONE);
    	switchVisibility(mEase2Layout, View.GONE);
    	switchVisibility(mEase3Layout, View.GONE);
    	switchVisibility(mEase4Layout, View.GONE);
    	if (mshowNextReviewTime) {
    		int visibility = typeAnswer() ? View.GONE : View.INVISIBLE;
    		switchVisibility(mNext1, visibility);
    		switchVisibility(mNext2, visibility);
    		switchVisibility(mNext3, visibility);
    		switchVisibility(mNext4, visibility);
    	}
    	if (mFlipCardLayout.getVisibility() != View.VISIBLE) {
    		switchVisibility(mFlipCardLayout, View.VISIBLE);
    		mFlipCardLayout.requestFocus();
    	} else if (typeAnswer()) {
            mAnswerField.requestFocus();

            // Show soft keyboard
            InputMethodManager inputMethodManager = (InputMethodManager) getSystemService(Context.INPUT_METHOD_SERVICE);
            inputMethodManager.showSoftInput(mAnswerField, InputMethodManager.SHOW_FORCED);
    	}
    }


    private void switchVisibility(View view, int visible) {
    	switchVisibility(view, visible, mShowAnimations && !mConfigurationChanged);
    }
    private void switchVisibility(View view, int visible, boolean fade) {
    	view.setVisibility(visible);
    	if (fade) {
    		int duration = mShowAnimations ? mAnimationDurationTurn / 2 : mFadeDuration;
    		if (visible == View.VISIBLE) {
        		view.setAnimation(ViewAnimation.fade(ViewAnimation.FADE_IN, duration, mShowAnimations ? duration : 0));    			
    		} else {
        		view.setAnimation(ViewAnimation.fade(ViewAnimation.FADE_OUT, duration, 0));
    		}
    	}
    }


    private void switchTopBarVisibility(int visible) {
    	if (mPrefTimer) {
    		switchVisibility(mCardTimer, visible, true);
    	}
    	if (mShowProgressBars) {
    		switchVisibility(mProgressBars, visible, true);
    	}
    	switchVisibility(mTextBarRed, visible, true);
    	switchVisibility(mTextBarBlack, visible, true);
    	switchVisibility(mTextBarBlue, visible, true);
    	switchVisibility(mChosenAnswer, visible, true);
    }


    private void initControls() {
        mCardFrame.setVisibility(View.VISIBLE);
        mTextBarRed.setVisibility(View.VISIBLE);
        mTextBarBlack.setVisibility(View.VISIBLE);
        mTextBarBlue.setVisibility(View.VISIBLE);
        mChosenAnswer.setVisibility(View.VISIBLE);
        mFlipCardLayout.setVisibility(View.VISIBLE);
        
        if (mPrefWhiteboard) {
            mWhiteboard.setVisibility(mShowWhiteboard ? View.VISIBLE : View.GONE);
        }
        mAnswerField.setVisibility(typeAnswer() ? View.VISIBLE : View.GONE);
    }


    private SharedPreferences restorePreferences() {
        SharedPreferences preferences = PrefSettings.getSharedPrefs(getBaseContext());
        mPrefTimer = preferences.getBoolean("timer", true);
        mPrefWhiteboard = preferences.getBoolean("whiteboard", false);
        mPrefWriteAnswers = preferences.getBoolean("writeAnswers", false);
        mPrefTextSelection = preferences.getBoolean("textSelection", true);
        mLongClickWorkaround = preferences.getBoolean("textSelectionLongclickWorkaround", false);
        mDeckFilename = preferences.getString("deckFilename", "");
        mNightMode = preferences.getBoolean("invertedColors", false);
    	mInvertedColors = mNightMode;
        mBlackWhiteboard = preferences.getBoolean("blackWhiteboard", true);
        mSwapQA = preferences.getBoolean("swapqa", false);
        mPrefUseRubySupport = preferences.getBoolean("useRubySupport", false);
        mPrefFullscreenReview = preferences.getBoolean("fullscreenReview", true);
        mshowNextReviewTime = preferences.getBoolean("showNextReviewTime", true);
        mZoomEnabled = preferences.getBoolean("zoom", false);
//        mZeemoteEnabled = preferences.getBoolean("zeemote", false);
        mDisplayFontSize = preferences.getInt("relativeDisplayFontSize", CardModel.DEFAULT_FONT_SIZE_RATIO);
        mRelativeButtonSize = preferences.getInt("answerButtonSize", 100);
        mPrefHideQuestionInAnswer = Integer.parseInt(preferences.getString("hideQuestionInAnswer",
                Integer.toString(HQIA_DO_SHOW)));
        mInputWorkaround = preferences.getBoolean("inputWorkaround", false);
        mPrefFixHebrew = preferences.getBoolean("fixHebrewText", false);
        mPrefFixArabic = preferences.getBoolean("fixArabicText", false);
        mSpeakText = preferences.getBoolean("tts", false);
        mPlaySoundsAtStart = preferences.getBoolean("playSoundsAtStart", true);
        mShowProgressBars = preferences.getBoolean("progressBars", true);
        mPrefUseTimer = preferences.getBoolean("timeoutAnswer", false);
        mWaitAnswerSecond = preferences.getInt("timeoutAnswerSeconds", 20);
        mWaitQuestionSecond = preferences.getInt("timeoutQuestionSeconds", 60);
        mScrollingButtons = preferences.getBoolean("scrolling_buttons", false);
        mDoubleScrolling =  preferences.getBoolean("double_scrolling", false);
        mGesturesEnabled = preferences.getBoolean("swipe", false);
        if (mGesturesEnabled) {
            mGestureShake = Integer.parseInt(preferences.getString("gestureShake", "0"));
            if (mGestureShake != 0) {
                mShakeEnabled = true;
            }
            mShakeIntensity = preferences.getInt("minShakeIntensity", 70);

            mGestureSwipeUp = Integer.parseInt(preferences.getString("gestureSwipeUp", "0"));
<<<<<<< HEAD
            mGestureSwipeDown = Integer.parseInt(preferences.getString("gestureSwipeDown", "0"));
            mGestureSwipeLeft = Integer.parseInt(preferences.getString("gestureSwipeLeft", "13"));
            mGestureSwipeRight = Integer.parseInt(preferences.getString("gestureSwipeRight", "0"));
            mGestureDoubleTap = Integer.parseInt(preferences.getString("gestureDoubleTap", "0"));
            mGestureTapLeft = Integer.parseInt(preferences.getString("gestureTapLeft", "0"));
            mGestureTapRight = Integer.parseInt(preferences.getString("gestureTapRight", "0"));
            mGestureTapTop = Integer.parseInt(preferences.getString("gestureTapTop", "0"));
            mGestureTapBottom = Integer.parseInt(preferences.getString("gestureTapBottom", "0"));
=======
         	mGestureSwipeDown = Integer.parseInt(preferences.getString("gestureSwipeDown", "0"));
         	mGestureSwipeLeft = Integer.parseInt(preferences.getString("gestureSwipeLeft", "13"));
         	mGestureSwipeRight = Integer.parseInt(preferences.getString("gestureSwipeRight", "0"));
         	mGestureDoubleTap = Integer.parseInt(preferences.getString("gestureDoubleTap", "0"));
         	mGestureTapLeft = Integer.parseInt(preferences.getString("gestureTapLeft", "0"));
         	mGestureTapRight = Integer.parseInt(preferences.getString("gestureTapRight", "0"));
         	mGestureTapTop = Integer.parseInt(preferences.getString("gestureTapTop", "0"));
         	mGestureTapBottom = Integer.parseInt(preferences.getString("gestureTapBottom", "0"));
         	mGestureLongclick = Integer.parseInt(preferences.getString("gestureLongclick", "0"));
>>>>>>> 48b8dbc8
        }
        mShowAnimations = preferences.getBoolean("themeAnimations", false);
        if (mShowAnimations) {
            int animationDuration = preferences.getInt("animationDuration", 500);
           	mAnimationDurationTurn = animationDuration;
           	mAnimationDurationMove = animationDuration;
        }
        mLocale = preferences.getString("language", "");

        // allow screen orientation in reviewer only when fix preference is not set
        if (preferences.getBoolean("fixOrientation", false)) {
            if (getResources().getConfiguration().orientation == Configuration.ORIENTATION_LANDSCAPE) {
                setRequestedOrientation(ActivityInfo.SCREEN_ORIENTATION_LANDSCAPE);
            } else if (getResources().getConfiguration().orientation == Configuration.ORIENTATION_PORTRAIT) {
                setRequestedOrientation(ActivityInfo.SCREEN_ORIENTATION_PORTRAIT);
            }
        }

        if (preferences.getBoolean("keepScreenOn", false)) {
        	this.getWindow().addFlags(WindowManager.LayoutParams.FLAG_KEEP_SCREEN_ON);
        }

        mSimpleInterface = preferences.getBoolean("simpleInterface", false);

        return preferences;
    }


    private void setDueMessage() {
    	Deck deck = DeckManager.getMainDeck();
		if (mCurrentCard != null && deck != null && deck.getScheduler().equals("reviewEarly") && mCurrentCard.getType() != Card.TYPE_FAILED) {
    		mChosenAnswer.setTextColor(mForegroundColor);
    		mChosenAnswer.setText(Utils.fmtTimeSpan(mCurrentCard.getCombinedDue() - Utils.now(), Utils.TIME_FORMAT_IN));				
		}
    }


    private void updateForNewCard() {
    	updateScreenCounts();
    	if (mShowProgressBars) {
            updateStatisticBars();
    	}

        // Clean answer field
        if (typeAnswer()) {
            mAnswerField.setText("");
        }

        if (mPrefWhiteboard && !mShowAnimations) {
            mWhiteboard.clear();
        }

        if (mPrefTimer) {
            mCardTimer.setBase(SystemClock.elapsedRealtime());
            mCardTimer.start();
        }
    }


    private void updateScreenCounts() {
<<<<<<< HEAD
    	
        Deck deck = AnkiDroidApp.deck();

        int eta = mCurrentScheduler.eta() / 60;
        if (eta < 1) {
=======
    	if (mCurrentCard == null) {
    		return;
    	}
        Deck deck = DeckManager.getMainDeck();
        int eta = deck.getETA();
        if (deck.hasFinishScheduler() || eta < 1) {
>>>>>>> 48b8dbc8
            setTitle(deck.getDeckName());
        } else {
            setTitle(getResources().getQuantityString(R.plurals.reviewer_window_title, eta, deck.getDeckName(), eta));
        }

        int[] counts = mCurrentScheduler.counts();
        SpannableString newCount = new SpannableString(String.valueOf(counts[Scheduler.COUNTS_NEW]));
        SpannableString lrnCount = new SpannableString(String.valueOf(counts[Scheduler.COUNTS_LRN]));
        SpannableString revCount = new SpannableString(String.valueOf(counts[Scheduler.COUNTS_REV]));

        switch (mCurrentCard.getQueue()) {
            case Card.TYPE_NEW:
                newCount.setSpan(new UnderlineSpan(), 0, newCount.length(), 0);
                break;
            case Card.TYPE_LRN:
                lrnCount.setSpan(new UnderlineSpan(), 0, lrnCount.length(), 0);
                break;
            case Card.TYPE_REV:
                revCount.setSpan(new UnderlineSpan(), 0, revCount.length(), 0);
                break;
        }

        mTextBarRed.setText(newCount);
        mTextBarBlack.setText(lrnCount);
        mTextBarBlue.setText(revCount);
    }


    private void updateStatisticBars() {
    	if (mReloadStatistics) {
            int[] counts = AnkiDroidApp.deck().yesCounts();
            mStatisticsTodaysCount = counts[0];
            mStatisticsTodaysNoCount = counts[1];
            mStatisticsMatureCount = counts[2];
            mStatisticsMatureNoCount = counts[3];
            mReloadStatistics = false;
    	}
        if (mStatisticBarsMax == 0) {
            View view = findViewById(R.id.progress_bars_back1);
            mStatisticBarsMax = view.getWidth();
            mStatisticBarsHeight = view.getHeight();
        }
        Deck deck = DeckManager.getMainDeck();
        Utils.updateProgressBars(this, mSessionProgressBar, deck.getSessionProgress(), mStatisticBarsMax, mStatisticBarsHeight, true, false);
        Utils.updateProgressBars(this, mSessionYesBar, deck.getProgress(false), mStatisticBarsMax, mStatisticBarsHeight, true);
    }

    /* Handler for the delay in auto showing question and/or answer
     * One toggle for both question and answer, could set longer
     * delay for auto next question
     */
    private Handler mTimeoutHandler = new Handler();

    private Runnable mShowQuestionTask = new Runnable() {
        public void run() {
            //Assume hitting the "Again" button when auto next question
            if (mEase1Layout.isEnabled() == true && mEase1Layout.getVisibility() == View.VISIBLE) {
		mEase1Layout.performClick();
            }
        }
    };

    private Runnable mShowAnswerTask = new Runnable() {
        public void run() {
            if (mPrefTimer) {
                mCardTimer.stop();
            }
            if (mFlipCardLayout.isEnabled() == true && mFlipCardLayout.getVisibility() == View.VISIBLE && !mIsAnswering) {
		mFlipCardLayout.performClick();
            }
        }
    };

    private void displayCardQuestion() {
        sDisplayAnswer = false;
        mIsAnswering = false;

        if (mButtonHeight == 0 && mRelativeButtonSize != 100) {
            mButtonHeight = mFlipCard.getHeight() * mRelativeButtonSize / 100;
            mFlipCard.setHeight(mButtonHeight);
            mEase1.setHeight(mButtonHeight);
            mEase2.setHeight(mButtonHeight);
            mEase3.setHeight(mButtonHeight);
            mEase4.setHeight(mButtonHeight);
        }

        String question = getQuestion();

        if(mPrefFixArabic) {
        	question = ArabicUtilities.reshapeSentence(question, true);
        }
        Log.i(AnkiDroidApp.TAG, "question: '" + question + "'");

        String displayString = "";

<<<<<<< HEAD
        if (mSpeakText && Integer.valueOf(android.os.Build.VERSION.SDK) > 3) {
            ReadText.setLanguageInformation(mCurrentCard.getOrd(), mCurrentCard.getOrd());
=======
        if (mSimpleInterface) {
        	mCardContent = Html.fromHtml(question);
        	if (mCardContent.length() == 0) {
        		SpannableString hint = new SpannableString(getResources().getString(R.string.simple_interface_hint, R.string.card_details_question));
        		hint.setSpan(new StyleSpan(Typeface.ITALIC), 0, mCardContent.length(), Spanned.SPAN_EXCLUSIVE_EXCLUSIVE);
        		mCardContent = hint;
        	}
        } else {
            // If the user wants to write the answer
            if (typeAnswer()) {
                mAnswerField.setVisibility(View.VISIBLE);

                // Show soft keyboard
                InputMethodManager inputMethodManager = (InputMethodManager) getSystemService(Context.INPUT_METHOD_SERVICE);
                inputMethodManager.showSoftInput(mAnswerField, InputMethodManager.SHOW_FORCED);
            }

            displayString = enrichWithQADiv(question, false);
            // Show an horizontal line as separation when question is shown in answer
            if (isQuestionDisplayed()) {
                displayString = displayString + "<hr/>";
            }

            if (mSpeakText && Integer.valueOf(android.os.Build.VERSION.SDK) > 3) {
                ReadText.setLanguageInformation(Model.getModel(DeckManager.getMainDeck(), mCurrentCard.getCardModelId(), false).getId(), mCurrentCard.getCardModelId());          
            }
>>>>>>> 48b8dbc8
        }

        updateCard(displayString);
        hideEaseButtons();

        // If the user want to show answer automatically
        if (mPrefUseTimer) {
            mTimeoutHandler.removeCallbacks(mShowAnswerTask);
            mTimeoutHandler.postDelayed(mShowAnswerTask, mWaitAnswerSecond * 1000  );
        }
    }


    private void displayCardAnswer() {
        Log.i(AnkiDroidApp.TAG, "displayCardAnswer");

        // prevent answering (by e.g. gestures) before card is loaded
        if (mCurrentCard == null) {
        	return;
        }

        sDisplayAnswer = true;
        setFlipCardAnimation();

        String answer = getAnswer(), question = getQuestion();

        String displayString = "";
        
        if (mSimpleInterface) {
        	SpannableStringBuilder sb = new SpannableStringBuilder();
		if (isQuestionDisplayed()) {
	        	Spanned ques = Html.fromHtml(question);
	        	if (ques.length() == 0) {
	        		ques = new SpannableString(getResources().getString(R.string.simple_interface_hint, R.string.card_details_question));
	        		((SpannableString)ques).setSpan(new StyleSpan(Typeface.ITALIC), 0, mCardContent.length(), Spanned.SPAN_EXCLUSIVE_EXCLUSIVE);
			}
	        	sb.append(ques);
	        	sb.append("\n─────\n");
        	}

        	Spanned ans = Html.fromHtml(answer);
        	if (ans.length() == 0) {
        		SpannableString hint = new SpannableString(getResources().getString(R.string.simple_interface_hint, R.string.card_details_answer));
        		hint.setSpan(new StyleSpan(Typeface.ITALIC), 0, hint.length(), Spanned.SPAN_EXCLUSIVE_EXCLUSIVE);
        		ans = hint;
        	}
        	sb.append(ans);
        	mCardContent = sb;
        } else {
            Sound.stopSounds();

            if(mPrefFixArabic) {
            	// reshape
            	answer = ArabicUtilities.reshapeSentence(answer, true);
            	question = ArabicUtilities.reshapeSentence(question, true);
            }

            // If the user wrote an answer
            if (typeAnswer()) {
                mAnswerField.setVisibility(View.GONE);
                if (mCurrentCard != null) {
                    // Obtain the user answer and the correct answer
                    String userAnswer = mAnswerField.getText().toString();         
                    Matcher matcher = sSpanPattern.matcher(Utils.stripHTMLMedia(ArabicUtilities.reshapeSentence(comparedFieldAnswer, true)));
                    String correctAnswer = matcher.replaceAll("");
                    matcher = sBrPattern.matcher(correctAnswer);
                    correctAnswer = matcher.replaceAll("\n");
                    matcher = Sound.sSoundPattern.matcher(correctAnswer);
                    correctAnswer = matcher.replaceAll("");
                    matcher = Image.sImagePattern.matcher(correctAnswer);
                    correctAnswer = matcher.replaceAll("");
                    Log.i(AnkiDroidApp.TAG, "correct answer = " + correctAnswer);

                    // Obtain the diff and send it to updateCard
                    DiffEngine diff = new DiffEngine();

                    StringBuffer span = new StringBuffer();
                    span.append("<span class=\"").append(comparedFieldClass).append("\">");
                    span.append(diff.diff_prettyHtml(diff.diff_main(userAnswer, correctAnswer)));
                    span.append("</span>");
                    span.append("<br/>").append(answer);
                    displayString = enrichWithQADiv(span.toString(), true);
                }

                // Hide soft keyboard
                InputMethodManager inputMethodManager = (InputMethodManager) getSystemService(Context.INPUT_METHOD_SERVICE);
                inputMethodManager.hideSoftInputFromWindow(mAnswerField.getWindowToken(), 0);
            } else {
                displayString = enrichWithQADiv(answer, true);
            }

            // Depending on preferences do or do not show the question
            if (isQuestionDisplayed()) {
                StringBuffer sb = new StringBuffer();
                sb.append(enrichWithQADiv(question, false));
                sb.append("<a name=\"question\"></a><hr/>");
                sb.append(displayString);
                displayString = sb.toString();
            }
        }

        mIsSelecting = false;
        updateCard(displayString);
        showEaseButtons();

        // If the user want to show next question automatically
        if (mPrefUseTimer) {
            mTimeoutHandler.removeCallbacks(mShowQuestionTask);
            mTimeoutHandler.postDelayed(mShowQuestionTask, mWaitQuestionSecond * 1000  );            
        }
    }


    private void updateCard(String content) {
        Log.i(AnkiDroidApp.TAG, "updateCard");

        if (mSimpleInterface) {
        	fillFlashcard(mShowAnimations);
        	return;
        }

        mBaseUrl = "";
        Boolean isJapaneseModel = false;
        
        //Check whether there is a hard coded font-size in the content and apply the relative font size
        //Check needs to be done before CSS is applied to content;
        content = recalculateHardCodedFontSize(content, mDisplayFontSize);
        
        // Add CSS for font color and font size
        if (mCurrentCard != null) {
<<<<<<< HEAD
            final String japaneseModelTag = "Japanese";

            Deck currentDeck = AnkiDroidApp.deck();
=======
        	final String japaneseModelTag = "Japanese";
        	
            Deck currentDeck = DeckManager.getMainDeck();
>>>>>>> 48b8dbc8
            Model myModel = Model.getModel(currentDeck, mCurrentCard.getCardModelId(), false);
		if (myModel == null) {
			Log.e(AnkiDroidApp.TAG, "updateCard - no Model could be fetched. Closing Reviewer and showing db-error dialog");
	                closeReviewer(RESULT_ANSWERING_ERROR, true);			
		}
            mBaseUrl = Utils.getBaseUrl(mMediaDir, myModel, currentDeck);
            int nightBackground = Themes.getNightModeCardBackground(this);
            content = myModel.getCSSForFontColorSize(mCurrentCard.getCardModelId(), mDisplayFontSize, mNightMode, nightBackground) + Model.invertColors(content, mNightMode);
            isJapaneseModel = myModel.hasTag(japaneseModelTag);
            mCurrentBackgroundColor = myModel.getBackgroundColor(mCurrentCard.getCardModelId());
        } else {
        	mCard.getSettings().setDefaultFontSize(calculateDynamicFontSize(content));
            mBaseUrl = Utils.urlEncodeMediaDir(mDeckFilename.replace(".anki", ".media/"));
        }

        // Log.i(AnkiDroidApp.TAG, "Initial content card = \n" + content);
        // content = Image.parseImages(deckFilename, content);
        // Log.i(AnkiDroidApp.TAG, "content after parsing images = \n" +
        // content);

        // don't play question sound again when displaying answer
        int questionStartsAt = content.indexOf("<a name=\"question\"></a><hr/>");
        String question = "";
        String answer = "";
        if (isQuestionDisplayed()) {
        	if (sDisplayAnswer && (questionStartsAt != -1)) {
                question = Sound.parseSounds(mBaseUrl, content.substring(0, questionStartsAt), mSpeakText, MetaDB.LANGUAGES_QA_QUESTION);
                answer = Sound.parseSounds(mBaseUrl, content.substring(questionStartsAt, content.length()), mSpeakText, MetaDB.LANGUAGES_QA_ANSWER);
        	} else {
                question = Sound.parseSounds(mBaseUrl, content.substring(0, content.length() - 5), mSpeakText, MetaDB.LANGUAGES_QA_QUESTION) + "<hr/>";
        	}
        } else {
            int qa = MetaDB.LANGUAGES_QA_QUESTION;
        	if (sDisplayAnswer) {
                qa = MetaDB.LANGUAGES_QA_ANSWER;
        	}
        	answer = Sound.parseSounds(mBaseUrl, content, mSpeakText, qa);
        }

        // Parse out the LaTeX images
<<<<<<< HEAD
//        question = LaTeX.parseLaTeX(AnkiDroidApp.deck(), question);
//        answer = LaTeX.parseLaTeX(AnkiDroidApp.deck(), answer);
=======
        question = LaTeX.parseLaTeX(DeckManager.getMainDeck(), question);
        answer = LaTeX.parseLaTeX(DeckManager.getMainDeck(), answer);
>>>>>>> 48b8dbc8

        // If ruby annotation support is activated, then parse and handle:
        // Strip kanji in question, add furigana in answer
        if (mPrefUseRubySupport && isJapaneseModel) {
          	content = RubyParser.ankiStripKanji(question) + RubyParser.ankiRubyToMarkup(answer);
        } else {
        	content = question + answer;
        }

        // In order to display the bold style correctly, we have to change
        // font-weight to 700
        content = content.replace("font-weight:600;", "font-weight:700;");

        // Find hebrew text
        if (isHebrewFixEnabled()) {
            content = applyFixForHebrew(content);
        }
		
        Log.i(AnkiDroidApp.TAG, "content card = \n" + content);
        StringBuilder style = new StringBuilder();
<<<<<<< HEAD
        style.append(getCustomFontsStyle());
        style.append(getDefaultFontStyle());
        style.append(getDeckStyle(AnkiDroidApp.deck().getDeckPath()));
=======
        style.append(mCustomFontStyle);
        style.append(getDeckStyle(mCurrentCard.mDeck.getDeckPath()));
>>>>>>> 48b8dbc8
        Log.i(AnkiDroidApp.TAG, "::style::" + style);
        mCardContent = new SpannedString(mCardTemplate.replace("::content::", content).replace("::style::", style.toString()));
        // Log.i(AnkiDroidApp.TAG, "card html = \n" + card);
        Log.i(AnkiDroidApp.TAG, "base url = " + mBaseUrl );

    	fillFlashcard(mShowAnimations);

        if (!mConfigurationChanged && mPlaySoundsAtStart) {
            if (!mSpeakText) {
                Sound.playSounds(null, 0);
            } else if (!sDisplayAnswer) {
                Sound.playSounds(Utils.stripHTML(getQuestion()), MetaDB.LANGUAGES_QA_QUESTION);
            } else {
                Sound.playSounds(Utils.stripHTML(getAnswer()), MetaDB.LANGUAGES_QA_ANSWER);
            }
        }
    }


    private void setFlipCardAnimation() {
    	mNextAnimation = ANIMATION_TURN;
    }
    private void setNextCardAnimation(boolean reverse) {
    	if (mCardContainer.getVisibility() == View.INVISIBLE) {
    		setInAnimation(reverse);
    	} else {
    		mNextAnimation = reverse ? ANIMATION_NEXT_CARD_FROM_LEFT : ANIMATION_NEXT_CARD_FROM_RIGHT;
    	}
    }
    private void setInAnimation(boolean reverse) {
		mNextAnimation = reverse ? ANIMATION_SLIDE_IN_FROM_LEFT : ANIMATION_SLIDE_IN_FROM_RIGHT;
    }
    private void setOutAnimation(boolean reverse) {
		mNextAnimation = reverse ? ANIMATION_SLIDE_OUT_TO_RIGHT: ANIMATION_SLIDE_OUT_TO_LEFT;
    	if (mCardContainer.getVisibility() == View.VISIBLE && mShowAnimations) {
        	fillFlashcard(true);
    	}
    }


    public void fillFlashcard(boolean flip) {
    	if (!flip) {
	        Log.i(AnkiDroidApp.TAG, "base url = " + mBaseUrl);
        	if (mSimpleInterface) {
        		mSimpleCard.setText(mCardContent);
        	} else if (mRefreshWebview) {
	            mNextCard.setBackgroundColor(mCurrentBackgroundColor);
	            mNextCard.loadDataWithBaseURL(mBaseUrl, mCardContent.toString(), "text/html", "utf-8", null);
	            mNextCard.setVisibility(View.VISIBLE);
	            mCardFrame.removeView(mCard);
	            mCard.destroy();
	            mCard = mNextCard;
	            mNextCard = createWebView();
	            mNextCard.setVisibility(View.GONE);
	            mCardFrame.addView(mNextCard, 0);
	            // hunt for input issue 720, like android issue 3341
	            if (Integer.parseInt(android.os.Build.VERSION.SDK) < 8) {
	            	mCard.setFocusableInTouchMode(true);
	            }
	        } else {
	            mCard.loadDataWithBaseURL(mBaseUrl, mCardContent.toString(), "text/html", "utf-8", null);
	            mCard.setBackgroundColor(mCurrentBackgroundColor);
	        }
	        if (mChangeBorderStyle) {
		        switch (mCurrentBackgroundColor) {
		        case Color.WHITE:
		        	if (mInvertedColors) {
		        		mInvertedColors = false;
		            	invertColors(false);	        		
		        	}
			        break;
		        case Color.BLACK:
			        if (!mInvertedColors) {
		            	mInvertedColors = true;
		            	invertColors(true);
			        }
			        break;
		        default:
		            if (Themes.getTheme() != Themes.THEME_BLUE) {
		                mMainLayout.setBackgroundColor(mCurrentBackgroundColor);
		            }
	            	if (mInvertedColors != mNightMode) {
	    	            mInvertedColors = mNightMode;
	    	            invertColors(mNightMode);            		
	            	}
		        }	        	
	        }
	        if (!mShowAnimations && mCardTimer.getVisibility() == View.INVISIBLE) {
    	    	switchTopBarVisibility(View.VISIBLE);
	        }
    		if (!sDisplayAnswer) {
        		updateForNewCard();
        		if (mShowWhiteboard) {
    				mWhiteboard.clear();
        		}
        		setNextCardAnimation(false);
    		}
    	} else {
    		Animation3D rotation;
    		boolean directionToLeft = true;
    		switch (mNextAnimation) {
    		case ANIMATION_TURN:
    			rotation = new Animation3D(mCardContainer.getWidth(), mCardContainer.getHeight(), 9, Animation3D.ANIMATION_TURN, true, true, this);
    			rotation.setDuration(mAnimationDurationTurn);
    			rotation.setInterpolator(new AccelerateDecelerateInterpolator());
    			break;
    		case ANIMATION_NEXT_CARD_FROM_LEFT:
    			directionToLeft = false;
    		case ANIMATION_NEXT_CARD_FROM_RIGHT:
    			rotation = new Animation3D(mCardContainer.getWidth(), mCardContainer.getHeight(), 0, Animation3D.ANIMATION_EXCHANGE_CARD, directionToLeft, true, this);
    			rotation.setDuration(mAnimationDurationMove);
    			rotation.setInterpolator(new AccelerateDecelerateInterpolator());
    			break;
    		case ANIMATION_SLIDE_OUT_TO_RIGHT:
    			directionToLeft = false;
    		case ANIMATION_SLIDE_OUT_TO_LEFT:
        		fillFlashcard(false);
    			rotation = new Animation3D(mCardContainer.getWidth(), mCardContainer.getHeight(), 0, Animation3D.ANIMATION_SLIDE_OUT_CARD, directionToLeft, true, this);
    			rotation.setDuration(mAnimationDurationMove);
    			rotation.setInterpolator(new AccelerateInterpolator());
    	    	switchTopBarVisibility(View.INVISIBLE);
    			break;
    		case ANIMATION_SLIDE_IN_FROM_LEFT:
    			directionToLeft = false;
    		case ANIMATION_SLIDE_IN_FROM_RIGHT:
        		fillFlashcard(false);
    			rotation = new Animation3D(mCardContainer.getWidth(), mCardContainer.getHeight(), 0, Animation3D.ANIMATION_SLIDE_IN_CARD, directionToLeft, true, this);
    			rotation.setDuration(mAnimationDurationMove);
    			rotation.setInterpolator(new DecelerateInterpolator());
    	    	switchTopBarVisibility(View.VISIBLE);
    			break;
    		case ANIMATION_NO_ANIMATION:
    		default:
    			return;
    		}

    		rotation.reset();
    		mCardContainer.setDrawingCacheEnabled(true);
    		mCardContainer.setDrawingCacheBackgroundColor(Themes.getBackgroundColor());
	    	mCardContainer.clearAnimation();
	    	mCardContainer.startAnimation(rotation);
    	}
    }


    public void showFlashcard(boolean visible) {
    	mCardContainer.setVisibility(visible ? View.VISIBLE : View.INVISIBLE); 
    }


    private String getQuestion() {
    	if (mSwapQA) {
    		return mCurrentCard.getAnswer();
    	} else {
    		return mCurrentCard.getQuestion();
    	}
    }


    private String getAnswer() {
    	if (mSwapQA) {
    		return mCurrentCard.getQuestion();
    	} else {
    		return mCurrentCard.getAnswer();
    	}
    }


    private String getDeckStyle(String deckPath) {
      File styleFile = new File(Utils.removeExtension(deckPath) + ".css");
      if (!styleFile.exists() || !styleFile.canRead()) {
        return "";
      }
      StringBuilder style = new StringBuilder();
      try {
        BufferedReader styleReader =
          new BufferedReader(new InputStreamReader(new FileInputStream(styleFile)));
        while (true) {
          String line = styleReader.readLine();
          if (line == null) {
            break;
          }
          style.append(line);
          style.append('\n');
        }
      } catch (IOException e) {
        Log.e(AnkiDroidApp.TAG, "Error reading style file: " + styleFile.getAbsolutePath(), e);
        return "";
      }
      return style.toString();
    }


    /**
     * Returns the CSS used to handle custom fonts.
     * <p>
     * Custom fonts live in fonts directory in the directory used to store decks.
     * <p>
     * Each font is mapped to the font family by the same name as the name of the font fint without the extension.
     */
    private String getCustomFontsStyle() {
      StringBuilder builder = new StringBuilder();
      for (String fontPath : mCustomFontFiles) {
        String fontFace = String.format(
            "@font-face {font-family: \"%s\"; src: url(\"file://%s\");}",
            Utils.removeExtension((new File(fontPath)).getName()), fontPath);
        Log.d(AnkiDroidApp.TAG, "adding to style: " + fontFace);
        builder.append(fontFace);
        builder.append('\n');
      }
      return builder.toString();
    }


    /** Returns the CSS used to set the default font. */
    private String getDefaultFontStyle() {
    	if (mCustomDefaultFontCss == null) {
            SharedPreferences preferences = PrefSettings.getSharedPrefs(getBaseContext());
            String defaultFont = preferences.getString("defaultFont", null);
            if (defaultFont == null || "".equals(defaultFont)) {
            	mCustomDefaultFontCss = "";
            } else {
                mCustomDefaultFontCss = "BODY .question, BODY .answer { font-family: '" + defaultFont + "' }\n";            	
            }
    	}
    	return mCustomDefaultFontCss;
    }


    private boolean isQuestionDisplayed() {
        switch (mPrefHideQuestionInAnswer) {
            case HQIA_DO_HIDE:
                return false;

            case HQIA_DO_SHOW:
                return true;

            case HQIA_CARD_MODEL:
<<<<<<< HEAD
                try {
                    return !mCurrentCard.getTemplate().getString("hideQ").equals("True");
                } catch (JSONException e) {
                    throw new RuntimeException(e);
                }
=======
                return (Model.getModel(DeckManager.getMainDeck(), mCurrentCard.getCardModelId(), false).getCardModel(
                        mCurrentCard.getCardModelId()).isQuestionInAnswer());
>>>>>>> 48b8dbc8

            default:
                return true;
        }
    }


    public static Card getEditorCard() {
        return sEditorCard;
    }


    private boolean isHebrewFixEnabled() {
        return mPrefFixHebrew;
    }


    /**
     * Adds a div html tag around the contents to have an indication, where answer/question is displayed
     *
     * @param content
     * @param isAnswer if true then the class attribute is set to "answer", "question" otherwise.
     * @return
     */
    private static String enrichWithQADiv(String content, boolean isAnswer) {
        StringBuffer sb = new StringBuffer();
        sb.append("<div class=\"");
        if (isAnswer) {
            sb.append(ANSWER_CLASS);
        } else {
            sb.append(QUESTION_CLASS);
        }
        sb.append("\">");
        sb.append(content);
        sb.append("</div>");
        return sb.toString();
    }
    
    /**
     * Parses content in question and answer to see, whether someone has hard coded
     * the font size in a card layout. If this is so, then the font size must be
     * replaced with one corrected by the relative font size.
     * If a relative CSS unit measure is used (e.g. 'em'), then only hierarchy in 'span' tag is taken into account.
     * @param content
     * @param percentage - the relative font size percentage defined in preferences
     * @return
     */
    private String recalculateHardCodedFontSize(String content, int percentage) {
    	if (null == content || 0 == content.trim().length()) {
    		return "";
    	}
    	StringBuilder sb = new StringBuilder(content);
    	
    	boolean fontSizeFound = true; //whether the previous loop found a valid font-size attribute
    	int spanTagDepth = 0; //to find out whether a relative CSS unit measure is within another one
    	int outerRelativeSpanTagDepth = 100; //the hierarchy depth of the current outer relative span
    	int start = 0;
    	int posSpan = 0;
    	int posFontSize = 0;
    	int posUnit = 0;
    	int intSize; //for absolute css measurement values
    	double doubleSize; //for relative css measurement values
    	boolean isRelativeUnit = true; //true if em or %
    	String sizeS;
    	
    	//formatter for decimal numbers
    	DecimalFormatSymbols symbols = new DecimalFormatSymbols();
		symbols.setDecimalSeparator('.');
		DecimalFormat dFormat = new DecimalFormat("0.##", symbols);

    	while (fontSizeFound) {
    		posFontSize = sb.indexOf("font-size:", start);
    		if (-1 == posFontSize) {
    			fontSizeFound = false;
    			continue;
    		} else {
    			//check whether </span> are found and decrease spanTagDepth accordingly
        		posSpan = sb.indexOf("</span>", start);
        		while (-1 != posSpan && posSpan < posFontSize) {
        			spanTagDepth -= 1;
        			posSpan = sb.indexOf("</span>", posSpan + 7);
        		}
    			start = posFontSize + 10;
    			for (int a = 0; a < ABSOLUTE_CSS_UNITS.length; a++) {
    				posUnit = sb.indexOf(ABSOLUTE_CSS_UNITS[a], start);
    				if (-1 != posUnit) {
    					isRelativeUnit = false;
    					break;
    				}
    			}
        		if (-1 == posUnit) {
        			for (int a = 0; a < RELATIVE_CSS_UNITS.length; a++) {
        				posUnit = sb.indexOf(RELATIVE_CSS_UNITS[a], start);
        				if (-1 != posUnit) {
        					isRelativeUnit = true;
        					break;
        				}
        			}
        		}
    		}
    		if (-1 == posUnit) {
    			//only absolute and relative measures are taken into account. E.g. 'xx-small', 'inherit' etc. are not taken into account
    			fontSizeFound = false;
    			continue;
    		} else if (17 < (posUnit - posFontSize)) { //assuming max 1 blank and 5 digits
    			//only take into account if font-size measurement is close, because theoretically "font-size:" could be part of text
    			continue; 
    		} else {
    			spanTagDepth += 1; //because we assume that font-sizes always are declared in span tags
    			start = posUnit +3; // needs to be more than posPx due to decimals
    			sizeS = sb.substring(posFontSize + 10, posUnit).trim();
    			if (isRelativeUnit) {
    				if (outerRelativeSpanTagDepth >= spanTagDepth) {
    					outerRelativeSpanTagDepth = spanTagDepth;
		    			try {
		    				doubleSize = dFormat.parse(sizeS).doubleValue();
		    			} catch (ParseException e) {
		    				continue; //ignore this one
		    			}
		    			doubleSize = doubleSize * percentage / 100;
		    			sizeS = dFormat.format(doubleSize);
    				} //else do nothing as relative sizes within relative sizes should not be changed
    			} else {
	    			try {
	    				intSize = Integer.parseInt(sizeS);
	    			} catch (NumberFormatException e) {
	    				start = posFontSize + 10;
	    				continue; //ignore this one
	    			}
	    			intSize = intSize * percentage / 100;
	    			sizeS = Integer.toString(intSize);
    			}
	    		sb.replace(posFontSize + 10, posUnit, sizeS);
    		}
    	}
    	return sb.toString();
    }
    
    /**
     * 
     * @return true if the AnkiDroid preference for writing answer is true and if the Anki Deck CardLayout specifies a field to query
     */
    private final boolean typeAnswer() {
    	if (mPrefWriteAnswers && null != comparedFieldAnswer) {
    		return true;
    	}
    	return false;
    }


    /**
     * Calculates a dynamic font size depending on the length of the contents taking into account that the input string
     * contains html-tags, which will not be displayed and therefore should not be taken into account.
     * 
     * @param htmlContents
     * @return font size respecting MIN_DYNAMIC_FONT_SIZE and MAX_DYNAMIC_FONT_SIZE
     */
    private static int calculateDynamicFontSize(String htmlContent) {
        // Replace each <br> with 15 spaces, each <hr> with 30 spaces, then
        // remove all html tags and spaces
        String realContent = htmlContent.replaceAll("\\<br.*?\\>", " ");
        realContent = realContent.replaceAll("\\<hr.*?\\>", " ");
        realContent = realContent.replaceAll("\\<.*?\\>", "");
        realContent = realContent.replaceAll("&nbsp;", " ");
        return Math.max(DYNAMIC_FONT_MIN_SIZE, DYNAMIC_FONT_MAX_SIZE
                - (int) (realContent.length() / DYNAMIC_FONT_FACTOR));
    }


    private void unblockControls() {
        mCardFrame.setEnabled(true);
        mFlipCardLayout.setEnabled(true);

        switch (mCurrentEase) {
<<<<<<< HEAD
            case EASE_FAILED:
                mEase1.setClickable(true);
                mEase2.setEnabled(true);
                mEase3.setEnabled(true);
                mEase4.setEnabled(true);
                break;

            case EASE_HARD:
                mEase1.setEnabled(true);
                mEase2.setClickable(true);
                mEase3.setEnabled(true);
                mEase4.setEnabled(true);
                break;

            case EASE_MID:
                mEase1.setEnabled(true);
                mEase2.setEnabled(true);
                mEase3.setClickable(true);
                mEase4.setEnabled(true);
                break;

            case EASE_EASY:
                mEase1.setEnabled(true);
                mEase2.setEnabled(true);
                mEase3.setEnabled(true);
                mEase4.setClickable(true);
=======
            case Card.EASE_FAILED:
                mEase1Layout.setClickable(true);
                mEase2Layout.setEnabled(true);
                mEase3Layout.setEnabled(true);
                mEase4Layout.setEnabled(true);
                break;

            case Card.EASE_HARD:
                mEase1Layout.setEnabled(true);
                mEase2Layout.setClickable(true);
                mEase3Layout.setEnabled(true);
                mEase4Layout.setEnabled(true);
                break;

            case Card.EASE_MID:
                mEase1Layout.setEnabled(true);
                mEase2Layout.setEnabled(true);
                mEase3Layout.setClickable(true);
                mEase4Layout.setEnabled(true);
                break;

            case Card.EASE_EASY:
                mEase1Layout.setEnabled(true);
                mEase2Layout.setEnabled(true);
                mEase3Layout.setEnabled(true);
                mEase4Layout.setClickable(true);
>>>>>>> 48b8dbc8
                break;

            default:
                mEase1Layout.setEnabled(true);
                mEase2Layout.setEnabled(true);
                mEase3Layout.setEnabled(true);
                mEase4Layout.setEnabled(true);
                break;
        }

        if (mPrefTimer) {
            mCardTimer.setEnabled(true);
        }

        if (mPrefWhiteboard) {
            mWhiteboard.setEnabled(true);
        }

        if (typeAnswer()) {
            mAnswerField.setEnabled(true);
        }
        mTouchLayer.setVisibility(View.VISIBLE);
    }


    private void blockControls() {
        mCardFrame.setEnabled(false);
        mFlipCardLayout.setEnabled(false);
        mTouchLayer.setVisibility(View.INVISIBLE);

        switch (mCurrentEase) {
<<<<<<< HEAD
            case EASE_FAILED:
                mEase1.setClickable(false);
                mEase2.setEnabled(false);
                mEase3.setEnabled(false);
                mEase4.setEnabled(false);
                break;

            case EASE_HARD:
                mEase1.setEnabled(false);
                mEase2.setClickable(false);
                mEase3.setEnabled(false);
                mEase4.setEnabled(false);
                break;

            case EASE_MID:
                mEase1.setEnabled(false);
                mEase2.setEnabled(false);
                mEase3.setClickable(false);
                mEase4.setEnabled(false);
                break;

            case EASE_EASY:
                mEase1.setEnabled(false);
                mEase2.setEnabled(false);
                mEase3.setEnabled(false);
                mEase4.setClickable(false);
=======
            case Card.EASE_FAILED:
                mEase1Layout.setClickable(false);
                mEase2Layout.setEnabled(false);
                mEase3Layout.setEnabled(false);
                mEase4Layout.setEnabled(false);
                break;

            case Card.EASE_HARD:
                mEase1Layout.setEnabled(false);
                mEase2Layout.setClickable(false);
                mEase3Layout.setEnabled(false);
                mEase4Layout.setEnabled(false);
                break;

            case Card.EASE_MID:
                mEase1Layout.setEnabled(false);
                mEase2Layout.setEnabled(false);
                mEase3Layout.setClickable(false);
                mEase4Layout.setEnabled(false);
                break;

            case Card.EASE_EASY:
                mEase1Layout.setEnabled(false);
                mEase2Layout.setEnabled(false);
                mEase3Layout.setEnabled(false);
                mEase4Layout.setClickable(false);
>>>>>>> 48b8dbc8
                break;

            default:
                mEase1Layout.setEnabled(false);
                mEase2Layout.setEnabled(false);
                mEase3Layout.setEnabled(false);
                mEase4Layout.setEnabled(false);
                break;
        }

        if (mPrefTimer) {
            mCardTimer.setEnabled(false);
        }

        if (mPrefWhiteboard) {
            mWhiteboard.setEnabled(false);
        }

        if (typeAnswer()) {
            mAnswerField.setEnabled(false);
        }
    }


    private int getAvailableWidthInCard() {
        // The width available is equals to
        // the screen's width divided by the default scale factor used by the
        // WebView, because this scale factor will be
        // applied later
        // and minus the padding
        int availableWidth = (int) (AnkiDroidApp.getDisplayWidth() / mScaleInPercent) - TOTAL_WIDTH_PADDING;
        Log.i(AnkiDroidApp.TAG, "availableWidth = " + availableWidth);
        return availableWidth;
    }


    /**
     * Select Text in the webview and automatically sends the selected text to the clipboard. From
     * http://cosmez.blogspot.com/2010/04/webview-emulateshiftheld -on-android.html
     */
    private void selectAndCopyText() {
        try {
            KeyEvent shiftPressEvent = new KeyEvent(0, 0, KeyEvent.ACTION_DOWN, KeyEvent.KEYCODE_SHIFT_LEFT, 0, 0);
            if (mSimpleInterface) {
            	shiftPressEvent.dispatch(mSimpleCard);
            } else {            	
                shiftPressEvent.dispatch(mCard);
            }
            shiftPressEvent.isShiftPressed();
            mIsSelecting = true;
        } catch (Exception e) {
            throw new AssertionError(e);
        }
    }


    public boolean getRefreshWebviewAndInitializeWebviewVariables() {
    	mCustomFontFiles = Utils.getCustomFonts(getBaseContext());
		for (String s : new String[] {"nook"}) {
			if  (android.os.Build.DEVICE.toLowerCase().indexOf(s) != -1 || android.os.Build.MODEL.toLowerCase().indexOf(s) != -1) {
				return true;
			}
		}
        try {
        	// this must not be executed on nook (causes fc)
        	mSetScrollbarBarFading = WebView.class.getMethod("setScrollbarFadingEnabled", boolean.class);
        } catch (Throwable e) {
        	Log.i(AnkiDroidApp.TAG, "setScrollbarFadingEnabled could not be found due to a too low Android version (< 2.1)");
        }
		if (mCustomFontFiles.length != 0) {
			return true;
		}
		return false;
    }


    /**
     * Setup media. Try to detect if we're using dropbox and set the mediaPrefix accordingly. Then set the media
     * directory.
     * 
     * @param deck The deck that we've just opened
     */
    public static String setupMedia(Deck deck) {
        String mediaLoc = deck.getStringVar("mediaURL");
        if (mediaLoc != null) {
            mediaLoc = mediaLoc.replace("\\", "/");
            if (mediaLoc.contains("/Dropbox/Public/Anki")) {
                // We're using dropbox
                deck.setMediaPrefix(AnkiDroidApp.getDropboxDir());
            }
        }
        return deck.mediaDir();
    }


    private String applyFixForHebrew(String text) {
        Matcher m = sHebrewPattern.matcher(text);
        StringBuffer sb = new StringBuffer();
        while (m.find()) {
            String hebrewText = m.group();
            // Some processing before we reverse the Hebrew text
            // 1. Remove all Hebrew vowels as they cannot be displayed properly
            Matcher mv = sHebrewVowelsPattern.matcher(hebrewText);
            hebrewText = mv.replaceAll("");
            // 2. Flip open parentheses, brackets and curly brackets with closed
            // ones and vice-versa
            // Matcher mp = sBracketsPattern.matcher(hebrewText);
            // StringBuffer sbg = new StringBuffer();
            // int bracket[] = new int[1];
            // while (mp.find()) {
            // bracket[0] = mp.group().codePointAt(0);
            // if ((bracket[0] & 0x28) == 0x28) {
            // // flip open/close ( and )
            // bracket[0] ^= 0x01;
            // } else if (bracket[0] == 0x5B || bracket[0] == 0x5D || bracket[0]
            // == 0x7B || bracket[0] == 0x7D) {
            // // flip open/close [, ], { and }
            // bracket[0] ^= 0x06;
            // }
            // mp.appendReplacement(sbg, new String(bracket, 0, 1));
            // }
            // mp.appendTail(sbg);
            // hebrewText = sbg.toString();
            // for (int i = 0; i < hebrewText.length(); i++) {
            // Log.i(AnkiDroidApp.TAG, "flipped brackets: " +
            // hebrewText.codePointAt(i));
            // }
            // 3. Reverse all numerical groups (so when they get reversed again
            // they show LTR)
            // Matcher mn = sNumeralsPattern.matcher(hebrewText);
            // sbg = new StringBuffer();
            // while (mn.find()) {
            // StringBuffer sbn = new StringBuffer(m.group());
            // mn.appendReplacement(sbg, sbn.reverse().toString());
            // }
            // mn.appendTail(sbg);

            // for (int i = 0; i < sbg.length(); i++) {
            // Log.i(AnkiDroidApp.TAG, "LTR numerals: " + sbg.codePointAt(i));
            // }
            // hebrewText = sbg.toString();//reverse().toString();
            m.appendReplacement(sb, hebrewText);
        }
        m.appendTail(sb);
        return sb.toString();
    }


    private void executeCommand(int which) {
    	switch(which) {
    	case GESTURE_NOTHING:
    		break;
    	case GESTURE_ANSWER_EASE1:
			if (sDisplayAnswer) {
				answerCard(Card.EASE_FAILED);
			} else {
		        displayCardAnswer();
			}
    		break;
    	case GESTURE_ANSWER_EASE2:
			if (sDisplayAnswer) {
				answerCard(Card.EASE_HARD);
			} else {
		        displayCardAnswer();
			}    		
    		break;
    	case GESTURE_ANSWER_EASE3:
			if (sDisplayAnswer) {
				answerCard(Card.EASE_MID);
			} else {
		        displayCardAnswer();
			}
    		break;
    	case GESTURE_ANSWER_EASE4:
			if (sDisplayAnswer) {
				answerCard(Card.EASE_EASY);
			} else {
		        displayCardAnswer();
			}
    		break;
    	case GESTURE_ANSWER_RECOMMENDED:
			if (sDisplayAnswer) {
				if (mCurrentCard.isRev()) {
					answerCard(Card.EASE_MID);
				} else {
					answerCard(Card.EASE_HARD);
				}
			} else {
				displayCardAnswer();
			}
    		break;
    	case GESTURE_ANSWER_BETTER_THAN_RECOMMENDED:
			if (sDisplayAnswer) {
				if (mCurrentCard.isRev()) {
					answerCard(Card.EASE_EASY);
				} else {
					answerCard(Card.EASE_MID);
				}
			}
    		break;
    	case GESTURE_EXIT:
       	 	closeReviewer(RESULT_DEFAULT, false);
    		break;
    	case GESTURE_UNDO:
    		if (DeckManager.getMainDeck().undoAvailable()) {
    			setNextCardAnimation(true);
        		DeckTask.launchDeckTask(DeckTask.TASK_TYPE_UNDO, mUpdateCardHandler, new DeckTask.TaskData(UPDATE_CARD_SHOW_QUESTION,
                        DeckManager.getMainDeck(), mCurrentCard.getId(), false));    			
    		}
    		break;
    	case GESTURE_REDO:
    		if (DeckManager.getMainDeck().redoAvailable()) {
                DeckTask.launchDeckTask(DeckTask.TASK_TYPE_REDO, mUpdateCardHandler, new DeckTask.TaskData(UPDATE_CARD_SHOW_QUESTION,
                        DeckManager.getMainDeck(), mCurrentCard.getId(), false));    			
    		}
    		break;
    	case GESTURE_EDIT:
        	editCard();
    		break;
    	case GESTURE_MARK:
            DeckTask.launchDeckTask(DeckTask.TASK_TYPE_MARK_CARD, mMarkCardHandler, new DeckTask.TaskData(0,
                    DeckManager.getMainDeck(), mCurrentCard));
    		break;
    	case GESTURE_LOOKUP:
    		lookUpOrSelectText();
    		break;
    	case GESTURE_BURY:
        	setNextCardAnimation(false);
            DeckTask.launchDeckTask(DeckTask.TASK_TYPE_BURY_CARD, mAnswerCardHandler, new DeckTask.TaskData(0,
                    DeckManager.getMainDeck(), mCurrentCard));
    		break;
    	case GESTURE_SUSPEND:
        	setNextCardAnimation(false);
    		DeckTask.launchDeckTask(DeckTask.TASK_TYPE_SUSPEND_CARD, mAnswerCardHandler, new DeckTask.TaskData(0,
                    DeckManager.getMainDeck(), mCurrentCard));
    		break;
    	case GESTURE_DELETE:
    		showDeleteCardDialog();
    		break;
    	case GESTURE_CLEAR_WHITEBOARD:
            if (mPrefWhiteboard) {            	
        		mWhiteboard.clear();
            }
    		break;
    	}
    }

    // ----------------------------------------------------------------------------
    // INNER CLASSES
    // ----------------------------------------------------------------------------

    /**
     * Provides a hook for calling "alert" from javascript. Useful for debugging your javascript.
     */
    public final class AnkiDroidWebChromeClient extends WebChromeClient {
        @Override
        public boolean onJsAlert(WebView view, String url, String message, JsResult result) {
            Log.i(AnkiDroidApp.TAG, message);
            result.confirm();
            return true;
        }
    }

    public final class JavaScriptInterface {

        JavaScriptInterface() {
        }


        /**
         * This is not called on the UI thread. Send a message that will be handled on the UI thread.
         */
        public void playSound(String soundPath) {
            Message msg = Message.obtain();
            msg.obj = soundPath;
            mHandler.sendMessage(msg);
        }
    }


<<<<<<< HEAD
    private void closeReviewer() {
	mTimeoutHandler.removeCallbacks(mShowAnswerTask);
	mTimeoutHandler.removeCallbacks(mShowQuestionTask);
	mTimerHandler.removeCallbacks(removeChosenAnswerText);
	longClickHandler.removeCallbacks(longClickTestRunnable);
	longClickHandler.removeCallbacks(startSelection);
=======
    private String nextInterval(int ease) {
        Resources res = getResources();

        if (ease == 1){
        	return res.getString(R.string.soon);
        } else {
        	return Utils.fmtTimeSpan(mCurrentCard.nextInterval(mCurrentCard, ease) * 86400, Utils.TIME_FORMAT_DEFAULT);
        }
    }


    private void closeReviewer(int result, boolean saveDeck) {
    	mTimeoutHandler.removeCallbacks(mShowAnswerTask);
		mTimeoutHandler.removeCallbacks(mShowQuestionTask);
		mTimerHandler.removeCallbacks(removeChosenAnswerText);
		longClickHandler.removeCallbacks(longClickTestRunnable);
		longClickHandler.removeCallbacks(startLongClickAction);

		Reviewer.this.setResult(result);

		setOutAnimation(true);    		
>>>>>>> 48b8dbc8

		updateBigWidget(!mCardFrame.isEnabled());

        if (saveDeck) {
            DeckTask.launchDeckTask(DeckTask.TASK_TYPE_SAVE_DECK, mSaveAndResetDeckHandler, new DeckTask.TaskData(DeckManager.getMainDeck(), 0));
    	} else {
    		finish();
    		ActivityTransitionAnimation.slide(Reviewer.this, ActivityTransitionAnimation.RIGHT);
    	}
    }

    /** Fixing bug 720: <input> focus, thanks to pablomouzo on android issue 7189*/
    class MyWebView extends WebView {

    	public MyWebView(Context context) {
    		super(context);
    	}

    	@Override
    	public boolean onCheckIsTextEditor() {
    		if (mInputWorkaround) {
        		return true;
    		} else {
        		return super.onCheckIsTextEditor();    			
    		}
    	}
    }

    class MyGestureDetector extends SimpleOnGestureListener {
        private boolean mIsXScrolling = false;
        private boolean mIsYScrolling = false;


        @Override
        public boolean onFling(MotionEvent e1, MotionEvent e2, float velocityX, float velocityY) {
            if (mGesturesEnabled) {
                try {
                    if (e2.getY() - e1.getY() > StudyOptions.sSwipeMinDistance
                            && Math.abs(velocityY) > StudyOptions.sSwipeThresholdVelocity
                            && Math.abs(e1.getX() - e2.getX()) < StudyOptions.sSwipeMaxOffPath && !mIsYScrolling) {
                        // down
                        executeCommand(mGestureSwipeDown);
                    } else if (e1.getY() - e2.getY() > StudyOptions.sSwipeMinDistance
                            && Math.abs(velocityY) > StudyOptions.sSwipeThresholdVelocity
                            && Math.abs(e1.getX() - e2.getX()) < StudyOptions.sSwipeMaxOffPath && !mIsYScrolling) {
                        // up
                        executeCommand(mGestureSwipeUp);
                    } else if (e2.getX() - e1.getX() > StudyOptions.sSwipeMinDistance
                            && Math.abs(velocityX) > StudyOptions.sSwipeThresholdVelocity
                            && Math.abs(e1.getY() - e2.getY()) < StudyOptions.sSwipeMaxOffPath && !mIsXScrolling
                            && !mIsSelecting) {
                        // right
                        executeCommand(mGestureSwipeRight);
                    } else if (e1.getX() - e2.getX() > StudyOptions.sSwipeMinDistance
                            && Math.abs(velocityX) > StudyOptions.sSwipeThresholdVelocity
                            && Math.abs(e1.getY() - e2.getY()) < StudyOptions.sSwipeMaxOffPath && !mIsXScrolling
                            && !mIsSelecting) {
                        // left
                        executeCommand(mGestureSwipeLeft);
                    }
                    mIsXScrolling = false;
                    mIsYScrolling = false;
                } catch (Exception e) {
                    Log.e(AnkiDroidApp.TAG, "onFling Exception = " + e.getMessage());
                }
            }
            return false;
        }

    	@Override
    	public boolean onDoubleTap(MotionEvent e) {
    		if (mGesturesEnabled) {
        		executeCommand(mGestureDoubleTap);            	
			}
    		return true;
    	}

    	
    	@Override
    	public boolean onSingleTapUp(MotionEvent e) {
            if(mTouchStarted) {
                longClickHandler.removeCallbacks(longClickTestRunnable);
            	mTouchStarted = false;
            }
            return false;
    	}

    	
    	@Override
    	public boolean onSingleTapConfirmed(MotionEvent e) {
    		if (mGesturesEnabled && !mIsSelecting) {
    			int height = mTouchLayer.getHeight();
    			int width = mTouchLayer.getWidth();
    			float posX = e.getX();
    			float posY = e.getY();
    			if (posX > posY / height * width) {
    				if (posY > height * (1 - posX / width)) {
    		       		executeCommand(mGestureTapRight);
    				} else {
    		       		executeCommand(mGestureTapTop);
    				}
    			} else {
    				if (posY > height * (1 - posX / width)) {
    		       		executeCommand(mGestureTapBottom);    					
    				} else {
    		       		executeCommand(mGestureTapLeft);
    				}    				
    			}
 			}
    		mIsSelecting = false;
    		if (mPrefTextSelection && mClipboard != null) {
                if (clipboardGetText().length() != 0 && Lookup.isAvailable()) {
                	if (mLookUpIcon.getVisibility() != View.VISIBLE) {
            			mLookUpIcon.setVisibility(View.VISIBLE);
                        mLookUpIcon.setAnimation(ViewAnimation.fade(ViewAnimation.FADE_IN, mFadeDuration, 0));                		
                	}
                } else {
                	if (mLookUpIcon.getVisibility() == View.VISIBLE) {
                        mLookUpIcon.setVisibility(View.GONE);
                        mLookUpIcon.setAnimation(ViewAnimation.fade(ViewAnimation.FADE_OUT, mFadeDuration, 0));                		
                	}
                }                
    		}
    		return false;
    	}
    	
        @Override
        public boolean onScroll(MotionEvent e1, MotionEvent e2, float distanceX, float distanceY) {
<<<<<<< HEAD
            if (mCard.getScrollY() != 0) {
                mIsYScrolling = true;
            }
            if (mCard.getScrollX() != 0) {
                mIsXScrolling = true;
            }
=======
        	if (!mSimpleInterface) {
            	if (mCard.getScrollY() != 0) {
            		mIsYScrolling = true;        		
            	}
            	if (mCard.getScrollX() != 0) {
            		mIsXScrolling = true;
            	}        		
        	}
>>>>>>> 48b8dbc8
            return super.onScroll(e1, e2, distanceX, distanceY);
        }

    }


    @Override
    public boolean onTouchEvent(MotionEvent event) {
        if (gestureDetector.onTouchEvent(event))
            return true;
        else
            return false;
    }


	@Override
	public void buttonPressed(ButtonEvent arg0) {
		Log.d("Zeemote","Button pressed, id: "+arg0.getButtonID());
	}


	@Override
	public void buttonReleased(ButtonEvent arg0) {
		Log.d("Zeemote","Button released, id: "+arg0.getButtonID());
		Message msg = Message.obtain();
		msg.what = MSG_ZEEMOTE_BUTTON_A + arg0.getButtonID(); //Button A = 0, Button B = 1...
		if ((msg.what >= MSG_ZEEMOTE_BUTTON_A) && (msg.what <= MSG_ZEEMOTE_BUTTON_D)) { //make sure messages from future buttons don't get throug
			this.ZeemoteHandler.sendMessage(msg);
		}
		if (arg0.getButtonID()==-1)
		{
			msg.what = MSG_ZEEMOTE_BUTTON_D+arg0.getButtonGameAction();
			if ((msg.what >= MSG_ZEEMOTE_STICK_UP) && (msg.what <= MSG_ZEEMOTE_STICK_RIGHT)) { //make sure messages from future buttons don't get throug
				this.ZeemoteHandler.sendMessage(msg);
			}
		}
	}
}<|MERGE_RESOLUTION|>--- conflicted
+++ resolved
@@ -244,13 +244,8 @@
     private boolean mLongClickWorkaround;
     private boolean mPrefFullscreenReview;
     private boolean mshowNextReviewTime;
-<<<<<<< HEAD
-    private boolean mZoomEnabled;
-    private boolean mZeemoteEnabled;    
-=======
     private boolean mZoomEnabled;    
 //    private boolean mZeemoteEnabled;    
->>>>>>> 48b8dbc8
     private boolean mPrefUseRubySupport; // Parse for ruby annotations
     private String mDeckFilename;
     private int mPrefHideQuestionInAnswer; // Hide the question when showing the
@@ -384,36 +379,6 @@
     /**
      * Gesture Allocation
      */
-<<<<<<< HEAD
-    private int mGestureSwipeUp;
-    private int mGestureSwipeDown;
-    private int mGestureSwipeLeft;
-    private int mGestureSwipeRight;
-    private int mGestureShake;
-    private int mGestureDoubleTap;
-    private int mGestureTapLeft;
-    private int mGestureTapRight;
-    private int mGestureTapTop;
-    private int mGestureTapBottom;
-
-    private static final int GESTURE_NOTHING = 0;
-    private static final int GESTURE_ANSWER_EASE1 = 1;
-    private static final int GESTURE_ANSWER_EASE2 = 2;
-    private static final int GESTURE_ANSWER_EASE3 = 3;
-    private static final int GESTURE_ANSWER_EASE4 = 4;
-    private static final int GESTURE_ANSWER_RECOMMENDED = 5;
-    private static final int GESTURE_ANSWER_BETTER_THAN_RECOMMENDED = 6;
-    private static final int GESTURE_UNDO = 7;
-    private static final int GESTURE_REDO = 8;
-    private static final int GESTURE_EDIT = 9;
-    private static final int GESTURE_MARK = 10;
-    private static final int GESTURE_LOOKUP = 11;
-    private static final int GESTURE_BURY = 12;
-    private static final int GESTURE_SUSPEND = 13;
-    private static final int GESTURE_DELETE = 14;
-    private static final int GESTURE_CLEAR_WHITEBOARD = 15;
-    private static final int GESTURE_EXIT = 16;
-=======
  	private int mGestureSwipeUp;
  	private int mGestureSwipeDown;
  	private int mGestureSwipeLeft;
@@ -443,7 +408,6 @@
  	private static final int GESTURE_DELETE = 14;
  	private static final int GESTURE_CLEAR_WHITEBOARD = 15;
  	private static final int GESTURE_EXIT = 16;
->>>>>>> 48b8dbc8
 
  	private Spanned mCardContent;
  	private String mBaseUrl;
@@ -576,19 +540,6 @@
         		return;
         	}
             switch (view.getId()) {
-<<<<<<< HEAD
-                case R.id.ease1:
-                    answerCard(EASE_FAILED);
-                    break;
-                case R.id.ease2:
-                    answerCard(EASE_HARD);
-                    break;
-                case R.id.ease3:
-                    answerCard(EASE_MID);
-                    break;
-                case R.id.ease4:
-                    answerCard(EASE_EASY);
-=======
                 case R.id.flashcard_layout_ease1:
                     answerCard(Card.EASE_FAILED);
                     break;
@@ -600,7 +551,6 @@
                     break;
                 case R.id.flashcard_layout_ease4:
                 	answerCard(Card.EASE_EASY);
->>>>>>> 48b8dbc8
                     break;
                 default:
                     mCurrentEase = 0;
@@ -674,13 +624,8 @@
     private DeckTask.TaskListener mMarkCardHandler = new DeckTask.TaskListener() {
         @Override
         public void onPreExecute() {
-<<<<<<< HEAD
-            Resources res = getResources();
-            mProgressDialog = ProgressDialog.show(Reviewer.this, "", res.getString(R.string.saving_changes), true);
-=======
         	Resources res = getResources();
             mProgressDialog = StyledProgressDialog.show(Reviewer.this, "", res.getString(R.string.saving_changes), true);
->>>>>>> 48b8dbc8
         }
 
 
@@ -739,17 +684,12 @@
     private DeckTask.TaskListener mUpdateCardHandler = new DeckTask.TaskListener() {
         @Override
         public void onPreExecute() {
-<<<<<<< HEAD
-            Resources res = getResources();
-            mProgressDialog = ProgressDialog.show(Reviewer.this, "", res.getString(R.string.saving_changes), true);
-=======
         	Resources res = getResources();
 		try {
 	        	mProgressDialog = StyledProgressDialog.show(Reviewer.this, "", res.getString(R.string.saving_changes), true);
 		} catch (IllegalArgumentException e) {
 			Log.e(AnkiDroidApp.TAG, "Reviewer: Error on showing progress dialog: " + e);
 		}
->>>>>>> 48b8dbc8
         }
 
 
@@ -845,21 +785,12 @@
     DeckTask.TaskListener mSaveAndResetDeckHandler = new DeckTask.TaskListener() {
         @Override
         public void onPreExecute() {
-<<<<<<< HEAD
-            if (mProgressDialog != null && mProgressDialog.isShowing()) {
-                mProgressDialog.setMessage(getResources().getString(R.string.saving_changes));
-            } else {
-                mProgressDialog = ProgressDialog.show(Reviewer.this, "", getResources().getString(
-                        R.string.saving_changes), true);
-            }
-=======
         	if (mProgressDialog != null && mProgressDialog.isShowing()) {
         		mProgressDialog.setMessage(getResources().getString(R.string.saving_changes));
         	} else {
                 mProgressDialog = StyledProgressDialog.show(Reviewer.this, "", getResources()
                         .getString(R.string.saving_changes), true);
         	}
->>>>>>> 48b8dbc8
         }
 
 
@@ -1152,15 +1083,9 @@
     @Override
     public boolean onKeyDown(int keyCode, KeyEvent event) {
         if (keyCode == KeyEvent.KEYCODE_BACK && event.getRepeatCount() == 0) {
-<<<<<<< HEAD
-            Log.i(AnkiDroidApp.TAG, "Reviewer - onBackPressed()");
-            closeReviewer();
-            return true;
-=======
         	Log.i(AnkiDroidApp.TAG, "Reviewer - onBackPressed()");
         	closeReviewer(RESULT_DEFAULT, false);
         	return true;
->>>>>>> 48b8dbc8
         }
          /** Enhancement 722: Hardware buttons for scrolling, I.Z. */
         if (!mSimpleInterface) {
@@ -1296,8 +1221,6 @@
     }
 
 
-<<<<<<< HEAD
-=======
     private void updateBigWidget(boolean showProgressDialog) {
     	if (DeckManager.deckIsOpenedInBigWidget(DeckManager.getMainDeckPath())) {
       	  	Log.i(AnkiDroidApp.TAG, "Reviewer: updateBigWidget");
@@ -1320,7 +1243,6 @@
         return mClipboard.getText();
     }
 
->>>>>>> 48b8dbc8
     @Override
     public boolean onPrepareOptionsMenu(Menu menu) {
         MenuItem item = menu.findItem(MENU_MARK);
@@ -1482,13 +1404,7 @@
 
 
     private boolean isCramming() {
-<<<<<<< HEAD
-        // return (AnkiDroidApp.deck() != null) &&
-        // (AnkiDroidApp.deck().name().compareTo("cram") == 0);
-        return false;
-=======
         return (DeckManager.getMainDeck() != null) && (DeckManager.getMainDeck().name().compareTo("cram") == 0);
->>>>>>> 48b8dbc8
     }
 
 
@@ -2021,8 +1937,6 @@
             mNext2.setTextColor(mNextTimeTextColor);
             mEase2.setTextColor(mNextTimeTextColor);
             mNext3.setTextColor(mNextTimeTextRecomColor);
-<<<<<<< HEAD
-=======
             mEase3.setTextColor(mNextTimeTextRecomColor);
         } else {
             mEase2Layout.requestFocus();
@@ -2030,7 +1944,6 @@
             mEase2.setTextColor(mNextTimeTextRecomColor);
             mNext3.setTextColor(mNextTimeTextColor);
             mEase3.setTextColor(mNextTimeTextColor);
->>>>>>> 48b8dbc8
         }
 
         // Show next review time
@@ -2158,16 +2071,6 @@
             mShakeIntensity = preferences.getInt("minShakeIntensity", 70);
 
             mGestureSwipeUp = Integer.parseInt(preferences.getString("gestureSwipeUp", "0"));
-<<<<<<< HEAD
-            mGestureSwipeDown = Integer.parseInt(preferences.getString("gestureSwipeDown", "0"));
-            mGestureSwipeLeft = Integer.parseInt(preferences.getString("gestureSwipeLeft", "13"));
-            mGestureSwipeRight = Integer.parseInt(preferences.getString("gestureSwipeRight", "0"));
-            mGestureDoubleTap = Integer.parseInt(preferences.getString("gestureDoubleTap", "0"));
-            mGestureTapLeft = Integer.parseInt(preferences.getString("gestureTapLeft", "0"));
-            mGestureTapRight = Integer.parseInt(preferences.getString("gestureTapRight", "0"));
-            mGestureTapTop = Integer.parseInt(preferences.getString("gestureTapTop", "0"));
-            mGestureTapBottom = Integer.parseInt(preferences.getString("gestureTapBottom", "0"));
-=======
          	mGestureSwipeDown = Integer.parseInt(preferences.getString("gestureSwipeDown", "0"));
          	mGestureSwipeLeft = Integer.parseInt(preferences.getString("gestureSwipeLeft", "13"));
          	mGestureSwipeRight = Integer.parseInt(preferences.getString("gestureSwipeRight", "0"));
@@ -2177,7 +2080,6 @@
          	mGestureTapTop = Integer.parseInt(preferences.getString("gestureTapTop", "0"));
          	mGestureTapBottom = Integer.parseInt(preferences.getString("gestureTapBottom", "0"));
          	mGestureLongclick = Integer.parseInt(preferences.getString("gestureLongclick", "0"));
->>>>>>> 48b8dbc8
         }
         mShowAnimations = preferences.getBoolean("themeAnimations", false);
         if (mShowAnimations) {
@@ -2238,20 +2140,12 @@
 
 
     private void updateScreenCounts() {
-<<<<<<< HEAD
-    	
-        Deck deck = AnkiDroidApp.deck();
-
-        int eta = mCurrentScheduler.eta() / 60;
-        if (eta < 1) {
-=======
     	if (mCurrentCard == null) {
     		return;
     	}
         Deck deck = DeckManager.getMainDeck();
-        int eta = deck.getETA();
+        int eta = mCurrentScheduler.eta() / 60;
         if (deck.hasFinishScheduler() || eta < 1) {
->>>>>>> 48b8dbc8
             setTitle(deck.getDeckName());
         } else {
             setTitle(getResources().getQuantityString(R.plurals.reviewer_window_title, eta, deck.getDeckName(), eta));
@@ -2347,10 +2241,6 @@
 
         String displayString = "";
 
-<<<<<<< HEAD
-        if (mSpeakText && Integer.valueOf(android.os.Build.VERSION.SDK) > 3) {
-            ReadText.setLanguageInformation(mCurrentCard.getOrd(), mCurrentCard.getOrd());
-=======
         if (mSimpleInterface) {
         	mCardContent = Html.fromHtml(question);
         	if (mCardContent.length() == 0) {
@@ -2377,7 +2267,6 @@
             if (mSpeakText && Integer.valueOf(android.os.Build.VERSION.SDK) > 3) {
                 ReadText.setLanguageInformation(Model.getModel(DeckManager.getMainDeck(), mCurrentCard.getCardModelId(), false).getId(), mCurrentCard.getCardModelId());          
             }
->>>>>>> 48b8dbc8
         }
 
         updateCard(displayString);
@@ -2508,15 +2397,9 @@
         
         // Add CSS for font color and font size
         if (mCurrentCard != null) {
-<<<<<<< HEAD
-            final String japaneseModelTag = "Japanese";
-
-            Deck currentDeck = AnkiDroidApp.deck();
-=======
         	final String japaneseModelTag = "Japanese";
         	
             Deck currentDeck = DeckManager.getMainDeck();
->>>>>>> 48b8dbc8
             Model myModel = Model.getModel(currentDeck, mCurrentCard.getCardModelId(), false);
 		if (myModel == null) {
 			Log.e(AnkiDroidApp.TAG, "updateCard - no Model could be fetched. Closing Reviewer and showing db-error dialog");
@@ -2557,13 +2440,8 @@
         }
 
         // Parse out the LaTeX images
-<<<<<<< HEAD
-//        question = LaTeX.parseLaTeX(AnkiDroidApp.deck(), question);
-//        answer = LaTeX.parseLaTeX(AnkiDroidApp.deck(), answer);
-=======
         question = LaTeX.parseLaTeX(DeckManager.getMainDeck(), question);
         answer = LaTeX.parseLaTeX(DeckManager.getMainDeck(), answer);
->>>>>>> 48b8dbc8
 
         // If ruby annotation support is activated, then parse and handle:
         // Strip kanji in question, add furigana in answer
@@ -2584,14 +2462,8 @@
 		
         Log.i(AnkiDroidApp.TAG, "content card = \n" + content);
         StringBuilder style = new StringBuilder();
-<<<<<<< HEAD
-        style.append(getCustomFontsStyle());
-        style.append(getDefaultFontStyle());
-        style.append(getDeckStyle(AnkiDroidApp.deck().getDeckPath()));
-=======
         style.append(mCustomFontStyle);
         style.append(getDeckStyle(mCurrentCard.mDeck.getDeckPath()));
->>>>>>> 48b8dbc8
         Log.i(AnkiDroidApp.TAG, "::style::" + style);
         mCardContent = new SpannedString(mCardTemplate.replace("::content::", content).replace("::style::", style.toString()));
         // Log.i(AnkiDroidApp.TAG, "card html = \n" + card);
@@ -2830,16 +2702,8 @@
                 return true;
 
             case HQIA_CARD_MODEL:
-<<<<<<< HEAD
-                try {
-                    return !mCurrentCard.getTemplate().getString("hideQ").equals("True");
-                } catch (JSONException e) {
-                    throw new RuntimeException(e);
-                }
-=======
                 return (Model.getModel(DeckManager.getMainDeck(), mCurrentCard.getCardModelId(), false).getCardModel(
                         mCurrentCard.getCardModelId()).isQuestionInAnswer());
->>>>>>> 48b8dbc8
 
             default:
                 return true;
@@ -3014,34 +2878,6 @@
         mFlipCardLayout.setEnabled(true);
 
         switch (mCurrentEase) {
-<<<<<<< HEAD
-            case EASE_FAILED:
-                mEase1.setClickable(true);
-                mEase2.setEnabled(true);
-                mEase3.setEnabled(true);
-                mEase4.setEnabled(true);
-                break;
-
-            case EASE_HARD:
-                mEase1.setEnabled(true);
-                mEase2.setClickable(true);
-                mEase3.setEnabled(true);
-                mEase4.setEnabled(true);
-                break;
-
-            case EASE_MID:
-                mEase1.setEnabled(true);
-                mEase2.setEnabled(true);
-                mEase3.setClickable(true);
-                mEase4.setEnabled(true);
-                break;
-
-            case EASE_EASY:
-                mEase1.setEnabled(true);
-                mEase2.setEnabled(true);
-                mEase3.setEnabled(true);
-                mEase4.setClickable(true);
-=======
             case Card.EASE_FAILED:
                 mEase1Layout.setClickable(true);
                 mEase2Layout.setEnabled(true);
@@ -3068,7 +2904,6 @@
                 mEase2Layout.setEnabled(true);
                 mEase3Layout.setEnabled(true);
                 mEase4Layout.setClickable(true);
->>>>>>> 48b8dbc8
                 break;
 
             default:
@@ -3100,34 +2935,6 @@
         mTouchLayer.setVisibility(View.INVISIBLE);
 
         switch (mCurrentEase) {
-<<<<<<< HEAD
-            case EASE_FAILED:
-                mEase1.setClickable(false);
-                mEase2.setEnabled(false);
-                mEase3.setEnabled(false);
-                mEase4.setEnabled(false);
-                break;
-
-            case EASE_HARD:
-                mEase1.setEnabled(false);
-                mEase2.setClickable(false);
-                mEase3.setEnabled(false);
-                mEase4.setEnabled(false);
-                break;
-
-            case EASE_MID:
-                mEase1.setEnabled(false);
-                mEase2.setEnabled(false);
-                mEase3.setClickable(false);
-                mEase4.setEnabled(false);
-                break;
-
-            case EASE_EASY:
-                mEase1.setEnabled(false);
-                mEase2.setEnabled(false);
-                mEase3.setEnabled(false);
-                mEase4.setClickable(false);
-=======
             case Card.EASE_FAILED:
                 mEase1Layout.setClickable(false);
                 mEase2Layout.setEnabled(false);
@@ -3154,7 +2961,6 @@
                 mEase2Layout.setEnabled(false);
                 mEase3Layout.setEnabled(false);
                 mEase4Layout.setClickable(false);
->>>>>>> 48b8dbc8
                 break;
 
             default:
@@ -3435,14 +3241,6 @@
     }
 
 
-<<<<<<< HEAD
-    private void closeReviewer() {
-	mTimeoutHandler.removeCallbacks(mShowAnswerTask);
-	mTimeoutHandler.removeCallbacks(mShowQuestionTask);
-	mTimerHandler.removeCallbacks(removeChosenAnswerText);
-	longClickHandler.removeCallbacks(longClickTestRunnable);
-	longClickHandler.removeCallbacks(startSelection);
-=======
     private String nextInterval(int ease) {
         Resources res = getResources();
 
@@ -3464,7 +3262,6 @@
 		Reviewer.this.setResult(result);
 
 		setOutAnimation(true);    		
->>>>>>> 48b8dbc8
 
 		updateBigWidget(!mCardFrame.isEnabled());
 
@@ -3593,14 +3390,6 @@
     	
         @Override
         public boolean onScroll(MotionEvent e1, MotionEvent e2, float distanceX, float distanceY) {
-<<<<<<< HEAD
-            if (mCard.getScrollY() != 0) {
-                mIsYScrolling = true;
-            }
-            if (mCard.getScrollX() != 0) {
-                mIsXScrolling = true;
-            }
-=======
         	if (!mSimpleInterface) {
             	if (mCard.getScrollY() != 0) {
             		mIsYScrolling = true;        		
@@ -3609,7 +3398,6 @@
             		mIsXScrolling = true;
             	}        		
         	}
->>>>>>> 48b8dbc8
             return super.onScroll(e1, e2, distanceX, distanceY);
         }
 
