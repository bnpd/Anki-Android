/****************************************************************************************
 * Copyright (c) 2009 Edu Zamora <edu.zasu@gmail.com>                                   *
 * Copyright (c) 2009 Casey Link <unnamedrambler@gmail.com>                             *
 * Copyright (c) 2014 Timothy Rae <perceptualchaos2@gmail.com>                          *
 *                                                                                      *
 * This program is free software; you can redistribute it and/or modify it under        *
 * the terms of the GNU General Public License as published by the Free Software        *
 * Foundation; either version 3 of the License, or (at your option) any later           *
 * version.                                                                             *
 *                                                                                      *
 * This program is distributed in the hope that it will be useful, but WITHOUT ANY      *
 * WARRANTY; without even the implied warranty of MERCHANTABILITY or FITNESS FOR A      *
 * PARTICULAR PURPOSE. See the GNU General Public License for more details.             *
 *                                                                                      *
 * You should have received a copy of the GNU General Public License along with         *
 * this program.  If not, see <http://www.gnu.org/licenses/>.                           *
 ****************************************************************************************/

package com.ichi2.anki;

import android.app.Application;
import android.content.Context;
import android.content.SharedPreferences;
import android.content.SharedPreferences.Editor;
import android.content.pm.PackageInfo;
import android.content.pm.PackageManager;
import android.content.res.Configuration;
import android.content.res.Resources;
import android.os.Environment;
import android.os.Message;
import android.util.Log;
import android.view.Display;
import android.view.WindowManager;

import com.ichi2.anki.exception.AnkiDroidErrorReportException;
import com.ichi2.async.Connection;
import com.ichi2.compat.Compat;
import com.ichi2.compat.CompatV15;
import com.ichi2.compat.CompatV15NookHdOrHdPlus;
import com.ichi2.compat.CompatV16;
import com.ichi2.compat.CompatV7;
import com.ichi2.compat.CompatV7Nook;
import com.ichi2.compat.CompatV8;
import com.ichi2.compat.CompatV9;
import com.ichi2.libanki.Collection;
import com.ichi2.libanki.Storage;
import com.ichi2.libanki.hooks.Hooks;
import com.ichi2.utils.LanguageUtil;

import java.io.File;
import java.io.IOException;
import java.util.Locale;
import java.util.concurrent.locks.Lock;
import java.util.concurrent.locks.ReentrantLock;

/**
 * Application class.
 */
public class AnkiDroidApp extends Application {

    public static final int SDK_VERSION = android.os.Build.VERSION.SDK_INT;
    public static final String LIBANKI_VERSION = "1.2.5";
    public static final String DROPBOX_PUBLIC_DIR = "/dropbox/Public/Anki";
    public static final String APP_NAMESPACE = "http://schemas.android.com/apk/res/com.ichi2.anki";


    /**
     * Tag for logging messages.
     */
    public static final String TAG = "AnkiDroid";

    public static final String COLLECTION_PATH = "/collection.anki2";

    /**
     * Singleton instance of this class.
     */
    private static AnkiDroidApp sInstance;
    private static boolean sSyncInProgress = false;
    private Collection mCurrentCollection;
    private int mAccessThreadCount = 0;
    private static final Lock mLock = new ReentrantLock();
    private static Message sStoredDialogHandlerMessage;

    /** Global hooks */
    private Hooks mHooks;

    /** Compatibility interface, Used to perform operation in a platform specific way. */
    private Compat mCompat;

    /**
     * The name of the shared preferences for this class, as supplied to
     * {@link Context#getSharedPreferences(String, int)}.
     */
    public static final String SHARED_PREFS_NAME = AnkiDroidApp.class.getPackage().getName();

    private static boolean mGesturesEnabled;
    public static int sSwipeMinDistance = -1;
    public static int sSwipeThresholdVelocity = -1;
    public static int sSwipeMaxOffPath = -1;

    private static final int SWIPE_MIN_DISTANCE_DIP = 65;
    private static final int SWIPE_MAX_OFF_PATH_DIP = 120;
    private static final int SWIPE_THRESHOLD_VELOCITY_DIP = 120;

    /**
     * The latest package version number that included important changes to the database integrity check routine. All
     * collections being upgraded to (or after) this version must run an integrity check as it will contain fixes that
     * all collections should have.
     */
    public static final int CHECK_DB_AT_VERSION = 40;

    /**
     * The latest package version number that included changes to the preferences that requires handling. All
     * collections being upgraded to (or after) this version must update preferences.
     */
    public static final int CHECK_PREFERENCES_AT_VERSION = 20200170;


    /**
     * On application creation.
     */
    @Override
    public void onCreate() {
        super.onCreate();

        if (isNookHdOrHdPlus() && AnkiDroidApp.SDK_VERSION == 15) {
            mCompat = new CompatV15NookHdOrHdPlus();
        } else if (AnkiDroidApp.SDK_VERSION >= 16) {
            mCompat = new CompatV16();
        } else if (AnkiDroidApp.SDK_VERSION >= 15) {
            mCompat = new CompatV15();
        } else if (AnkiDroidApp.SDK_VERSION >= 9) {
            mCompat = new CompatV9();
        } else if (AnkiDroidApp.SDK_VERSION >= 8) {
            mCompat = new CompatV8();
        } else if (isNook() && AnkiDroidApp.SDK_VERSION == 7) {
            mCompat = new CompatV7Nook();
        } else {
            mCompat = new CompatV7();
        }

        sInstance = this;

        Connection.setContext(getApplicationContext());

        // Error Reporter
        CustomExceptionHandler customExceptionHandler = CustomExceptionHandler.getInstance();
        customExceptionHandler.init(sInstance.getApplicationContext());
        Thread.setDefaultUncaughtExceptionHandler(customExceptionHandler);

        SharedPreferences preferences = getSharedPrefs(this);
        sInstance.mHooks = new Hooks(preferences);
        setLanguage(preferences.getString(Preferences.LANGUAGE, ""));
        // Assign some default settings if necessary
        if (!preferences.contains("deckPath")) {
            Editor editor = preferences.edit();
            // Create the folder "AnkiDroid", if not exists, where the decks
            // will be stored by default
            String deckPath = getDefaultAnkiDroidDirectory();
            createDirectoryIfMissing(new File(deckPath));
            // Put the base path in preferences pointing to the default "AnkiDroid" folder
            editor.putString("deckPath", deckPath);
            // Using commit instead of apply even though we don't need a return value.
            // Reason: apply() not available on Android 1.5
            editor.commit();
        }
    }


    @Override
    public void onConfigurationChanged(Configuration newConfig) {
        super.onConfigurationChanged(newConfig);
        // Preserve the language from the settings, e.g. when the device is rotated
        setLanguage(getSharedPrefs(this).getString(Preferences.LANGUAGE, ""));
    }


<<<<<<< HEAD
    public static boolean isNookHdPlus() {
=======
    private boolean isNookHdOrHdPlus() {
        return isNookHd() || isNookHdPlus();
    }
    
    private boolean isNookHdPlus() {
>>>>>>> f5b684e4
        return android.os.Build.BRAND.equals("NOOK") && android.os.Build.PRODUCT.equals("HDplus")
                && android.os.Build.DEVICE.equals("ovation");
    }
    
    private boolean isNookHd () {
        return android.os.Build.MODEL.equalsIgnoreCase("bntv400") && android.os.Build.BRAND.equals("NOOK");
    }


    public static boolean isNook() {
        return android.os.Build.MODEL.equalsIgnoreCase("nook") || android.os.Build.DEVICE.equalsIgnoreCase("nook");
    }


    public static boolean isChromebook() {
        return android.os.Build.BRAND.equalsIgnoreCase("chromium") || android.os.Build.MANUFACTURER.equalsIgnoreCase("chromium");
    }


    /**
     * Convenience method for accessing Shared preferences
     * 
     * @param context Context to get preferences for.
     * @return A SharedPreferences object for this instance of the app.
     */
    public static SharedPreferences getSharedPrefs(Context context) {
        return context.getSharedPreferences(SHARED_PREFS_NAME, Context.MODE_PRIVATE);
    }


    public static AnkiDroidApp getInstance() {
        return sInstance;
    }


    private static String getStorageDirectory() {
        return Environment.getExternalStorageDirectory().getAbsolutePath();
    }


    public static String getCacheStorageDirectory() {
        return sInstance.getCacheDir().getAbsolutePath();
    }


    public static String getCollectionPath() {
        return getCurrentAnkiDroidDirectory() + AnkiDroidApp.COLLECTION_PATH;
    }


    private static String getDefaultAnkiDroidDirectory() {
        return getStorageDirectory() + "/AnkiDroid";
    }


    public static String getCurrentAnkiDroidDirectory() {
        SharedPreferences prefs = getSharedPrefs(sInstance.getApplicationContext());
        return prefs.getString("deckPath", AnkiDroidApp.getDefaultAnkiDroidDirectory());
    }


    public static void createDirectoryIfMissing(File decksDirectory) {
        if (!decksDirectory.isDirectory()) {
            decksDirectory.mkdirs();
        }
        try {
            new File(decksDirectory.getAbsolutePath() + "/.nomedia").createNewFile();
        } catch (IOException e) {
            Log.e(AnkiDroidApp.TAG, "Nomedia file could not be created");
        }
        createNoMediaFileIfMissing(decksDirectory);
    }


    public static void createNoMediaFileIfMissing(File decksDirectory) {
        File mediaFile = new File(decksDirectory.getAbsolutePath() + "/.nomedia");
        if (!mediaFile.exists()) {
            try {
                mediaFile.createNewFile();
            } catch (IOException e) {
                Log.e(AnkiDroidApp.TAG, "Nomedia file could not be created in path " + decksDirectory.getAbsolutePath());
            }
        }
    }


    public static Resources getAppResources() {
        return sInstance.getResources();
    }


    public static boolean isSdCardMounted() {
        return Environment.MEDIA_MOUNTED.equals(Environment.getExternalStorageState());
    }


    public static int getDisplayHeight() {
        Display display = ((WindowManager) sInstance.getApplicationContext().getSystemService(Context.WINDOW_SERVICE))
                .getDefaultDisplay();
        return display.getHeight();
    }


    public static int getDisplayWidth() {
        Display display = ((WindowManager) sInstance.getApplicationContext().getSystemService(Context.WINDOW_SERVICE))
                .getDefaultDisplay();
        return display.getWidth();
    }


    /**
     * Get package name as defined in the manifest.
     * 
     * @return the package name.
     */
    public static String getAppName() {
        String pkgName = TAG;
        Context context = sInstance.getApplicationContext();

        try {
            PackageInfo pInfo = context.getPackageManager().getPackageInfo(context.getPackageName(), 0);
            pkgName = context.getString(pInfo.applicationInfo.labelRes);
        } catch (PackageManager.NameNotFoundException e) {
            Log.e(TAG, "Couldn't find package named " + context.getPackageName(), e);
        }

        return pkgName;
    }


    /**
     * Get the package versionName as defined in the manifest.
     * 
     * @return the package version.
     */
    public static String getPkgVersionName() {
        String pkgVersion = "?";
        Context context = sInstance.getApplicationContext();

        try {
            PackageInfo pInfo = context.getPackageManager().getPackageInfo(context.getPackageName(), 0);
            pkgVersion = pInfo.versionName;
        } catch (PackageManager.NameNotFoundException e) {
            Log.e(TAG, "Couldn't find package named " + context.getPackageName(), e);
        }

        return pkgVersion;
    }


    /**
     * Get the package versionCode as defined in the manifest.
     * 
     * @return
     */
    public static int getPkgVersionCode() {
        Context context = sInstance.getApplicationContext();
        try {
            PackageInfo pInfo = context.getPackageManager().getPackageInfo(context.getPackageName(), 0);
            return pInfo.versionCode;
        } catch (PackageManager.NameNotFoundException e) {
            Log.e(TAG, "Couldn't find package named " + context.getPackageName(), e);
        }
        return 0;
    }


    /**
     * Get the DropBox folder
     * 
     * @return the absolute path to the DropBox public folder, or null if it is not found
     */
    public static String getDropboxDir() {
        File f = new File(AnkiDroidApp.getStorageDirectory() + DROPBOX_PUBLIC_DIR);
        if (f.exists() && f.isDirectory()) {
            return f.getAbsolutePath();
        }
        return null;
    }


    public static void saveExceptionReportFile(String origin, String additionalInfo) {
        try {
            throw new AnkiDroidErrorReportException();
        } catch (AnkiDroidErrorReportException e) {
            saveExceptionReportFile(e, origin, additionalInfo);
        }
    }
    
    
    public static void saveExceptionReportFile(Throwable e, String origin) {
        saveExceptionReportFile(e, origin, null);
    }
    
    
    public static void saveExceptionReportFile(Throwable e, String origin, String additionalInfo) {
        CustomExceptionHandler.getInstance().uncaughtException(null, e, origin, additionalInfo);
    }


    /**
     * Sets the user language.
     * 
     * @param localeCode The locale code of the language to set
     * @return True if the language has changed, else false
     */
    public static boolean setLanguage(String localeCode) {
        boolean languageChanged = false;
        Configuration config = getInstance().getResources().getConfiguration();
        Locale newLocale = LanguageUtil.getLocale(localeCode);
        if (!config.locale.equals(newLocale)) {
            languageChanged = true;
            config.locale = newLocale;
            getInstance().getResources().updateConfiguration(config, getInstance().getResources().getDisplayMetrics());
        }
        return languageChanged;
    }


    public static Hooks getHooks() {
        return sInstance.mHooks;
    }


    public static boolean initiateGestures(Context context, SharedPreferences preferences) {
        mGesturesEnabled = preferences.getBoolean("gestures", false);
        if (mGesturesEnabled && sSwipeMinDistance == -1) {
            // Convert dip to pixel, code in parts from http://code.google.com/p/k9mail/
            final float gestureScale = context.getResources().getDisplayMetrics().density;
            int sensitivity = preferences.getInt("swipeSensitivity", 100);
            if (sensitivity != 100) {
                float sens = (200 - sensitivity) / 100.0f;
                sSwipeMinDistance = (int) (SWIPE_MIN_DISTANCE_DIP * sens * gestureScale + 0.5f);
                sSwipeThresholdVelocity = (int) (SWIPE_THRESHOLD_VELOCITY_DIP * sens * gestureScale + 0.5f);
                sSwipeMaxOffPath = (int) (SWIPE_MAX_OFF_PATH_DIP * Math.sqrt(sens) * gestureScale + 0.5f);
            } else {
                sSwipeMinDistance = (int) (SWIPE_MIN_DISTANCE_DIP * gestureScale + 0.5f);
                sSwipeThresholdVelocity = (int) (SWIPE_THRESHOLD_VELOCITY_DIP * gestureScale + 0.5f);
                sSwipeMaxOffPath = (int) (SWIPE_MAX_OFF_PATH_DIP * gestureScale + 0.5f);
            }
        }
        return mGesturesEnabled;
    }


    public static Compat getCompat() {
        return sInstance.mCompat;
    }


    public static synchronized Collection openCollection(String path) {
        return openCollection(path, false);
    }

    public static synchronized Collection openCollection(String path, boolean force) {
        mLock.lock();
        Log.i(AnkiDroidApp.TAG, "openCollection: " + path);
        try {
            if (!colIsOpen() || !sInstance.mCurrentCollection.getPath().equals(path) || force) {
                if (colIsOpen()) {
                    // close old collection prior to opening new one
                    sInstance.mCurrentCollection.close();
                    sInstance.mAccessThreadCount = 0;
                }
                sInstance.mCurrentCollection = Storage.Collection(path, false, true);
                sInstance.mAccessThreadCount++;
                Log.i(AnkiDroidApp.TAG, "Access to collection is requested: collection has been opened");
            } else {
                sInstance.mAccessThreadCount++;
                Log.i(AnkiDroidApp.TAG, "Access to collection is requested: collection has not been reopened (count: " + sInstance.mAccessThreadCount + ")");
            }
            return sInstance.mCurrentCollection;
        } finally {
            mLock.unlock();
        }
    }


    public static Collection getCol() {
        return sInstance.mCurrentCollection;
    }


    public static void closeCollection(boolean save) {
        mLock.lock();
        Log.i(AnkiDroidApp.TAG, "closeCollection");
        try {
            if (sInstance.mAccessThreadCount > 0) {
                sInstance.mAccessThreadCount--;
            }
            Log.i(AnkiDroidApp.TAG, "Access to collection has been closed: (count: " + sInstance.mAccessThreadCount + ")");
            if (sInstance.mAccessThreadCount == 0 && sInstance.mCurrentCollection != null) {
                Collection col = sInstance.mCurrentCollection;
                sInstance.mCurrentCollection = null;
                col.close(save);
            }
        } finally {
            mLock.unlock();
        }

    }


    public static boolean colIsOpen() {
        return sInstance.mCurrentCollection != null && sInstance.mCurrentCollection.getDb() != null
                && sInstance.mCurrentCollection.getDb().getDatabase() != null
                && sInstance.mCurrentCollection.getDb().getDatabase().isOpen();
    }


    public static void resetAccessThreadCount() {
        sInstance.mAccessThreadCount = 0;
        sInstance.mCurrentCollection = null;
        Log.i(AnkiDroidApp.TAG, "Access has been reset to 0");
    }

    public static void setStoredDialogHandlerMessage(Message msg) {
        sStoredDialogHandlerMessage = msg;
    }

    public static Message getStoredDialogHandlerMessage() {
        return sStoredDialogHandlerMessage;
    }

    public static void setSyncInProgress(boolean value) {
        sSyncInProgress = value;
    }

    public static boolean getSyncInProgress() {
        return sSyncInProgress;
    }
}<|MERGE_RESOLUTION|>--- conflicted
+++ resolved
@@ -175,15 +175,11 @@
     }
 
 
-<<<<<<< HEAD
-    public static boolean isNookHdPlus() {
-=======
     private boolean isNookHdOrHdPlus() {
         return isNookHd() || isNookHdPlus();
     }
     
     private boolean isNookHdPlus() {
->>>>>>> f5b684e4
         return android.os.Build.BRAND.equals("NOOK") && android.os.Build.PRODUCT.equals("HDplus")
                 && android.os.Build.DEVICE.equals("ovation");
     }
