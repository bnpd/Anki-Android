/****************************************************************************************
 * Copyright (c) 2009 Edu Zamora <edu.zasu@gmail.com>                                   *
 * Copyright (c) 2009 Casey Link <unnamedrambler@gmail.com>                             *
 *                                                                                      *
 * This program is free software; you can redistribute it and/or modify it under        *
 * the terms of the GNU General Public License as published by the Free Software        *
 * Foundation; either version 3 of the License, or (at your option) any later           *
 * version.                                                                             *
 *                                                                                      *
 * This program is distributed in the hope that it will be useful, but WITHOUT ANY      *
 * WARRANTY; without even the implied warranty of MERCHANTABILITY or FITNESS FOR A      *
 * PARTICULAR PURPOSE. See the GNU General Public License for more details.             *
 *                                                                                      *
 * You should have received a copy of the GNU General Public License along with         *
 * this program.  If not, see <http://www.gnu.org/licenses/>.                           *
 ****************************************************************************************/

package com.ichi2.anki;import com.ichi2.anki2.R;

import android.app.Application;
import android.content.Context;
import android.content.SharedPreferences;
import android.content.SharedPreferences.Editor;
import android.content.pm.PackageInfo;
import android.content.pm.PackageManager;
import android.content.res.Configuration;
import android.content.res.Resources;
import android.os.Environment;
import android.util.Log;
import android.view.Display;
import android.view.WindowManager;

import com.ichi2.async.Connection;
import com.tomgibara.android.veecheck.Veecheck;
import com.tomgibara.android.veecheck.util.PrefSettings;

import java.io.File;
import java.io.IOException;
import java.util.Locale;

import com.zeemote.zc.Controller;

/**
 * Application class. This file mainly contains Veecheck stuff.
 */
public class AnkiDroidApp extends Application {
	
	public static final String LIBANKI_VERSION = "1.2.5";
	public static final String DROPBOX_PUBLIC_DIR = "/dropbox/Public/Anki";

	public static final int RESULT_TO_HOME = 501;

    /**
     * Tag for logging messages.
     */
    public static final String TAG = "AnkiDroid";

	public static final String COLLECTION_PATH = "/collection.anki2";

    /**
     * Singleton instance of this class.
     */
    private static AnkiDroidApp sInstance;

   
    private Controller mZeemoteController;

    /**
     * On application creation.
     */
    @Override
    public void onCreate() {
        super.onCreate();
        sInstance = this;

        Connection.setContext(getApplicationContext());

        // Error Reporter
        CustomExceptionHandler customExceptionHandler = CustomExceptionHandler.getInstance();
        customExceptionHandler.init(sInstance.getApplicationContext());
        Thread.setDefaultUncaughtExceptionHandler(customExceptionHandler);

        SharedPreferences preferences = PrefSettings.getSharedPrefs(this);
        // Assign some default settings if necessary
        if (preferences.getString(PrefSettings.KEY_CHECK_URI, null) == null) {
            Editor editor = preferences.edit();
            // Test Update Notifications
            // Some ridiculously fast polling, just to demonstrate it working...
            /*
             * editor.putBoolean(PrefSettings.KEY_ENABLED, true); editor.putLong(PrefSettings.KEY_PERIOD, 30 * 1000L);
             * editor.putLong(PrefSettings.KEY_CHECK_INTERVAL, 60 * 1000L); editor.putString(PrefSettings.KEY_CHECK_URI,
             * "http://ankidroid.googlecode.com/files/test_notifications.xml");
             */
            editor.putString(PrefSettings.KEY_CHECK_URI, "http://ankidroid.googlecode.com/files/last_release.xml");

            // Create the folder "AnkiDroid", if not exists, where the decks
            // will be stored by default
            String deckPath = getDefaultAnkiDroidDirectory();
            createDirectoryIfMissing(new File(deckPath));

            // Put the base path in preferences pointing to the default
            // "AnkiDroid" folder
            editor.putString("deckPath", deckPath);

            // Using commit instead of apply even though we don't need a return value.
            // Reason: apply() not available on Android 1.5
            editor.commit();
        }

        // Reschedule the checks - we need to do this if the settings have
        // changed (as above)
        // It may also necessary in the case where an application has been
        // updated
        // Here for simplicity, we do it every time the application is launched
        // Intent intent = new Intent(Veecheck.getRescheduleAction(this));
        // sendBroadcast(intent);
    }


    public static AnkiDroidApp getInstance() {
        return sInstance;
    }


    public static String getStorageDirectory() {
        return Environment.getExternalStorageDirectory().getAbsolutePath();
    }


    public static String getCollectionPath() {
		String deckPath = PrefSettings.getSharedPrefs(sInstance.getApplicationContext()).getString("deckPath", AnkiDroidApp.getDefaultAnkiDroidDirectory());
		return deckPath + AnkiDroidApp.COLLECTION_PATH;
	}

    public static String getDefaultAnkiDroidDirectory() {
        return getStorageDirectory() + "/AnkiDroid";
    }

    public static void createDirectoryIfMissing(File decksDirectory) {
    	if (!decksDirectory.isDirectory()) {
    		decksDirectory.mkdirs();
        }
    	try {
			new File(decksDirectory.getAbsolutePath() + "/.nomedia").createNewFile();
		} catch (IOException e) {
			Log.e(AnkiDroidApp.TAG, "Nomedia file could not be created");
		}
		createNoMediaFileIfMissing(decksDirectory);
    }


    public static void createNoMediaFileIfMissing(File decksDirectory) {
    	File mediaFile = new File(decksDirectory.getAbsolutePath() + "/.nomedia");
    	if (!mediaFile.exists()) {
        	try {
        		mediaFile.createNewFile();
    		} catch (IOException e) {
    			Log.e(AnkiDroidApp.TAG, "Nomedia file could not be created in path " + decksDirectory.getAbsolutePath());
    		}    		
    	}
    }


    public static Resources getAppResources() {
        return sInstance.getResources();
    }


    public static Controller zeemoteController() {
    	return sInstance.mZeemoteController;
    }
    
    public static void setZeemoteController(Controller controller) {
    	sInstance.mZeemoteController = controller;
    }


    public static boolean isSdCardMounted() {
        return Environment.MEDIA_MOUNTED.equals(Environment.getExternalStorageState());
    }


    public static int getDisplayHeight() {
        Display display = ((WindowManager) sInstance.getApplicationContext().getSystemService(Context.WINDOW_SERVICE))
                .getDefaultDisplay();
        return display.getHeight();
    }


    public static int getDisplayWidth() {
        Display display = ((WindowManager) sInstance.getApplicationContext().getSystemService(Context.WINDOW_SERVICE))
                .getDefaultDisplay();
        return display.getWidth();
    }


    /**
     * Get package name as defined in the manifest.
     * @return the package name.
     */
    public static String getPkgName() {
        String pkgName = TAG;
        Context context = sInstance.getApplicationContext();

        try {
            PackageInfo pInfo = context.getPackageManager().getPackageInfo(context.getPackageName(), 0);
            pkgName = context.getString(pInfo.applicationInfo.labelRes);
        } catch (PackageManager.NameNotFoundException e) {
            Log.e(TAG, "Couldn't find package named " + context.getPackageName(), e);
        }

        return pkgName;
    }


    /**
     * Get the package version as defined in the manifest.
     * @return the package version.
     */
    public static String getPkgVersion() {
        String pkgVersion = "?";
        Context context = sInstance.getApplicationContext();

        try {
            PackageInfo pInfo = context.getPackageManager().getPackageInfo(context.getPackageName(), 0);
            pkgVersion = pInfo.versionName;
        } catch (PackageManager.NameNotFoundException e) {
            Log.e(TAG, "Couldn't find package named " + context.getPackageName(), e);
        }

        return pkgVersion;
    }
    
    /**
     * Get the DropBox folder
     * @return the absolute path to the DropBox public folder, or null if it is not found
     */
    public static String getDropboxDir() {
        File f = new File(AnkiDroidApp.getStorageDirectory() + DROPBOX_PUBLIC_DIR);
        if (f.exists() && f.isDirectory()) {
            return f.getAbsolutePath();
        }
        return null;
    }

    public static void saveExceptionReportFile(Throwable e, String origin) {
    	CustomExceptionHandler.getInstance().uncaughtException(null, e, origin);
    }

<<<<<<< HEAD
    public static boolean isDonutOrLater() {
        return getSdkVersion() > 3;
    }

    public static boolean isEclairOrLater() {
        return getSdkVersion() > 4;
    }

    public static boolean isFroyoOrLater() {
        return getSdkVersion() > 7;
    }

    public static boolean isHoneycombOrLater() {
        return getSdkVersion() > 11;
    }

    public static int getSdkVersion() {
        return Integer.valueOf(android.os.Build.VERSION.SDK);
    }
=======
	public void setLanguage(String language) {
		Locale locale;
		if (language.equals("")) {
			locale = Locale.getDefault();
		} else {
			locale = new Locale(language);
		}
		Configuration config = new Configuration();
		config.locale = locale;
		this.getResources().updateConfiguration(config,
				this.getResources().getDisplayMetrics());
	}
>>>>>>> 100ede37
}<|MERGE_RESOLUTION|>--- conflicted
+++ resolved
@@ -247,7 +247,6 @@
     	CustomExceptionHandler.getInstance().uncaughtException(null, e, origin);
     }
 
-<<<<<<< HEAD
     public static boolean isDonutOrLater() {
         return getSdkVersion() > 3;
     }
@@ -267,7 +266,8 @@
     public static int getSdkVersion() {
         return Integer.valueOf(android.os.Build.VERSION.SDK);
     }
-=======
+
+
 	public void setLanguage(String language) {
 		Locale locale;
 		if (language.equals("")) {
@@ -280,5 +280,4 @@
 		this.getResources().updateConfiguration(config,
 				this.getResources().getDisplayMetrics());
 	}
->>>>>>> 100ede37
 }