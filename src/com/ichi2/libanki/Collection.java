--- conflicted
+++ resolved
@@ -52,7 +52,6 @@
 
 public class Collection {
 
-<<<<<<< HEAD
     // collection schema & syncing vars
     public static final int SCHEMA_VERSION = 11;
     public static final String SYNC_URL = "https://ankiweb.net/";
@@ -572,6 +571,9 @@
     /**
      * Generate cards for non-empty templates, return ids to remove.
      */
+	public ArrayList<Long> genCards(List<Long> nids) {
+	    return genCards(Utils.arrayList2array(nids));
+	}
     public ArrayList<Long> genCards(long[] nids) {
         // build map of (nid,ord) so we don't create dupes
         String snids = Utils.ids2str(nids);
@@ -668,800 +670,6 @@
         return rem;
     }
 
-
-    // previewCards
-
-    /**
-     * Create a new card.
-     */
-    private Card _newCard(Note note, JSONObject template, int due) {
-        return _newCard(note, template, due, true);
-    }
-
-
-    private Card _newCard(Note note, JSONObject template, int due, boolean flush) {
-        Card card = new Card(this);
-        card.setNid(note.getId());
-        try {
-            card.setOrd(template.getInt("ord"));
-        } catch (JSONException e) {
-            new RuntimeException(e);
-        }
-        long did;
-        try {
-            did = template.getLong("did");
-        } catch (JSONException e) {
-            did = 0;
-        }
-        try {
-            card.setDid(did != 0 ? did : note.model().getLong("did"));
-            // if invalid did, use default instead
-            card.setDid(mDecks.get(card.getDid()).getLong("id"));
-        } catch (JSONException e) {
-            throw new RuntimeException(e);
-        }
-        card.setDue(_dueForDid(card.getDid(), due));
-        if (flush) {
-            card.flush();
-        }
-        return card;
-    }
-
-
-    public int _dueForDid(long did, int due) {
-        JSONObject conf = mDecks.confForDid(did);
-        // in order due?
-        try {
-            if (conf.getJSONObject("new").getInt("order") == Sched.NEW_CARDS_DUE) {
-                return due;
-            } else {
-                // random mode; seed with note ts so all cards of this note get
-                // the same random number
-                Random r = new Random();
-                r.setSeed(due);
-                return r.nextInt(Math.max(due, 1000) - 1) + 1;
-            }
-        } catch (JSONException e) {
-            throw new RuntimeException(e);
-        }
-    }
-
-
-    /**
-     * Cards ******************************************************************** ***************************
-     */
-
-    public boolean isEmpty() {
-        return mDb.queryScalar("SELECT 1 FROM cards LIMIT 1", false) == 0;
-    }
-
-
-    public int cardCount() {
-        return mDb.queryScalar("SELECT count() FROM cards");
-    }
-
-
-    /**
-     * Bulk delete cards by ID.
-     */
-    public void remCards(long[] ids) {
-        if (ids.length == 0) {
-            return;
-        }
-        String sids = Utils.ids2str(ids);
-        long[] nids = Utils
-                .arrayList2array(mDb.queryColumn(Long.class, "SELECT nid FROM cards WHERE id IN " + sids, 0));
-        // remove cards
-        _logRem(ids, Sched.REM_CARD);
-        mDb.execute("DELETE FROM cards WHERE id IN " + sids);
-        mDb.execute("DELETE FROM revlog WHERE cid IN " + sids);
-        // then notes
-        nids = Utils
-                .arrayList2array(mDb.queryColumn(Long.class, "SELECT id FROM notes WHERE id IN " + Utils.ids2str(nids)
-                        + " AND id NOT IN (SELECT nid FROM cards)", 0));
-        _remNotes(nids);
-    }
-
-
-    // emptyCids
-    // emptyCardReport
-
-    /**
-     * Field checksums and sorting fields ***************************************
-     * ********************************************************
-     */
-
-    private ArrayList<Object[]> _fieldData(String snids) {
-        ArrayList<Object[]> result = new ArrayList<Object[]>();
-        Cursor cur = null;
-        try {
-            cur = mDb.getDatabase().rawQuery("SELECT id, mid, flds FROM notes WHERE id IN " + snids, null);
-            while (cur.moveToNext()) {
-                result.add(new Object[] { cur.getLong(0), cur.getLong(1), cur.getString(2) });
-            }
-        } finally {
-            if (cur != null && !cur.isClosed()) {
-                cur.close();
-            }
-        }
-        return result;
-    }
-
-
-    /** Update field checksums and sort cache, after find&replace, etc. */
-    public void updateFieldCache(long[] nids) {
-        String snids = Utils.ids2str(nids);
-        ArrayList<Object[]> r = new ArrayList<Object[]>();
-        for (Object[] o : _fieldData(snids)) {
-            String[] fields = Utils.splitFields((String) o[2]);
-            JSONObject model = mModels.get((Long) o[1]);
-            // apply, relying on calling code to bump usn+mod
-            r.add(new Object[] { Utils.stripHTML(fields[mModels.sortIdx(model)]), Utils.fieldChecksum(fields[0]), o[0] });
-        }
-        mDb.executeMany("UPDATE notes SET sfld=?, csum=? WHERE id=?", r);
-    }
-
-
-    /**
-     * Q/A generation *********************************************************** ************************************
-     */
-
-    public ArrayList<HashMap<String, String>> renderQA() {
-        return renderQA(null, "card");
-    }
-
-
-    public ArrayList<HashMap<String, String>> renderQA(int[] ids, String type) {
-        String where;
-        if (type.equals("card")) {
-            where = "AND c.id IN " + Utils.ids2str(ids);
-        } else if (type.equals("fact")) {
-            where = "AND f.id IN " + Utils.ids2str(ids);
-        } else if (type.equals("model")) {
-            where = "AND m.id IN " + Utils.ids2str(ids);
-        } else if (type.equals("all")) {
-            where = "";
-        } else {
-            throw new RuntimeException();
-        }
-        ArrayList<HashMap<String, String>> result = new ArrayList<HashMap<String, String>>();
-        for (Object[] row : _qaData(where)) {
-            result.add(_renderQA(row));
-        }
-        return result;
-    }
-
-
-    /**
-     * Returns hash of id, question, answer.
-     */
-    public HashMap<String, String> _renderQA(Object[] data) {
-        return _renderQA(data, null);
-    }
-
-
-    public HashMap<String, String> _renderQA(Object[] data, List<String> args) {
-        // data is [cid, nid, mid, did, ord, tags, flds]
-        // unpack fields and create dict
-        String[] flist = Utils.splitFields((String) data[6]);
-        Map<String, String> fields = new HashMap<String, String>();
-        long modelId = (Long) data[2];
-        JSONObject model = mModels.get(modelId);
-        Map<String, Pair<Integer, JSONObject>> fmap = mModels.fieldMap(model);
-        for (String fname : fmap.keySet()) {
-            fields.put(fname, flist[fmap.get(fname).first]);
-        }
-        fields.put("Tags", (String) data[5]);
-        try {
-            fields.put("Type", (String) model.get("name"));
-            fields.put("Deck", mDecks.name((Long) data[3]));
-            JSONObject template;
-            if (model.getInt("type") == Sched.MODEL_STD) {
-                template = model.getJSONArray("tmpls").getJSONObject((Integer) data[4]);
-            } else {
-                template = model.getJSONArray("tmpls").getJSONObject(0);
-            }
-            fields.put("Card", template.getString("name"));
-            fields.put("c" + (((Integer) data[4]) + 1), "1");
-
-            // render q & a
-            HashMap<String, String> d = new HashMap<String, String>();
-            d.put("id", Long.toString((Long) data[0]));
-=======
-	// collection schema & syncing vars
-	public static final int SCHEMA_VERSION = 11;
-	public static final String SYNC_URL = "https://ankiweb.net/";
-	public static final int SYNC_VER = 5;
-	public static final String HELP_SITE = "http://ankisrs.net/docs/dev/manual.html";
-
-	private AnkiDb mDb;
-	private boolean mServer;
-	private double mLastSave;
-	private Media mMedia;
-	private Decks mDecks;
-	private Models mModels;
-	private Tags mTags;
-
-	private Sched mSched;
-
-	private double mStartTime;
-	private int mStartReps;
-
-	private int mRepsToday;
-
-	// BEGIN: SQL table columns
-	private long mCrt;
-	private long mMod;
-	private long mScm;
-	private boolean mDty;
-	private int mUsn;
-	private long mLs;
-	private JSONObject mConf;
-	// END: SQL table columns
-
-	private Object[] mUndo;
-
-	private String mPath;
-	private boolean mClosing = false;
-	
-	// Cloze regex
-	private static final Pattern sRegexPattern = Pattern.compile("\\{\\{cloze:");
-
-	// other options
-	public static final String defaultConf = "{"
-			+
-			// review options
-			"'activeDecks': [1], " + "'curDeck': 1, " + "'newSpread': "
-			+ Sched.NEW_CARDS_DISTRIBUTE + ", " + "'collapseTime': 1200, "
-			+ "'timeLim': 0, " + "'estTimes': True, " + "'dueCounts': True, "
-			+
-			// other config
-			"'curModel': None, " + "'nextPos': 1, "
-			+ "'sortType': \"noteFld\", " + "'sortBackwards': False, 'addToCur': True }";
-
-	private static Collection sCurrentCollection;
-
-	public static synchronized Collection openCollection(String path) {
-		sCurrentCollection = Storage.Collection(path);
-		return sCurrentCollection;
-	}
-
-	public Collection(AnkiDb db, String path) {
-		this(db, path, false);
-	}
-
-	public Collection(AnkiDb db, String path, boolean server) {
-		mDb = db;
-		mServer = server;
-		mLastSave = Utils.now();
-		clearUndo();
-		mPath = path;
-		mMedia = new Media(this, server);
-		mModels = new Models(this);
-		mDecks = new Decks(this);
-		mTags = new Tags(this);
-		load();
-		if (mCrt == 0) {
-			mCrt = UIUtils.getDayStart() / 1000;
-		}
-		mStartReps = 0;
-		mStartTime = 0;
-		mSched = new Sched(this);
-		// check for improper shutdown
-		cleanup();
-	}
-
-	public static Collection currentCollection() {
-		if (sCurrentCollection == null || sCurrentCollection.mClosing || sCurrentCollection.mDb == null) {
-			return null;
-		} else {
-			return sCurrentCollection;
-		}
-	}
-
-	public static void putCurrentCollection(Collection col) {
-		sCurrentCollection = col;
-	}
-
-	public String name() {
-		String n = (new File(mPath)).getName().replace(".anki2", "");
-		// TODO:
-		return n;
-	}
-
-	/**
-	 * DB-related
-	 * ***************************************************************
-	 * ********************************
-	 */
-
-	public boolean load() {
-		Cursor cursor = null;
-		try {
-			// Read in deck table columns
-			cursor = mDb.getDatabase().rawQuery(
-					"SELECT crt, mod, scm, dty, usn, ls, conf, "
-							+ "models, decks, dconf, tags FROM col", null);
-			if (!cursor.moveToFirst()) {
-				return false;
-			}
-			mCrt = cursor.getLong(0);
-			mMod = cursor.getLong(1);
-			mScm = cursor.getLong(2);
-			mDty = cursor.getInt(3) == 1;
-			mUsn = cursor.getInt(4);
-			mLs = cursor.getLong(5);
-			try {
-				mConf = new JSONObject(cursor.getString(6));
-			} catch (JSONException e) {
-				throw new RuntimeException(e);
-			}
-			mModels.load(cursor.getString(7));
-			mDecks.load(cursor.getString(8), cursor.getString(9));
-			mTags.load(cursor.getString(10));
-			return true;
-		} finally {
-			if (cursor != null) {
-				cursor.close();
-			}
-		}
-	}
-
-	/**
-	 * Mark DB modified. DB operations and the deck/tag/model managers do this
-	 * automatically, so this is only necessary if you modify properties of this
-	 * object or the conf dict.
-	 */
-	public void setMod() {
-		mDb.setMod(true);
-	}
-
-	public void flush() {
-		flush(0);
-	}
-
-	/**
-	 * Flush state to DB, updating mod time.
-	 */
-	public void flush(long mod) {
-		Log.i(AnkiDroidApp.TAG, "flush - Saving information to DB...");
-		mMod = (mod == 0 ? Utils.intNow(1000) : mod);
-		ContentValues values = new ContentValues();
-		values.put("crt", mCrt);
-		values.put("mod", mMod);
-		values.put("scm", mScm);
-		values.put("dty", mDty ? 1 : 0);
-		values.put("usn", mUsn);
-		values.put("ls", mLs);
-		values.put("conf", mConf.toString());
-		mDb.update("col", values);
-	}
-
-	/**
-	 * Flush, commit DB, and take out another write lock.
-	 */
-	public synchronized void save() {
-		save(null, 0);
-	}
-
-	public synchronized void save(long mod) {
-		save(null, mod);
-	}
-
-	public synchronized void save(String name, long mod) {
-		// let the managers conditionally flush
-		mModels.flush();
-		mDecks.flush();
-		mTags.flush();
-		// and flush deck + bump mod if db has been changed
-		if (mDb.getMod()) {
-			flush(mod);
-			mDb.commit();
-			lock();
-			mDb.setMod(false);
-		}
-		_markOp(name);
-		mLastSave = Utils.now();
-	}
-
-	/** Save if 5 minutes has passed since last save. */
-	public void autosave() {
-		if ((Utils.now() - mLastSave) > 300) {
-			save();
-		}
-	}
-
-	/** make sure we don't accidentally bump mod time */
-	public void lock() {
-		// make sure we don't accidentally bump mod time
-		boolean mod = mDb.getMod();
-		mDb.execute("UPDATE col SET mod=mod");
-		mDb.setMod(mod);
-	}
-
-	/**
-	 * Disconnect from DB.
-	 */
-	public synchronized void close() {
-		close(true);
-	}
-
-	public synchronized void close(boolean save) {
-		// if (wait) {
-		// Wait for any thread working on the deck to finish.
-		// DeckTask.waitToFinish();
-		// }
-		mClosing = true;
-		if (mDb != null) {
-			cleanup();
-			if (save) {
-				getDb().getDatabase().beginTransaction();
-				try {
-					save();
-					getDb().getDatabase().setTransactionSuccessful();
-				} finally {
-					getDb().getDatabase().endTransaction();
-				}
-			} else {
-				rollback();
-			}
-			AnkiDatabaseManager.closeDatabase(mPath);
-			mDb = null;
-			mMedia.close();
-			Log.i(AnkiDroidApp.TAG, "Collection closed");
-		}
-	}
-
-	public void reopen() {
-		if (mDb == null) {
-			mDb = AnkiDatabaseManager.getDatabase(mPath);
-			// mMedia.connect();
-		}
-	}
-
-	public void rollback() {
-	    // We normally don't wrap multiple DB operations in one transaction that could be potentially rolled
-	    // back here, but just in case we have done so manually, do roll it back.
-	    // hint: com.ichi2.libanki.SchedTestCase.test_overdue_lapse()
-	    if (getDb().getDatabase().inTransaction()) {
-	        getDb().getDatabase().endTransaction();
-	    }
-	    load();
-	    lock();
-	}
-
-	/** Mark schema modified. Call this first so user can abort if necessary. */
-	public void modSchema() {
-		modSchema(true);
-	}
-	public void modSchema(boolean check) {
-		if (!schemaChanged()) {
-			if (check) {
-				// TODO: ask user
-			}
-		}
-		mScm = Utils.intNow(1000);
-	}
-
-	/** True if schema changed since last sync. */
-	public boolean schemaChanged() {
-		return mScm > mLs;
-	}
-
-	/**
-	 * Signal there are temp. suspended cards that need cleaning up on close.
-	 */
-	public void setDirty() {
-		mDty = true;
-	}
-
-	/**
-	 * Unsuspend any temporarily suspended cards.
-	 */
-	private void cleanup() {
-		if (mDty) {
-			mSched.onClose();
-			mDty = false;
-		}
-	}
-
-	public int usn() {
-		if (mServer) {
-			return mUsn;
-		} else {
-			return -1;
-		}
-	}
-
-	/** called before a full upload */
-	public void beforeUpload() {
-		String[] tables = new String[]{"notes", "cards", "revlog", "graves"};
-		for (String t : tables) {
-			mDb.execute("UPDATE " + t + " SET usn=0 WHERE usn=-1");
-		}
-		mUsn += 1;
-		mModels.beforeUpload();
-		mTags.beforeUpload();
-		mDecks.beforeUpload();
-		modSchema();
-		mLs = mScm;
-		close();
-	}
-
-	/**
-	 * Object creation helpers
-	 * **************************************************
-	 * *********************************************
-	 */
-
-	public Card getCard(long id) {
-		return new Card(this, id);
-	}
-
-	public Note getNote(long id) {
-		return new Note(this, id);
-	}
-
-	/**
-	 * Utils
-	 * ********************************************************************
-	 * ***************************
-	 */
-
-	public int nextID(String type) {
-		type = "next" + type.toUpperCase();
-		int id;
-		try {
-			id = mConf.getInt(type);
-		} catch (JSONException e) {
-			id = 1;
-		}
-		try {
-			mConf.put(type, id + 1);
-		} catch (JSONException e) {
-			throw new RuntimeException(e);
-		}
-		return id;
-	}
-
-	/**
-	 * Rebuild the queue and reload data after DB modified.
-	 */
-	public void reset() {
-		mSched.reset();
-	}
-
-	/**
-	 * Deletion logging
-	 * *********************************************************
-	 * **************************************
-	 */
-
-	public void _logRem(long[] ids, int type) {
-		for (long id : ids) {
-			ContentValues values = new ContentValues();
-			values.put("usn", usn());
-			values.put("oid", id);
-			values.put("type", type);
-			mDb.insert("graves", null, values);
-		}
-	}
-
-	/**
-	 * Notes
-	 * ********************************************************************
-	 * ***************************
-	 */
-
-	public int noteCount() {
-		return (int) mDb.queryScalar("SELECT count() FROM notes");
-	}
-
-	public Note newNote() {
-		return newNote(mModels.current());
-	}
-	/**
-	 * Return a new note with the current model.
-	 */
-	public Note newNote(JSONObject m) {
-		return new Note(this, m);
-	}
-
-	/**
-	 * Add a note to the collection. Return number of new cards.
-	 */
-	public int addNote(Note note) {
-		// check we have card models available, then save
-		ArrayList<JSONObject> cms = findTemplates(note);
-		if (cms.size() == 0) {
-			return 0;
-		}
-		note.flush();
-		// deck conf governs which of these are used
-		int due = nextID("pos");
-		// add cards
-		int ncards = 0;
-		for (JSONObject template : cms) {
-			_newCard(note, template, due);
-			ncards += 1;
-		}
-		return ncards;
-	}
-
-	public void remNotes(long[] ids) {
-		ArrayList<Long> list = mDb.queryColumn(Long.class,
-				"SELECT id FROM cards WHERE nid IN " + Utils.ids2str(ids), 0);
-		long[] cids = new long[list.size()];
-		int i = 0;
-		for (long l : list) {
-			cids[i++] = l;
-		}
-		remCards(cids);
-	}
-
-	/**
-	 * Bulk delete facts by ID. Don't call this directly.
-	 */
-	public void _remNotes(long[] ids) {
-		if (ids.length == 0) {
-			return;
-		}
-		String strids = Utils.ids2str(ids);
-		// we need to log these independently of cards, as one side may have
-		// more card templates
-		_logRem(ids, Sched.REM_NOTE);
-		mDb.execute("DELETE FROM notes WHERE id IN " + strids);
-	}
-
-	/**
-	 * Card creation
-	 * ************************************************************
-	 * ***********************************
-	 */
-
-	/**
-	 * @return (active), non-empty templates.
-	 */
-	private ArrayList<JSONObject> findTemplates(Note note) {
-		JSONObject model = note.model();
-		ArrayList<Integer> avail = mModels.availOrds(model,
-				Utils.joinFields(note.getFields()));
-		return _tmplsFromOrds(model, avail);
-	}
-
-	private ArrayList<JSONObject> _tmplsFromOrds(JSONObject model, ArrayList<Integer> avail) {
-		ArrayList<JSONObject> ok = new ArrayList<JSONObject>();
-		JSONArray tmpls;
-		try {
-			if (model.getInt("type") == Sched.MODEL_STD) {
-				tmpls = model.getJSONArray("tmpls");
-				for (int i = 0; i < tmpls.length(); i++) {
-					JSONObject t = tmpls.getJSONObject(i);
-					if (avail.contains(t.getInt("ord"))) {
-						ok.add(t);
-					}
-				}
-			} else {
-				// cloze - generate temporary templates from first
-				for (int ord : avail) {
-					JSONObject t = new JSONObject(model.getJSONArray("tmpls").getString(0));
-					t.put("ord", ord);
-					ok.add(t);
-				}
-			}
-		} catch (JSONException e) {
-			throw new RuntimeException(e);
-		}
-		return ok;
-	}
-
-	/**
-	 * Generate cards for non-empty templates, return ids to remove.
-	 */
-	public ArrayList<Long> genCards(List<Long> nids) {
-	    return genCards(Utils.arrayList2array(nids));
-	}
-	public ArrayList<Long> genCards(long[] nids) {
-		// build map of (nid,ord) so we don't create dupes
-		String snids = Utils.ids2str(nids);
-		HashMap<Long, HashMap<Integer, Long>> have = new HashMap<Long, HashMap<Integer, Long>>();
-		HashMap<Long, Long> dids = new HashMap<Long, Long>();
-		Cursor cur = null;
-		try {
-			cur = mDb.getDatabase().rawQuery(
-					"SELECT id, nid, ord, did FROM cards WHERE nid IN " + snids,
-					null);
-			while (cur.moveToNext()) {
-				// existing cards
-				long nid = cur.getLong(1);
-				if (!have.containsKey(nid)) {
-					have.put(nid, new HashMap<Integer, Long>());
-				}
-				have.get(nid).put(cur.getInt(2), cur.getLong(0));
-				// and their dids
-				long did = cur.getLong(3);
-				if (dids.containsKey(nid)) {
-					if (dids.get(nid) != 0 && dids.get(nid) != did) {
-						// cards are in two or more different decks; revert to model default
-						dids.put(nid, 0l);
-					}
-				} else {
-					// first card or multiple cards in same deck
-					dids.put(nid, did);
-				}				
-			}
-		} finally {
-			if (cur != null && !cur.isClosed()) {
-				cur.close();
-			}
-		}
-		// build cards for each note
-		ArrayList<Object[]> data = new ArrayList<Object[]>();
-		long ts = Utils.maxID(mDb);
-		long now = Utils.intNow();
-		ArrayList<Long> rem = new ArrayList<Long>();
-		int usn = usn();
-		cur = null;
-		try {
-			cur = mDb.getDatabase()
-					.rawQuery(
-							"SELECT id, mid, flds FROM notes WHERE id IN "
-									+ snids, null);
-			while (cur.moveToNext()) {
-				JSONObject model = mModels.get(cur.getLong(1));
-				ArrayList<Integer> avail = mModels.availOrds(model,
-						cur.getString(2));
-				long nid = cur.getLong(0);
-				long did = dids.get(nid);
-				if (did == 0) {
-					did = model.getLong("did");
-				}
-				// add any missing cards
-				for (JSONObject t : _tmplsFromOrds(model, avail)) {
-					int tord = t.getInt("ord");
-					boolean doHave = have.containsKey(nid) && have.get(nid).containsKey(tord);
-					if (!doHave) {
-						// check deck is not a cram deck
-						long ndid;
-						try {
-							ndid = t.getLong("did");
-							if (ndid != 0) {
-								did = ndid;
-							}
-						} catch (JSONException e) {
-							// do nothing
-						}
-						if (getDecks().isDyn(did)) {
-							did = 1;
-						}
-						// if the deck doesn't exist, use default instead
-						did = mDecks.get(did).getLong("id");
-						// we'd like to use the same due# as sibling cards, but we can't retrieve that quickly, so we give it a new id instead
-						data.add(new Object[] { ts, nid, did, tord, now,
-								usn, nextID("pos") });
-						ts += 1;
-					}
-				}
-				// note any cards that need removing
-				if (have.containsKey(nid)) {
-					for (Map.Entry<Integer, Long> n : have.get(nid).entrySet()) {
-						if (!avail.contains(n.getKey())) {
-							rem.add(n.getValue());
-						}
-					}
-				}
-			}
-		} catch (JSONException e) {
-			throw new RuntimeException(e);
-		} finally {
-			if (cur != null && !cur.isClosed()) {
-				cur.close();
-			}
-		}
-		// bulk update
-		mDb.executeMany("INSERT INTO cards VALUES (?,?,?,?,?,?,0,0,?,0,0,0,0,0,0,0,0,\"\")", data);
-		return rem;
-	}
 
 	/**
 	 * Return cards of a note, without saving them
@@ -1503,208 +711,211 @@
 	    }
 	    return cards;
 	}
-	
-	/**
-	 * Create a new card.
-	 */
-	private Card _newCard(Note note, JSONObject template, int due) {
-		return _newCard(note, template, due, true);
-	}
-
-	private Card _newCard(Note note, JSONObject template, int due, boolean flush) {
-		Card card = new Card(this);
-		card.setNid(note.getId());
-		try {
-			card.setOrd(template.getInt("ord"));
-		} catch (JSONException e) {
-			new RuntimeException(e);
+
+
+    /**
+     * Create a new card.
+     */
+    private Card _newCard(Note note, JSONObject template, int due) {
+        return _newCard(note, template, due, true);
+    }
+
+
+    private Card _newCard(Note note, JSONObject template, int due, boolean flush) {
+        Card card = new Card(this);
+        card.setNid(note.getId());
+        try {
+            card.setOrd(template.getInt("ord"));
+        } catch (JSONException e) {
+            new RuntimeException(e);
+        }
+        long did;
+        try {
+            did = template.getLong("did");
+        } catch (JSONException e) {
+            did = 0;
+        }
+        try {
+            card.setDid(did != 0 ? did : note.model().getLong("did"));
+            // if invalid did, use default instead
+            card.setDid(mDecks.get(card.getDid()).getLong("id"));
+        } catch (JSONException e) {
+            throw new RuntimeException(e);
+        }
+        card.setDue(_dueForDid(card.getDid(), due));
+        if (flush) {
+            card.flush();
+        }
+        return card;
+    }
+
+
+    public int _dueForDid(long did, int due) {
+        JSONObject conf = mDecks.confForDid(did);
+        // in order due?
+        try {
+            if (conf.getJSONObject("new").getInt("order") == Sched.NEW_CARDS_DUE) {
+                return due;
+            } else {
+                // random mode; seed with note ts so all cards of this note get
+                // the same random number
+                Random r = new Random();
+                r.setSeed(due);
+                return r.nextInt(Math.max(due, 1000) - 1) + 1;
+            }
+        } catch (JSONException e) {
+            throw new RuntimeException(e);
+        }
+    }
+
+
+    /**
+     * Cards ******************************************************************** ***************************
+     */
+
+    public boolean isEmpty() {
+        return mDb.queryScalar("SELECT 1 FROM cards LIMIT 1", false) == 0;
+    }
+
+
+    public int cardCount() {
+        return mDb.queryScalar("SELECT count() FROM cards");
+    }
+
+
+    /**
+     * Bulk delete cards by ID.
+     */
+    public void remCards(long[] ids) {
+        if (ids.length == 0) {
+            return;
+        }
+        String sids = Utils.ids2str(ids);
+        long[] nids = Utils
+                .arrayList2array(mDb.queryColumn(Long.class, "SELECT nid FROM cards WHERE id IN " + sids, 0));
+        // remove cards
+        _logRem(ids, Sched.REM_CARD);
+        mDb.execute("DELETE FROM cards WHERE id IN " + sids);
+        mDb.execute("DELETE FROM revlog WHERE cid IN " + sids);
+        // then notes
+        nids = Utils
+                .arrayList2array(mDb.queryColumn(Long.class, "SELECT id FROM notes WHERE id IN " + Utils.ids2str(nids)
+                        + " AND id NOT IN (SELECT nid FROM cards)", 0));
+        _remNotes(nids);
+    }
+
+
+    public List<Long> emptyCids() {
+		List<Long> rem = new ArrayList<Long>();
+		for (JSONObject m : getModels().all()) {
+			rem.addAll(genCards(getModels().nids(m)));
 		}
-		long did;
-		try {
-			did = template.getLong("did");
-		} catch (JSONException e) {
-			did = 0;
-		}
-		try {
-			card.setDid(did != 0 ? did : note.model().getLong("did"));
-			// if invalid did, use default instead
-			card.setDid(mDecks.get(card.getDid()).getLong("id"));
-		} catch (JSONException e) {
-			throw new RuntimeException(e);
-		}		
-		card.setDue(_dueForDid(card.getDid(), due));
-		if (flush) {
-			card.flush();
-		}
-		return card;
-	}
-
-	public int _dueForDid(long did, int due) {
-		JSONObject conf = mDecks.confForDid(did);
-		// in order due?
-		try {
-			if (conf.getJSONObject("new").getInt("order") == Sched.NEW_CARDS_DUE) {
-				return due;
-			} else {
-				// random mode; seed with note ts so all cards of this note get
-				// the same random number
-				Random r = new Random();
-				r.setSeed(due);
-				return r.nextInt(Math.max(due,  1000) - 1) + 1;
-			}
-		} catch (JSONException e) {
-			throw new RuntimeException(e);
-		}
-	}
-
-	/**
-	 * Cards
-	 * ********************************************************************
-	 * ***************************
-	 */
-
-	public boolean isEmpty() {
-		return mDb.queryScalar("SELECT 1 FROM cards LIMIT 1", false) == 0;
-	}
-
-	public int cardCount() {
-		return mDb.queryScalar("SELECT count() FROM cards");
-	}
-
-	/**
-	 * Bulk delete cards by ID.
-	 */
-	public void remCards(long[] ids) {
-		if (ids.length == 0) {
-			return;
-		}
-		String sids = Utils.ids2str(ids);
-		long[] nids = Utils.arrayList2array(mDb.queryColumn(Long.class,
-				"SELECT nid FROM cards WHERE id IN " + sids, 0));
-		// remove cards
-		_logRem(ids, Sched.REM_CARD);
-		mDb.execute("DELETE FROM cards WHERE id IN " + sids);
-		mDb.execute("DELETE FROM revlog WHERE cid IN " + sids);
-		// then notes
-		nids = Utils.arrayList2array(mDb.queryColumn(Long.class,
-				"SELECT id FROM notes WHERE id IN " + Utils.ids2str(nids)
-						+ " AND id NOT IN (SELECT nid FROM cards)", 0));
-		_remNotes(nids);
-	}
-
-	public List<Long> emptyCids() {
-	    List<Long> rem = new ArrayList<Long>();
-	    for (JSONObject m : getModels().all()) {
-	        rem.addAll(genCards(getModels().nids(m)));
-	    }
-	    return rem;
-	}
-	
-	// emptyCardReport
-
-	/**
-	 * Field checksums and sorting fields
-	 * ***************************************
-	 * ********************************************************
-	 */
-
-	private ArrayList<Object[]> _fieldData(String snids) {
-		ArrayList<Object[]> result = new ArrayList<Object[]>();
-		Cursor cur = null;
-		try {
-			cur = mDb.getDatabase().rawQuery(
-					"SELECT id, mid, flds FROM notes WHERE id IN " + snids,
-					null);
-			while (cur.moveToNext()) {
-				result.add(new Object[] { cur.getLong(0), cur.getLong(1),
-						cur.getString(2) });
-			}
-		} finally {
-			if (cur != null && !cur.isClosed()) {
-				cur.close();
-			}
-		}
-		return result;
-	}
-
-	/** Update field checksums and sort cache, after find&replace, etc. */
-	public void updateFieldCache(long[] nids) {
-		String snids = Utils.ids2str(nids);
-		ArrayList<Object[]> r = new ArrayList<Object[]>();
-		for (Object[] o : _fieldData(snids)) {
-			String[] fields = Utils.splitFields((String) o[2]);
-			JSONObject model = mModels.get((Long) o[1]);
-			// apply, relying on calling code to bump usn+mod
-			r.add(new Object[]{Utils.stripHTML(fields[mModels.sortIdx(model)]), Utils.fieldChecksum(fields[0]), o[0]});
-		}
-		mDb.executeMany("UPDATE notes SET sfld=?, csum=? WHERE id=?", r);
-	}
-
-	/**
-	 * Q/A generation
-	 * ***********************************************************
-	 * ************************************
-	 */
-
-	public ArrayList<HashMap<String, String>> renderQA() {
-		return renderQA(null, "card");
-	}
-
-	public ArrayList<HashMap<String, String>> renderQA(int[] ids, String type) {
-		String where;
-		if (type.equals("card")) {
-			where = "AND c.id IN " + Utils.ids2str(ids);
-		} else if (type.equals("fact")) {
-			where = "AND f.id IN " + Utils.ids2str(ids);
-		} else if (type.equals("model")) {
-			where = "AND m.id IN " + Utils.ids2str(ids);
-		} else if (type.equals("all")) {
-			where = "";
-		} else {
-			throw new RuntimeException();
-		}
-		ArrayList<HashMap<String, String>> result = new ArrayList<HashMap<String, String>>();
-		for (Object[] row : _qaData(where)) {
-			result.add(_renderQA(row));
-		}
-		return result;
-	}
-
-	/**
-	 * Returns hash of id, question, answer.
-	 */
-	public HashMap<String, String> _renderQA(Object[] data) {
-		return _renderQA(data, null);
-	}
-	public HashMap<String, String> _renderQA(Object[] data, List<String> args) {
-		// data is [cid, nid, mid, did, ord, tags, flds]
-		// unpack fields and create dict
-		String[] flist = Utils.splitFields((String) data[6]);
-		Map<String, String> fields = new HashMap<String, String>();
-		long modelId = (Long) data[2];
-		JSONObject model = mModels.get(modelId);
-		Map<String, Pair<Integer, JSONObject>> fmap = mModels.fieldMap(model);
-		for (String fname : fmap.keySet()) {
-		    fields.put(fname, flist[fmap.get(fname).first]);
-		}
-		fields.put("Tags", (String) data[5]);
-		try {
-			fields.put("Type", (String) model.get("name"));
-			fields.put("Deck", mDecks.name((Long) data[3]));
-			JSONObject template;
-			if (model.getInt("type") == Sched.MODEL_STD) {
-				template = model.getJSONArray("tmpls").getJSONObject(
-						(Integer) data[4]);
-			} else {
-				template = model.getJSONArray("tmpls").getJSONObject(0);
-			}
-			fields.put("Card", template.getString("name"));
-			fields.put("c" + (((Integer)data[4])+1), "1");
-            
-			// render q & a
-			HashMap<String, String> d = new HashMap<String, String>();
-			d.put("id", Long.toString((Long) data[0]));
->>>>>>> 2f3ea886
+	return rem;
+    }
+
+    // emptyCardReport
+
+    /**
+     * Field checksums and sorting fields ***************************************
+     * ********************************************************
+     */
+
+    private ArrayList<Object[]> _fieldData(String snids) {
+        ArrayList<Object[]> result = new ArrayList<Object[]>();
+        Cursor cur = null;
+        try {
+            cur = mDb.getDatabase().rawQuery("SELECT id, mid, flds FROM notes WHERE id IN " + snids, null);
+            while (cur.moveToNext()) {
+                result.add(new Object[] { cur.getLong(0), cur.getLong(1), cur.getString(2) });
+            }
+        } finally {
+            if (cur != null && !cur.isClosed()) {
+                cur.close();
+            }
+        }
+        return result;
+    }
+
+
+    /** Update field checksums and sort cache, after find&replace, etc. */
+    public void updateFieldCache(long[] nids) {
+        String snids = Utils.ids2str(nids);
+        ArrayList<Object[]> r = new ArrayList<Object[]>();
+        for (Object[] o : _fieldData(snids)) {
+            String[] fields = Utils.splitFields((String) o[2]);
+            JSONObject model = mModels.get((Long) o[1]);
+            // apply, relying on calling code to bump usn+mod
+            r.add(new Object[] { Utils.stripHTML(fields[mModels.sortIdx(model)]), Utils.fieldChecksum(fields[0]), o[0] });
+        }
+        mDb.executeMany("UPDATE notes SET sfld=?, csum=? WHERE id=?", r);
+    }
+
+
+    /**
+     * Q/A generation *********************************************************** ************************************
+     */
+
+    public ArrayList<HashMap<String, String>> renderQA() {
+        return renderQA(null, "card");
+    }
+
+
+    public ArrayList<HashMap<String, String>> renderQA(int[] ids, String type) {
+        String where;
+        if (type.equals("card")) {
+            where = "AND c.id IN " + Utils.ids2str(ids);
+        } else if (type.equals("fact")) {
+            where = "AND f.id IN " + Utils.ids2str(ids);
+        } else if (type.equals("model")) {
+            where = "AND m.id IN " + Utils.ids2str(ids);
+        } else if (type.equals("all")) {
+            where = "";
+        } else {
+            throw new RuntimeException();
+        }
+        ArrayList<HashMap<String, String>> result = new ArrayList<HashMap<String, String>>();
+        for (Object[] row : _qaData(where)) {
+            result.add(_renderQA(row));
+        }
+        return result;
+    }
+
+
+    /**
+     * Returns hash of id, question, answer.
+     */
+    public HashMap<String, String> _renderQA(Object[] data) {
+        return _renderQA(data, null);
+    }
+
+
+    public HashMap<String, String> _renderQA(Object[] data, List<String> args) {
+        // data is [cid, nid, mid, did, ord, tags, flds]
+        // unpack fields and create dict
+        String[] flist = Utils.splitFields((String) data[6]);
+        Map<String, String> fields = new HashMap<String, String>();
+        long modelId = (Long) data[2];
+        JSONObject model = mModels.get(modelId);
+        Map<String, Pair<Integer, JSONObject>> fmap = mModels.fieldMap(model);
+        for (String fname : fmap.keySet()) {
+            fields.put(fname, flist[fmap.get(fname).first]);
+        }
+        fields.put("Tags", (String) data[5]);
+        try {
+            fields.put("Type", (String) model.get("name"));
+            fields.put("Deck", mDecks.name((Long) data[3]));
+            JSONObject template;
+            if (model.getInt("type") == Sched.MODEL_STD) {
+                template = model.getJSONArray("tmpls").getJSONObject((Integer) data[4]);
+            } else {
+                template = model.getJSONArray("tmpls").getJSONObject(0);
+            }
+            fields.put("Card", template.getString("name"));
+            fields.put("c" + (((Integer) data[4]) + 1), "1");
+
+            // render q & a
+            HashMap<String, String> d = new HashMap<String, String>();
+            d.put("id", Long.toString((Long) data[0]));
             String qfmt = template.getString("qfmt");
             String afmt = template.getString("afmt");
             String html;
