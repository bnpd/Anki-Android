--- conflicted
+++ resolved
@@ -31,11 +31,7 @@
 import com.ichi2.anki.AnkiDb;
 import com.ichi2.anki.AnkiDroidApp;
 import com.ichi2.anki.AnkiDroidProxy;
-<<<<<<< HEAD
-=======
-import com.ichi2.anki.Deck;
 import com.ichi2.anki.DeckManager;
->>>>>>> 48b8dbc8
 import com.ichi2.anki.Feedback;
 import com.ichi2.anki.R;
 import com.ichi2.anki.Reviewer;
@@ -573,33 +569,6 @@
                         deck.commitToDB();
                         Log.i(AnkiDroidApp.TAG, String.format(Utils.ENGLISH_LOCALE, "Modified: %f, LastSync: %f, LastLoaded: %f", deck.getModified(), deck.getLastSync(), deck.getLastLoaded()));
 
-<<<<<<< HEAD
-                    publishProgress(syncName, res.getString(R.string.sync_applying_reply_message));
-                    client.applyPayloadReply(payloadReply);
-//                    deck.initDeckvarsCache();
-                    
-                    Reviewer.setupMedia(deck); // FIXME: setupMedia should be part of Deck?
-                    SharedPreferences preferences = PrefSettings.getSharedPrefs(sContext);
-                    if (preferences.getBoolean("syncFetchMedia", true)) {
-                        doInBackgroundDownloadMissingMedia(new Payload(new Object[] {deck}));
-                    }
-                    
-                    if (!client.getServer().finish()) {
-                        data.success = false;
-                        syncChangelog.put("message", res.getString(R.string.sync_log_finish_error));
-                        data.result = syncChangelog;
-                        ankiDB.getDatabase().endTransaction();
-                        return data;
-                    }
-                    deck.reset();
-
-                    deck.setLastLoaded(deck.getModified());
-                    deck.commitToDB();
-//                    Log.i(AnkiDroidApp.TAG, String.format(Utils.ENGLISH_LOCALE, "Modified: %f, LastSync: %f, LastLoaded: %f", deck.getModified(), deck.getLastSync(), deck.getLastLoaded()));
-
-                    ankiDB.getDatabase().setTransactionSuccessful();
-                    publishProgress(syncName, res.getString(R.string.sync_complete_message));
-=======
                         ankiDB.getDatabase().setTransactionSuccessful();
                         publishProgress(syncName, res.getString(R.string.sync_complete_message));
                     }
@@ -614,7 +583,6 @@
             } finally {
                 if (ankiDB.getDatabase() != null && ankiDB.getDatabase().isOpen() && ankiDB.getDatabase().inTransaction()) {
                     ankiDB.getDatabase().endTransaction();
->>>>>>> 48b8dbc8
                 }
             }
         } catch (OutOfMemoryError e) {
