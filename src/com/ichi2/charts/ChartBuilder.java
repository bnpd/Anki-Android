<<<<<<< HEAD
/**
 * Copyright (C) 2009, 2010 SC 4ViewSoft SRL
 * Copyright (C) 2011 Norbert Nagold <norbert.nagold@gmail.com>
 *  
 * Licensed under the Apache License, Version 2.0 (the "License");
 * you may not use this file except in compliance with the License.
 * You may obtain a copy of the License at
 *  
 *      http://www.apache.org/licenses/LICENSE-2.0
 *  
 * Unless required by applicable law or agreed to in writing, software
 * distributed under the License is distributed on an "AS IS" BASIS,
 * WITHOUT WARRANTIES OR CONDITIONS OF ANY KIND, either express or implied.
 * See the License for the specific language governing permissions and
 * limitations under the License.
 */

package com.ichi2.charts;

import org.achartengine.ChartFactory;
import org.achartengine.GraphicalView;
import org.achartengine.chart.BarChart;
import org.achartengine.chart.LineChart;
import org.achartengine.model.XYMultipleSeriesDataset;
import org.achartengine.model.XYSeries;
import org.achartengine.renderer.XYMultipleSeriesRenderer;
import org.achartengine.renderer.XYSeriesRenderer;

import android.app.Activity;
import android.content.Intent;
import android.content.SharedPreferences;
import android.content.SharedPreferences.Editor;
import android.content.res.Resources;
import android.graphics.Paint.Align;
import android.os.Bundle;
import android.util.Log;
import android.view.GestureDetector;
import android.view.KeyEvent;
import android.view.Menu;
import android.view.MenuItem;
import android.view.MotionEvent;
import android.view.View;
import android.view.Window;
import android.view.WindowManager;
import android.view.GestureDetector.SimpleOnGestureListener;
import android.view.ViewGroup.LayoutParams;
import android.widget.LinearLayout;
import android.widget.TextView;

import com.ichi2.anim.ActivityTransitionAnimation;
import com.ichi2.anki.AnkiDroidApp;
import com.ichi2.anki.R;
import com.ichi2.anki.Statistics;
import com.ichi2.anki.StudyOptions;
import com.ichi2.themes.Themes;
import com.tomgibara.android.veecheck.util.PrefSettings;

public class ChartBuilder extends Activity {
    public static final String TYPE = "type";
    public static final int ZOOM_MAX = 20;

    private XYMultipleSeriesDataset mDataset = new XYMultipleSeriesDataset();
    private XYMultipleSeriesRenderer mRenderer = new XYMultipleSeriesRenderer();

    private GraphicalView mChartView;
    private TextView mTitle;
    private double[] mPan;
    private int zoom = 0;

    private boolean mFullScreen;

    private static final int MENU_FULLSCREEN = 0;
    private static final int MENU_ZOOM_IN = 1;
    private static final int MENU_ZOOM_OUT = 2;

	/**
     * Swipe Detection
     */    
 	private GestureDetector gestureDetector;
 	View.OnTouchListener gestureListener;
 	private boolean mSwipeEnabled;

    @Override
    protected void onRestoreInstanceState(Bundle savedState) {
        super.onRestoreInstanceState(savedState);
        mDataset = (XYMultipleSeriesDataset) savedState.getSerializable("dataset");
        mRenderer = (XYMultipleSeriesRenderer) savedState.getSerializable("renderer");
    }


    @Override
    protected void onSaveInstanceState(Bundle outState) {
        super.onSaveInstanceState(outState);
        outState.putSerializable("dataset", mDataset);
        outState.putSerializable("renderer", mRenderer);
    }


    public void setDataset(int row) {
        XYSeries series = new XYSeries(Statistics.Titles[row]);
        for (int i = 0; i < Statistics.xAxisData.length; i++) {
            series.add(Statistics.xAxisData[i], Statistics.sSeriesList[row][i]);
        }
        mDataset.addSeries(series);
    }


    public void setRenderer(int type, int row) {
        Resources res = getResources();
        XYSeriesRenderer renderer = new XYSeriesRenderer();
        if (type <= Statistics.TYPE_CUMULATIVE_DUE) {
            switch (row) {
                case 0:
                    renderer.setColor(res.getColor(R.color.statistics_due_young_cards));
                    break;
                case 1:
                    renderer.setColor(res.getColor(R.color.statistics_due_mature_cards));
                    break;
                case 2:
                    renderer.setColor(res.getColor(R.color.statistics_due_learn_cards));
                    break;
                case 3:
                    renderer.setColor(res.getColor(R.color.statistics_due_average_line));
                    renderer.setLineWidth(2f);
                    break;
            }
        } else if (type <= Statistics.TYPE_REVIEWING_TIME) {
            switch (row) {
                case 0:
                    renderer.setColor(res.getColor(R.color.statistics_reps_cram_cards));
                    break;
                case 1:
                    renderer.setColor(res.getColor(R.color.statistics_reps_learn_cards));
                    break;
                case 2:
                    renderer.setColor(res.getColor(R.color.statistics_reps_relearn_cards));
                    break;
                case 3:
                    renderer.setColor(res.getColor(R.color.statistics_reps_young_cards));
                    break;
                case 4:
                    renderer.setColor(res.getColor(R.color.statistics_reps_mature_cards));
                    break;
                case 5:
                    renderer.setColor(res.getColor(R.color.statistics_due_average_line));
                    break;
            }
        } else {
            renderer.setColor(res.getColor(R.color.statistics_default));
        }
        mRenderer.addSeriesRenderer(renderer);
    }


    private void zoom() {
        if (mChartView != null) {
            if (zoom > 0) {
                mRenderer.setXAxisMin(mPan[0] / (zoom + 1));
                mRenderer.setXAxisMax(mPan[1] / (zoom + 1));
            } else {
                mRenderer.setXAxisMin(mPan[0]);
                mRenderer.setXAxisMax(mPan[1]);
            }
            // mChartView = ChartFactory.getBarChartView(this, mDataset, mRenderer, BarChart.Type.STACKED);
            // mChartView = ChartFactory.getCombinedXYChartView(this, mDataset, mRenderer, new String[] {BarChart.TYPE,
            // BarChart.TYPE, LineChart.TYPE});
            LinearLayout layout = (LinearLayout) findViewById(R.id.chart);
            layout.addView(mChartView, new LayoutParams(LayoutParams.FILL_PARENT, LayoutParams.FILL_PARENT));
        }
    }


    public void closeChartBuilder() {
        finish();
        if (Integer.valueOf(android.os.Build.VERSION.SDK) > 4) {
            ActivityTransitionAnimation.slide(this, ActivityTransitionAnimation.UP);
        }
    }


    private SharedPreferences restorePreferences() {
        SharedPreferences preferences = PrefSettings.getSharedPrefs(getBaseContext());
        mFullScreen = preferences.getBoolean("fullScreen", false);
        mSwipeEnabled = preferences.getBoolean("swipe", false);
        return preferences;
    }


    @Override
    public boolean onCreateOptionsMenu(Menu menu) {
        MenuItem item;
        item = menu.add(Menu.NONE, MENU_FULLSCREEN, Menu.NONE, R.string.statistics_fullscreen);
        item.setIcon(R.drawable.ic_menu_manage);
        item = menu.add(Menu.NONE, MENU_ZOOM_IN, Menu.NONE, R.string.statistics_zoom_in);
        item.setIcon(R.drawable.ic_menu_zoom_in);
        item = menu.add(Menu.NONE, MENU_ZOOM_OUT, Menu.NONE, R.string.statistics_zoom_out);
        item.setIcon(R.drawable.ic_menu_zoom_out);
        return true;
    }


    @Override
    public boolean onPrepareOptionsMenu(Menu menu) {
        menu.findItem(MENU_ZOOM_IN).setEnabled(zoom < ZOOM_MAX);
        menu.findItem(MENU_ZOOM_OUT).setEnabled(zoom > 0);
        return true;
    }


    @Override
    public boolean onOptionsItemSelected(MenuItem item) {
        switch (item.getItemId()) {
            case MENU_FULLSCREEN:
                SharedPreferences preferences = PrefSettings.getSharedPrefs(getBaseContext());
                Editor editor = preferences.edit();
                editor.putBoolean("fullScreen", !mFullScreen);
                Statistics.sZoom = zoom;
                editor.commit();
                finish();
                Intent intent = new Intent(this, com.ichi2.charts.ChartBuilder.class);
                startActivity(intent);
                if (Integer.valueOf(android.os.Build.VERSION.SDK) > 4) {
                    ActivityTransitionAnimation.slide(this, ActivityTransitionAnimation.FADE);
                }
                return true;
            case MENU_ZOOM_IN:
                zoom += 1;
                zoom();
                return true;
            case MENU_ZOOM_OUT:
                if (zoom > 0) {
                    zoom -= 1;
                }
                zoom();
                return true;
            default:
                return super.onOptionsItemSelected(item);
        }
    }


    @Override
    protected void onCreate(Bundle savedInstanceState) {
    	Themes.applyTheme(this);
        super.onCreate(savedInstanceState);
        restorePreferences();
        if (Statistics.sSeriesList == null) {
            Log.i(AnkiDroidApp.TAG, "ChartBuilder - Data variable empty, closing chartbuilder");
        	finish();
        	return;
        }
        if (mFullScreen) {
            getWindow()
                    .setFlags(WindowManager.LayoutParams.FLAG_FULLSCREEN, WindowManager.LayoutParams.FLAG_FULLSCREEN);
            requestWindowFeature(Window.FEATURE_NO_TITLE);
        }
        View mainView = getLayoutInflater().inflate(R.layout.statistics, null);
        setContentView(mainView);
        int[] colors = Themes.getChartColors();
        mainView.setBackgroundColor(colors[1]);
        mTitle = (TextView) findViewById(R.id.statistics_title);
        if (mChartView == null) {
            if (mFullScreen) {
                mTitle.setText(Statistics.sTitle);
                mTitle.setTextColor(colors[0]);
            } else {
                setTitle(Statistics.sTitle);
                mTitle.setVisibility(View.GONE);
            }
            for (int i = 0; i < Statistics.sSeriesList.length; i++) {
                setDataset(i);
                setRenderer(Statistics.sType, i);
            }
            if (Statistics.sSeriesList.length == 1) {
                mRenderer.setShowLegend(false);
            }
            mPan = new double[] { Statistics.sStart - 1, Statistics.sEnd + 1 };
            mRenderer.setLegendTextSize(17);
            mRenderer.setLegendHeight(60);
            mRenderer.setAxisTitleTextSize(17);
            mRenderer.setLabelsTextSize(17);
            mRenderer.setXAxisMin(mPan[0]);
            mRenderer.setXAxisMax(mPan[1]);
            mRenderer.setYAxisMin(0);
            mRenderer.setXTitle(Statistics.axisLabels[0]);
            mRenderer.setYTitle(Statistics.axisLabels[1]);
            mRenderer.setBackgroundColor(colors[1]);
            mRenderer.setMarginsColor(colors[1]);
            mRenderer.setAxesColor(colors[0]);
            mRenderer.setLabelsColor(colors[0]);
            mRenderer.setZoomEnabled(false, false);
            // if (Statistics.sSeriesList[0][0] > 100 || Statistics.sSeriesList[0][1] > 100 ||
            // Statistics.sSeriesList[0][Statistics.sSeriesList[0].length - 1] > 100) {
            // mRenderer.setMargins(new int[] { 15, 50, 25, 0 });
            // } else {
            mRenderer.setMargins(new int[] { 15, 42, 25, 0 });
            // }
            mRenderer.setPanEnabled(true, false);
            mRenderer.setPanLimits(mPan);
            mRenderer.setXLabelsAlign(Align.CENTER);
            mRenderer.setYLabelsAlign(Align.RIGHT);

            switch (Statistics.sType) {
                case Statistics.TYPE_DUE:
                    mChartView = ChartFactory.getCombinedXYChartView(this, mDataset, mRenderer, new String[] {
                            BarChart.TYPE, BarChart.TYPE, BarChart.TYPE, LineChart.TYPE });
                    break;
                case Statistics.TYPE_CUMULATIVE_DUE:
                    mChartView = ChartFactory.getCombinedXYChartView(this, mDataset, mRenderer, new String[] {
                            BarChart.TYPE, BarChart.TYPE, BarChart.TYPE });
                    break;
                case Statistics.TYPE_INTERVALS:
                    mChartView = ChartFactory.getBarChartView(this, mDataset, mRenderer, BarChart.Type.STACKED);
                    break;
                case Statistics.TYPE_REVIEWS:
                case Statistics.TYPE_REVIEWING_TIME:
                    mChartView = ChartFactory
                            .getCombinedXYChartView(this, mDataset, mRenderer, new String[] { BarChart.TYPE,
                                    BarChart.TYPE, BarChart.TYPE, BarChart.TYPE, BarChart.TYPE, LineChart.TYPE });
                    break;
            }

            LinearLayout layout = (LinearLayout) findViewById(R.id.chart);
            layout.addView(mChartView, new LayoutParams(LayoutParams.FILL_PARENT, LayoutParams.FILL_PARENT));
        } else {
            mChartView.repaint();
        }
        gestureDetector = new GestureDetector(new MyGestureDetector());
        mChartView.setOnTouchListener(new View.OnTouchListener() {
        	public boolean onTouch(View v, MotionEvent event) {
        		if (gestureDetector.onTouchEvent(event)) {
        			return true;
        		}
        		return false;
        		}
        	});
		zoom = Statistics.sZoom;
        if (zoom > 0) {
            zoom();
        }
    }


    @Override
    public boolean onKeyDown(int keyCode, KeyEvent event) {
        if (keyCode == KeyEvent.KEYCODE_BACK && event.getRepeatCount() == 0) {
            Log.i(AnkiDroidApp.TAG, "ChartBuilder - onBackPressed()");
            closeChartBuilder();
        }
        return super.onKeyDown(keyCode, event);
    }

    class MyGestureDetector extends SimpleOnGestureListener {
        @Override
        public boolean onFling(MotionEvent e1, MotionEvent e2, float velocityX, float velocityY) {
            if (mSwipeEnabled) {
                try {
                    if (e1.getY() - e2.getY() > StudyOptions.sSwipeMinDistance
                            && Math.abs(velocityY) > StudyOptions.sSwipeThresholdVelocity
                            && Math.abs(e1.getX() - e2.getX()) < StudyOptions.sSwipeMaxOffPath) {
                        closeChartBuilder();
                    }
                } catch (Exception e) {
                    Log.e(AnkiDroidApp.TAG, "onFling Exception = " + e.getMessage());
                }
            }
            return false;
        }
    }


    @Override
    public boolean onTouchEvent(MotionEvent event) {
        if (gestureDetector.onTouchEvent(event))
            return true;
        else
            return false;
    }
}
=======
/**
 * Copyright (C) 2009, 2010 SC 4ViewSoft SRL
 * Copyright (C) 2011 Norbert Nagold <norbert.nagold@gmail.com>
 *  
 * Licensed under the Apache License, Version 2.0 (the "License");
 * you may not use this file except in compliance with the License.
 * You may obtain a copy of the License at
 *  
 *      http://www.apache.org/licenses/LICENSE-2.0
 *  
 * Unless required by applicable law or agreed to in writing, software
 * distributed under the License is distributed on an "AS IS" BASIS,
 * WITHOUT WARRANTIES OR CONDITIONS OF ANY KIND, either express or implied.
 * See the License for the specific language governing permissions and
 * limitations under the License.
 */

package com.ichi2.charts;

import org.achartengine.ChartFactory;
import org.achartengine.GraphicalView;
import org.achartengine.chart.BarChart;
import org.achartengine.model.XYMultipleSeriesDataset;
import org.achartengine.model.XYSeries;
import org.achartengine.renderer.XYMultipleSeriesRenderer;
import org.achartengine.renderer.XYSeriesRenderer;

import android.app.Activity;
import android.content.Intent;
import android.content.SharedPreferences;
import android.content.SharedPreferences.Editor;
import android.content.res.Resources;
import android.graphics.Paint.Align;
import android.os.Bundle;
import android.util.Log;
import android.view.GestureDetector;
import android.view.KeyEvent;
import android.view.Menu;
import android.view.MenuItem;
import android.view.MotionEvent;
import android.view.View;
import android.view.Window;
import android.view.WindowManager;
import android.view.GestureDetector.SimpleOnGestureListener;
import android.view.ViewGroup.LayoutParams;
import android.widget.LinearLayout;
import android.widget.TextView;

import com.ichi2.anim.ActivityTransitionAnimation;
import com.ichi2.anki.AnkiDroidApp;
import com.ichi2.anki.R;
import com.ichi2.anki.Statistics;
import com.ichi2.anki.StudyOptions;
import com.ichi2.themes.Themes;
import com.tomgibara.android.veecheck.util.PrefSettings;

public class ChartBuilder extends Activity {
    public static final String TYPE = "type";
    public static final int ZOOM_MAX = 20;

    private XYMultipleSeriesDataset mDataset = new XYMultipleSeriesDataset();
    private XYMultipleSeriesRenderer mRenderer = new XYMultipleSeriesRenderer();

    private GraphicalView mChartView;
    private TextView mTitle;
    private double[] mPan;
    private int zoom = 0;

    private boolean mFullScreen;

    private static final int MENU_FULLSCREEN = 0;
    private static final int MENU_ZOOM_IN = 1;
    private static final int MENU_ZOOM_OUT = 2;

	/**
     * Swipe Detection
     */    
 	private GestureDetector gestureDetector;
 	View.OnTouchListener gestureListener;
 	private boolean mSwipeEnabled;

    @Override
    protected void onRestoreInstanceState(Bundle savedState) {
        super.onRestoreInstanceState(savedState);
        mDataset = (XYMultipleSeriesDataset) savedState.getSerializable("dataset");
        mRenderer = (XYMultipleSeriesRenderer) savedState.getSerializable("renderer");
    }


    @Override
    protected void onSaveInstanceState(Bundle outState) {
        super.onSaveInstanceState(outState);
        outState.putSerializable("dataset", mDataset);
        outState.putSerializable("renderer", mRenderer);
    }


    public void setDataset(int row) {
        XYSeries series = new XYSeries(Statistics.Titles[row]);
        for (int i = 0; i < Statistics.xAxisData.length; i++) {
            series.add(Statistics.xAxisData[i], Statistics.sSeriesList[row][i]);
        }
        mDataset.addSeries(series);
    }


    public void setRenderer(int type, int row) {
        Resources res = getResources();
        XYSeriesRenderer renderer = new XYSeriesRenderer();
        if (type <= Statistics.TYPE_CUMULATIVE_DUE) {
        	switch (row) {
        	case 0: 
                renderer.setColor(res.getColor(R.color.statistics_due_young_cards));
        		break;
        	case 1:
                renderer.setColor(res.getColor(R.color.statistics_due_mature_cards));
                break;
        	case 2:
                renderer.setColor(res.getColor(R.color.statistics_due_failed_cards));
        		break;
        	}
        } else if (type == Statistics.TYPE_REVIEWS) {
        	switch (row) {
        	case 0: 
                renderer.setColor(res.getColor(R.color.statistics_reps_new_cards));
        		break;
        	case 1:
                renderer.setColor(res.getColor(R.color.statistics_reps_young_cards));
                break;
        	case 2:
                renderer.setColor(res.getColor(R.color.statistics_reps_mature_cards));
        		break;
        	}
        } else {
            renderer.setColor(res.getColor(R.color.statistics_default));        	
        }
        mRenderer.addSeriesRenderer(renderer);
    }


    private void zoom() {
        if (mChartView != null) {
            if (zoom > 0) {
                mRenderer.setXAxisMin(mPan[0] / (zoom + 1));
                mRenderer.setXAxisMax(mPan[1] / (zoom + 1));
            } else {
                mRenderer.setXAxisMin(mPan[0]);
                mRenderer.setXAxisMax(mPan[1]);
            }
            mChartView = ChartFactory.getBarChartView(this, mDataset, mRenderer, BarChart.Type.STACKED);
            LinearLayout layout = (LinearLayout) findViewById(R.id.chart);
            layout.addView(mChartView, new LayoutParams(LayoutParams.FILL_PARENT, LayoutParams.FILL_PARENT));
        }
    }


    public void closeChartBuilder() {
        finish();
        if (Integer.valueOf(android.os.Build.VERSION.SDK) > 4) {
            ActivityTransitionAnimation.slide(this, ActivityTransitionAnimation.UP);
        }
    }


    private SharedPreferences restorePreferences() {
        SharedPreferences preferences = PrefSettings.getSharedPrefs(getBaseContext());
        mFullScreen = preferences.getBoolean("fullScreen", false);
		mSwipeEnabled = preferences.getBoolean("swipe", false);
        return preferences;
    }


    @Override
    public boolean onCreateOptionsMenu(Menu menu) {
        MenuItem item;
        item = menu.add(Menu.NONE, MENU_FULLSCREEN, Menu.NONE, R.string.statistics_fullscreen);
        item.setIcon(R.drawable.ic_menu_manage);
        item = menu.add(Menu.NONE, MENU_ZOOM_IN, Menu.NONE, R.string.statistics_zoom_in);
        item.setIcon(R.drawable.ic_menu_zoom_in);
        item = menu.add(Menu.NONE, MENU_ZOOM_OUT, Menu.NONE, R.string.statistics_zoom_out);
        item.setIcon(R.drawable.ic_menu_zoom_out);
        return true;
    }


    @Override
    public boolean onPrepareOptionsMenu(Menu menu) {
        menu.findItem(MENU_ZOOM_IN).setEnabled(zoom < ZOOM_MAX);
        menu.findItem(MENU_ZOOM_OUT).setEnabled(zoom > 0);
        return true;
    }


    @Override
    public boolean onOptionsItemSelected(MenuItem item) {
        switch (item.getItemId()) {
            case MENU_FULLSCREEN:
                SharedPreferences preferences = PrefSettings.getSharedPrefs(getBaseContext());
                Editor editor = preferences.edit();
                editor.putBoolean("fullScreen", !mFullScreen);
                Statistics.sZoom = zoom;
                editor.commit();
                finish();
                Intent intent = new Intent(this, com.ichi2.charts.ChartBuilder.class);
                startActivity(intent);
                if (Integer.valueOf(android.os.Build.VERSION.SDK) > 4) {
                    ActivityTransitionAnimation.slide(this, ActivityTransitionAnimation.FADE);
                }
                return true;
            case MENU_ZOOM_IN:
                zoom += 1;
                zoom();
                return true;
            case MENU_ZOOM_OUT:
                if (zoom > 0) {
                    zoom -= 1;
                }
                zoom();
                return true;
            default:
                return super.onOptionsItemSelected(item);
        }
    }

    
    @Override
    protected void onCreate(Bundle savedInstanceState) {
    	Themes.applyTheme(this);
        super.onCreate(savedInstanceState);
        restorePreferences();
        if (Statistics.sSeriesList == null) {
            Log.i(AnkiDroidApp.TAG, "ChartBuilder - Data variable empty, closing chartbuilder");
        	finish();
        	return;
        }
        if (mFullScreen) {
            getWindow()
                    .setFlags(WindowManager.LayoutParams.FLAG_FULLSCREEN, WindowManager.LayoutParams.FLAG_FULLSCREEN);
            requestWindowFeature(Window.FEATURE_NO_TITLE);
        }
        View mainView = getLayoutInflater().inflate(R.layout.statistics, null);
        setContentView(mainView);
        int[] colors = Themes.getChartColors();
        mainView.setBackgroundColor(colors[1]);
        mTitle = (TextView) findViewById(R.id.statistics_title);
        if (mChartView == null) {
            if (mFullScreen) {
                mTitle.setText(Statistics.sTitle);
                mTitle.setTextColor(colors[0]);
            } else {
                setTitle(Statistics.sTitle);
                mTitle.setVisibility(View.GONE);
            }
            for (int i = 0; i < Statistics.sSeriesList.length; i++) {
                setDataset(i);
                setRenderer(Statistics.sType, i);
            }
            if (Statistics.sSeriesList.length == 1) {
                mRenderer.setShowLegend(false);
            }
            mPan = new double[] { Statistics.xAxisData[0] - 1,
                    Statistics.xAxisData[Statistics.xAxisData.length - 1] + 1 };
            mRenderer.setLegendTextSize(17);
            mRenderer.setLegendHeight(60);
            mRenderer.setAxisTitleTextSize(17);
            mRenderer.setLabelsTextSize(17);
            mRenderer.setXAxisMin(mPan[0]);
            mRenderer.setXAxisMax(mPan[1]);
            mRenderer.setYAxisMin(0);
            mRenderer.setXTitle(Statistics.axisLabels[0]);
            mRenderer.setYTitle(Statistics.axisLabels[1]);
            mRenderer.setBackgroundColor(colors[1]);
            mRenderer.setMarginsColor(colors[1]);
            mRenderer.setAxesColor(colors[0]);
            mRenderer.setLabelsColor(colors[0]);
            mRenderer.setZoomEnabled(false, false);
            if (Statistics.sSeriesList[0][0] > 100 || Statistics.sSeriesList[0][1] > 100 || Statistics.sSeriesList[0][Statistics.sSeriesList[0].length - 1] > 100) {
                mRenderer.setMargins(new int[] { 15, 50, 25, 0 });
            } else {
                mRenderer.setMargins(new int[] { 15, 42, 25, 0 });
            }
            mRenderer.setPanEnabled(true, false);
            mRenderer.setPanLimits(mPan);
            mRenderer.setXLabelsAlign(Align.CENTER);
            mRenderer.setYLabelsAlign(Align.RIGHT);
            mChartView = ChartFactory.getBarChartView(this, mDataset, mRenderer, BarChart.Type.STACKED);
            LinearLayout layout = (LinearLayout) findViewById(R.id.chart);
            layout.addView(mChartView, new LayoutParams(LayoutParams.FILL_PARENT, LayoutParams.FILL_PARENT));
        } else {
            mChartView.repaint();
        }
		gestureDetector = new GestureDetector(new MyGestureDetector());
        mChartView.setOnTouchListener(new View.OnTouchListener() {
        	public boolean onTouch(View v, MotionEvent event) {
        		if (gestureDetector.onTouchEvent(event)) {
        			return true;
        		}
        		return false;
        		}
        	});
		zoom = Statistics.sZoom;
        if (zoom > 0) {
        	zoom();
        }
    }


    @Override
    public boolean onKeyDown(int keyCode, KeyEvent event) {
        if (keyCode == KeyEvent.KEYCODE_BACK && event.getRepeatCount() == 0) {
            Log.i(AnkiDroidApp.TAG, "ChartBuilder - onBackPressed()");
            closeChartBuilder();
        }
        return super.onKeyDown(keyCode, event);
    }

    class MyGestureDetector extends SimpleOnGestureListener {	
    	@Override
        public boolean onFling(MotionEvent e1, MotionEvent e2, float velocityX, float velocityY) {
            if (mSwipeEnabled) {
                try {
                	if (e1.getY() - e2.getY() > StudyOptions.sSwipeMinDistance && Math.abs(velocityY) > StudyOptions.sSwipeThresholdVelocity && Math.abs(e1.getX() - e2.getX()) < StudyOptions.sSwipeMaxOffPath) {
                		closeChartBuilder();
                    }
       			}
                catch (Exception e) {
                  	Log.e(AnkiDroidApp.TAG, "onFling Exception = " + e.getMessage());
                }
            }	            	
            return false;
    	}
    }
    @Override
    public boolean onTouchEvent(MotionEvent event) {
        if (gestureDetector.onTouchEvent(event))
	        return true;
	    else
	    	return false;
    }
}
>>>>>>> 48b8dbc8
<|MERGE_RESOLUTION|>--- conflicted
+++ resolved
@@ -1,384 +1,3 @@
-<<<<<<< HEAD
-/**
- * Copyright (C) 2009, 2010 SC 4ViewSoft SRL
- * Copyright (C) 2011 Norbert Nagold <norbert.nagold@gmail.com>
- *  
- * Licensed under the Apache License, Version 2.0 (the "License");
- * you may not use this file except in compliance with the License.
- * You may obtain a copy of the License at
- *  
- *      http://www.apache.org/licenses/LICENSE-2.0
- *  
- * Unless required by applicable law or agreed to in writing, software
- * distributed under the License is distributed on an "AS IS" BASIS,
- * WITHOUT WARRANTIES OR CONDITIONS OF ANY KIND, either express or implied.
- * See the License for the specific language governing permissions and
- * limitations under the License.
- */
-
-package com.ichi2.charts;
-
-import org.achartengine.ChartFactory;
-import org.achartengine.GraphicalView;
-import org.achartengine.chart.BarChart;
-import org.achartengine.chart.LineChart;
-import org.achartengine.model.XYMultipleSeriesDataset;
-import org.achartengine.model.XYSeries;
-import org.achartengine.renderer.XYMultipleSeriesRenderer;
-import org.achartengine.renderer.XYSeriesRenderer;
-
-import android.app.Activity;
-import android.content.Intent;
-import android.content.SharedPreferences;
-import android.content.SharedPreferences.Editor;
-import android.content.res.Resources;
-import android.graphics.Paint.Align;
-import android.os.Bundle;
-import android.util.Log;
-import android.view.GestureDetector;
-import android.view.KeyEvent;
-import android.view.Menu;
-import android.view.MenuItem;
-import android.view.MotionEvent;
-import android.view.View;
-import android.view.Window;
-import android.view.WindowManager;
-import android.view.GestureDetector.SimpleOnGestureListener;
-import android.view.ViewGroup.LayoutParams;
-import android.widget.LinearLayout;
-import android.widget.TextView;
-
-import com.ichi2.anim.ActivityTransitionAnimation;
-import com.ichi2.anki.AnkiDroidApp;
-import com.ichi2.anki.R;
-import com.ichi2.anki.Statistics;
-import com.ichi2.anki.StudyOptions;
-import com.ichi2.themes.Themes;
-import com.tomgibara.android.veecheck.util.PrefSettings;
-
-public class ChartBuilder extends Activity {
-    public static final String TYPE = "type";
-    public static final int ZOOM_MAX = 20;
-
-    private XYMultipleSeriesDataset mDataset = new XYMultipleSeriesDataset();
-    private XYMultipleSeriesRenderer mRenderer = new XYMultipleSeriesRenderer();
-
-    private GraphicalView mChartView;
-    private TextView mTitle;
-    private double[] mPan;
-    private int zoom = 0;
-
-    private boolean mFullScreen;
-
-    private static final int MENU_FULLSCREEN = 0;
-    private static final int MENU_ZOOM_IN = 1;
-    private static final int MENU_ZOOM_OUT = 2;
-
-	/**
-     * Swipe Detection
-     */    
- 	private GestureDetector gestureDetector;
- 	View.OnTouchListener gestureListener;
- 	private boolean mSwipeEnabled;
-
-    @Override
-    protected void onRestoreInstanceState(Bundle savedState) {
-        super.onRestoreInstanceState(savedState);
-        mDataset = (XYMultipleSeriesDataset) savedState.getSerializable("dataset");
-        mRenderer = (XYMultipleSeriesRenderer) savedState.getSerializable("renderer");
-    }
-
-
-    @Override
-    protected void onSaveInstanceState(Bundle outState) {
-        super.onSaveInstanceState(outState);
-        outState.putSerializable("dataset", mDataset);
-        outState.putSerializable("renderer", mRenderer);
-    }
-
-
-    public void setDataset(int row) {
-        XYSeries series = new XYSeries(Statistics.Titles[row]);
-        for (int i = 0; i < Statistics.xAxisData.length; i++) {
-            series.add(Statistics.xAxisData[i], Statistics.sSeriesList[row][i]);
-        }
-        mDataset.addSeries(series);
-    }
-
-
-    public void setRenderer(int type, int row) {
-        Resources res = getResources();
-        XYSeriesRenderer renderer = new XYSeriesRenderer();
-        if (type <= Statistics.TYPE_CUMULATIVE_DUE) {
-            switch (row) {
-                case 0:
-                    renderer.setColor(res.getColor(R.color.statistics_due_young_cards));
-                    break;
-                case 1:
-                    renderer.setColor(res.getColor(R.color.statistics_due_mature_cards));
-                    break;
-                case 2:
-                    renderer.setColor(res.getColor(R.color.statistics_due_learn_cards));
-                    break;
-                case 3:
-                    renderer.setColor(res.getColor(R.color.statistics_due_average_line));
-                    renderer.setLineWidth(2f);
-                    break;
-            }
-        } else if (type <= Statistics.TYPE_REVIEWING_TIME) {
-            switch (row) {
-                case 0:
-                    renderer.setColor(res.getColor(R.color.statistics_reps_cram_cards));
-                    break;
-                case 1:
-                    renderer.setColor(res.getColor(R.color.statistics_reps_learn_cards));
-                    break;
-                case 2:
-                    renderer.setColor(res.getColor(R.color.statistics_reps_relearn_cards));
-                    break;
-                case 3:
-                    renderer.setColor(res.getColor(R.color.statistics_reps_young_cards));
-                    break;
-                case 4:
-                    renderer.setColor(res.getColor(R.color.statistics_reps_mature_cards));
-                    break;
-                case 5:
-                    renderer.setColor(res.getColor(R.color.statistics_due_average_line));
-                    break;
-            }
-        } else {
-            renderer.setColor(res.getColor(R.color.statistics_default));
-        }
-        mRenderer.addSeriesRenderer(renderer);
-    }
-
-
-    private void zoom() {
-        if (mChartView != null) {
-            if (zoom > 0) {
-                mRenderer.setXAxisMin(mPan[0] / (zoom + 1));
-                mRenderer.setXAxisMax(mPan[1] / (zoom + 1));
-            } else {
-                mRenderer.setXAxisMin(mPan[0]);
-                mRenderer.setXAxisMax(mPan[1]);
-            }
-            // mChartView = ChartFactory.getBarChartView(this, mDataset, mRenderer, BarChart.Type.STACKED);
-            // mChartView = ChartFactory.getCombinedXYChartView(this, mDataset, mRenderer, new String[] {BarChart.TYPE,
-            // BarChart.TYPE, LineChart.TYPE});
-            LinearLayout layout = (LinearLayout) findViewById(R.id.chart);
-            layout.addView(mChartView, new LayoutParams(LayoutParams.FILL_PARENT, LayoutParams.FILL_PARENT));
-        }
-    }
-
-
-    public void closeChartBuilder() {
-        finish();
-        if (Integer.valueOf(android.os.Build.VERSION.SDK) > 4) {
-            ActivityTransitionAnimation.slide(this, ActivityTransitionAnimation.UP);
-        }
-    }
-
-
-    private SharedPreferences restorePreferences() {
-        SharedPreferences preferences = PrefSettings.getSharedPrefs(getBaseContext());
-        mFullScreen = preferences.getBoolean("fullScreen", false);
-        mSwipeEnabled = preferences.getBoolean("swipe", false);
-        return preferences;
-    }
-
-
-    @Override
-    public boolean onCreateOptionsMenu(Menu menu) {
-        MenuItem item;
-        item = menu.add(Menu.NONE, MENU_FULLSCREEN, Menu.NONE, R.string.statistics_fullscreen);
-        item.setIcon(R.drawable.ic_menu_manage);
-        item = menu.add(Menu.NONE, MENU_ZOOM_IN, Menu.NONE, R.string.statistics_zoom_in);
-        item.setIcon(R.drawable.ic_menu_zoom_in);
-        item = menu.add(Menu.NONE, MENU_ZOOM_OUT, Menu.NONE, R.string.statistics_zoom_out);
-        item.setIcon(R.drawable.ic_menu_zoom_out);
-        return true;
-    }
-
-
-    @Override
-    public boolean onPrepareOptionsMenu(Menu menu) {
-        menu.findItem(MENU_ZOOM_IN).setEnabled(zoom < ZOOM_MAX);
-        menu.findItem(MENU_ZOOM_OUT).setEnabled(zoom > 0);
-        return true;
-    }
-
-
-    @Override
-    public boolean onOptionsItemSelected(MenuItem item) {
-        switch (item.getItemId()) {
-            case MENU_FULLSCREEN:
-                SharedPreferences preferences = PrefSettings.getSharedPrefs(getBaseContext());
-                Editor editor = preferences.edit();
-                editor.putBoolean("fullScreen", !mFullScreen);
-                Statistics.sZoom = zoom;
-                editor.commit();
-                finish();
-                Intent intent = new Intent(this, com.ichi2.charts.ChartBuilder.class);
-                startActivity(intent);
-                if (Integer.valueOf(android.os.Build.VERSION.SDK) > 4) {
-                    ActivityTransitionAnimation.slide(this, ActivityTransitionAnimation.FADE);
-                }
-                return true;
-            case MENU_ZOOM_IN:
-                zoom += 1;
-                zoom();
-                return true;
-            case MENU_ZOOM_OUT:
-                if (zoom > 0) {
-                    zoom -= 1;
-                }
-                zoom();
-                return true;
-            default:
-                return super.onOptionsItemSelected(item);
-        }
-    }
-
-
-    @Override
-    protected void onCreate(Bundle savedInstanceState) {
-    	Themes.applyTheme(this);
-        super.onCreate(savedInstanceState);
-        restorePreferences();
-        if (Statistics.sSeriesList == null) {
-            Log.i(AnkiDroidApp.TAG, "ChartBuilder - Data variable empty, closing chartbuilder");
-        	finish();
-        	return;
-        }
-        if (mFullScreen) {
-            getWindow()
-                    .setFlags(WindowManager.LayoutParams.FLAG_FULLSCREEN, WindowManager.LayoutParams.FLAG_FULLSCREEN);
-            requestWindowFeature(Window.FEATURE_NO_TITLE);
-        }
-        View mainView = getLayoutInflater().inflate(R.layout.statistics, null);
-        setContentView(mainView);
-        int[] colors = Themes.getChartColors();
-        mainView.setBackgroundColor(colors[1]);
-        mTitle = (TextView) findViewById(R.id.statistics_title);
-        if (mChartView == null) {
-            if (mFullScreen) {
-                mTitle.setText(Statistics.sTitle);
-                mTitle.setTextColor(colors[0]);
-            } else {
-                setTitle(Statistics.sTitle);
-                mTitle.setVisibility(View.GONE);
-            }
-            for (int i = 0; i < Statistics.sSeriesList.length; i++) {
-                setDataset(i);
-                setRenderer(Statistics.sType, i);
-            }
-            if (Statistics.sSeriesList.length == 1) {
-                mRenderer.setShowLegend(false);
-            }
-            mPan = new double[] { Statistics.sStart - 1, Statistics.sEnd + 1 };
-            mRenderer.setLegendTextSize(17);
-            mRenderer.setLegendHeight(60);
-            mRenderer.setAxisTitleTextSize(17);
-            mRenderer.setLabelsTextSize(17);
-            mRenderer.setXAxisMin(mPan[0]);
-            mRenderer.setXAxisMax(mPan[1]);
-            mRenderer.setYAxisMin(0);
-            mRenderer.setXTitle(Statistics.axisLabels[0]);
-            mRenderer.setYTitle(Statistics.axisLabels[1]);
-            mRenderer.setBackgroundColor(colors[1]);
-            mRenderer.setMarginsColor(colors[1]);
-            mRenderer.setAxesColor(colors[0]);
-            mRenderer.setLabelsColor(colors[0]);
-            mRenderer.setZoomEnabled(false, false);
-            // if (Statistics.sSeriesList[0][0] > 100 || Statistics.sSeriesList[0][1] > 100 ||
-            // Statistics.sSeriesList[0][Statistics.sSeriesList[0].length - 1] > 100) {
-            // mRenderer.setMargins(new int[] { 15, 50, 25, 0 });
-            // } else {
-            mRenderer.setMargins(new int[] { 15, 42, 25, 0 });
-            // }
-            mRenderer.setPanEnabled(true, false);
-            mRenderer.setPanLimits(mPan);
-            mRenderer.setXLabelsAlign(Align.CENTER);
-            mRenderer.setYLabelsAlign(Align.RIGHT);
-
-            switch (Statistics.sType) {
-                case Statistics.TYPE_DUE:
-                    mChartView = ChartFactory.getCombinedXYChartView(this, mDataset, mRenderer, new String[] {
-                            BarChart.TYPE, BarChart.TYPE, BarChart.TYPE, LineChart.TYPE });
-                    break;
-                case Statistics.TYPE_CUMULATIVE_DUE:
-                    mChartView = ChartFactory.getCombinedXYChartView(this, mDataset, mRenderer, new String[] {
-                            BarChart.TYPE, BarChart.TYPE, BarChart.TYPE });
-                    break;
-                case Statistics.TYPE_INTERVALS:
-                    mChartView = ChartFactory.getBarChartView(this, mDataset, mRenderer, BarChart.Type.STACKED);
-                    break;
-                case Statistics.TYPE_REVIEWS:
-                case Statistics.TYPE_REVIEWING_TIME:
-                    mChartView = ChartFactory
-                            .getCombinedXYChartView(this, mDataset, mRenderer, new String[] { BarChart.TYPE,
-                                    BarChart.TYPE, BarChart.TYPE, BarChart.TYPE, BarChart.TYPE, LineChart.TYPE });
-                    break;
-            }
-
-            LinearLayout layout = (LinearLayout) findViewById(R.id.chart);
-            layout.addView(mChartView, new LayoutParams(LayoutParams.FILL_PARENT, LayoutParams.FILL_PARENT));
-        } else {
-            mChartView.repaint();
-        }
-        gestureDetector = new GestureDetector(new MyGestureDetector());
-        mChartView.setOnTouchListener(new View.OnTouchListener() {
-        	public boolean onTouch(View v, MotionEvent event) {
-        		if (gestureDetector.onTouchEvent(event)) {
-        			return true;
-        		}
-        		return false;
-        		}
-        	});
-		zoom = Statistics.sZoom;
-        if (zoom > 0) {
-            zoom();
-        }
-    }
-
-
-    @Override
-    public boolean onKeyDown(int keyCode, KeyEvent event) {
-        if (keyCode == KeyEvent.KEYCODE_BACK && event.getRepeatCount() == 0) {
-            Log.i(AnkiDroidApp.TAG, "ChartBuilder - onBackPressed()");
-            closeChartBuilder();
-        }
-        return super.onKeyDown(keyCode, event);
-    }
-
-    class MyGestureDetector extends SimpleOnGestureListener {
-        @Override
-        public boolean onFling(MotionEvent e1, MotionEvent e2, float velocityX, float velocityY) {
-            if (mSwipeEnabled) {
-                try {
-                    if (e1.getY() - e2.getY() > StudyOptions.sSwipeMinDistance
-                            && Math.abs(velocityY) > StudyOptions.sSwipeThresholdVelocity
-                            && Math.abs(e1.getX() - e2.getX()) < StudyOptions.sSwipeMaxOffPath) {
-                        closeChartBuilder();
-                    }
-                } catch (Exception e) {
-                    Log.e(AnkiDroidApp.TAG, "onFling Exception = " + e.getMessage());
-                }
-            }
-            return false;
-        }
-    }
-
-
-    @Override
-    public boolean onTouchEvent(MotionEvent event) {
-        if (gestureDetector.onTouchEvent(event))
-            return true;
-        else
-            return false;
-    }
-}
-=======
 /**
  * Copyright (C) 2009, 2010 SC 4ViewSoft SRL
  * Copyright (C) 2011 Norbert Nagold <norbert.nagold@gmail.com>
@@ -718,5 +337,4 @@
 	    else
 	    	return false;
     }
-}
->>>>>>> 48b8dbc8
+}